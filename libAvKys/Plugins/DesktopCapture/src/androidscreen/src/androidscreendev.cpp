/* Webcamoid, webcam capture application.
 * Copyright (C) 2019  Gonzalo Exequiel Pedone
 *
 * Webcamoid is free software: you can redistribute it and/or modify
 * it under the terms of the GNU General Public License as published by
 * the Free Software Foundation, either version 3 of the License, or
 * (at your option) any later version.
 *
 * Webcamoid is distributed in the hope that it will be useful,
 * but WITHOUT ANY WARRANTY; without even the implied warranty of
 * MERCHANTABILITY or FITNESS FOR A PARTICULAR PURPOSE.  See the
 * GNU General Public License for more details.
 *
 * You should have received a copy of the GNU General Public License
 * along with Webcamoid. If not, see <http://www.gnu.org/licenses/>.
 *
 * Web-Site: http://webcamoid.github.io/
 */

#include <QApplication>
#include <QFuture>
#include <QJniObject>
#include <QMutex>
#include <QScreen>
#include <QThreadPool>
#include <QTime>
#include <QTimer>
#include <QtConcurrent>
#include <ak.h>
#include <akfrac.h>
#include <akpacket.h>
#include <akcaps.h>
#include <akvideopacket.h>

#include "androidscreendev.h"

#define JNAMESPACE "org/webcamoid/plugins/DesktopCapture/submodules/androidscreen"
#define JCLASS(jclass) JNAMESPACE "/" #jclass
#define JLCLASS(jclass) "L" JNAMESPACE "/" jclass ";"

#define MEDIA_PROJECTION_SERVICE "media_projection"
#define SCREEN_CAPTURE_REQUEST_CODE 0
#define RESULT_OK -1
#define BUFFER_SIZE 4

#define VIRTUAL_DISPLAY_FLAG_PUBLIC           (1 << 0)
#define VIRTUAL_DISPLAY_FLAG_PRESENTATION     (1 << 1)
#define VIRTUAL_DISPLAY_FLAG_SECURE           (1 << 2)
#define VIRTUAL_DISPLAY_FLAG_OWN_CONTENT_ONLY (1 << 3)
#define VIRTUAL_DISPLAY_FLAG_AUTO_MIRROR      (1 << 4)

#define MAKE_FOURCC(a, b, c, d) AK_MAKE_FOURCC(d, c, b, a)

enum ImageFormat
{
    TRANSLUCENT       = -3,
    TRANSPARENT       = -2,
    OPAQUE            = -1,
    UNKNOWN           = 0,
    RGBA_8888         = 1,
    RGBX_8888         = 2,
    RGB_888           = 3,
    RGB_565           = 4,
    RGBA_5551         = 6,
    RGBA_4444         = 7,
    A_8               = 8,
    L_8               = 9,
    LA_88             = 10,
    RGB_332           = 11,
    NV16              = 16,
    NV21              = 17,
    YUY2              = 20,
    RGBA_F16          = 22,
    RAW_SENSOR        = 32,
    YUV_420_888       = 35,
    PRIVATE           = 34,
    RAW_PRIVATE       = 36,
    RAW10             = 37,
    RAW12             = 38,
    YUV_422_888       = 39,
    FLEX_RGB_888      = 41,
    FLEX_RGBA_8888    = 42,
    RGBA_1010102      = 43,
    JPEG              = 256,
    DEPTH_POINT_CLOUD = 257,
    Y8                = MAKE_FOURCC('Y', '8', ' ', ' '),
    YV12              = MAKE_FOURCC('Y', 'V', '1', '2'),
    DEPTH16           = MAKE_FOURCC('Y', '1', '6', 'D'),
    DEPTH_JPEG        = MAKE_FOURCC('c', 'i', 'e', 'i'),
};

using AndroidFmtToAkFmtMap = QMap<__u32, AkVideoCaps::PixelFormat>;

inline AndroidFmtToAkFmtMap initAndroidFmtToAkFmt()
{
    AndroidFmtToAkFmtMap androidFmtToAkFmt {
        {RGBA_8888        , AkVideoCaps::Format_rgba       },
        {RGBX_8888        , AkVideoCaps::Format_rgbx       },
        {RGB_888          , AkVideoCaps::Format_rgb24      },
        {RGB_565          , AkVideoCaps::Format_rgb565     },
        {RGBA_5551        , AkVideoCaps::Format_rgba5551   },
        {RGBA_4444        , AkVideoCaps::Format_rgba4444   },
        {A_8              , AkVideoCaps::Format_gray8      },
        {L_8              , AkVideoCaps::Format_gray8      },
        {LA_88            , AkVideoCaps::Format_graya8     },
        {RGB_332          , AkVideoCaps::Format_rgb332     },
        {NV16             , AkVideoCaps::Format_nv16       },
        {NV21             , AkVideoCaps::Format_nv21       },
        {YUY2             , AkVideoCaps::Format_yuyv422    },
        {YUV_420_888      , AkVideoCaps::Format_yuv420p    },
        {YUV_422_888      , AkVideoCaps::Format_yuv422p    },
        {FLEX_RGB_888     , AkVideoCaps::Format_rgb24p     },
        {FLEX_RGBA_8888   , AkVideoCaps::Format_rgbap      },
        {RGBA_1010102     , AkVideoCaps::Format_rgba1010102},
        {Y8               , AkVideoCaps::Format_gray8      },
        {YV12             , AkVideoCaps::Format_yvu420p    },
    };

    return androidFmtToAkFmt;
}

Q_GLOBAL_STATIC_WITH_ARGS(AndroidFmtToAkFmtMap,
                          androidFmtToAkFmt,
                          (initAndroidFmtToAkFmt()))

class AndroidScreenDevPrivate: public QAndroidActivityResultReceiver
{
    public:
        AndroidScreenDev *self;
        AkFrac m_fps {30000, 1001};
        QString m_curScreen;
        qint64 m_id {-1};
        QTimer m_timer;
        QThreadPool m_threadPool;
        QFuture<void> m_threadStatus;
        QWaitCondition m_captureSetupReady;
        QWaitCondition m_packetReady;
        QMutex m_mutex;
        AkPacket m_curPacket;
        QJniEnvironment m_jenv;
        QJniObject m_activity;
        QJniObject m_service;
        QJniObject m_mediaProjection;
        QJniObject m_virtualDisplay;
        QJniObject m_imageReader;
        QJniObject m_callbacks;
        int m_curScreenNumber {-1};
        bool m_threadedRead {true};
        bool m_canCapture {false};

        explicit AndroidScreenDevPrivate(AndroidScreenDev *self);
        void registerNatives();
        void sendPacket(const AkPacket &packet);
        void handleActivityResult(int requestCode,
                                  int resultCode,
                                  const QJniObject &intent);
        static void imageAvailable(JNIEnv *env,
                                   jobject obj,
                                   jlong userPtr,
                                   jobject image);
        static void captureStopped(JNIEnv *env, jobject obj, jlong userPtr);
        void readFrame();
};

AndroidScreenDev::AndroidScreenDev():
    ScreenDev()
{
    this->d = new AndroidScreenDevPrivate(this);
    this->d->m_activity = QtAndroid::androidActivity();
    this->d->m_timer.setInterval(qRound(1.e3 *
                                        this->d->m_fps.invert().value()));

    QObject::connect(&this->d->m_timer,
                     &QTimer::timeout,
                     this,
                     [this] () {
                         this->d->readFrame();
                     });
}

AndroidScreenDev::~AndroidScreenDev()
{
    this->uninit();
    delete this->d;
}

AkFrac AndroidScreenDev::fps() const
{
    return this->d->m_fps;
}

QStringList AndroidScreenDev::medias()
{
    QStringList screens;

    for (int i = 0; i < QGuiApplication::screens().size(); i++)
        screens << QString("screen://%1").arg(i);

    return screens;
}

QString AndroidScreenDev::media() const
{
    if (!this->d->m_curScreen.isEmpty())
        return this->d->m_curScreen;

    int screen = QGuiApplication::screens().indexOf(QGuiApplication::primaryScreen());

    return QString("screen://%1").arg(screen);
}

QList<int> AndroidScreenDev::streams() const
{
    QList<int> streams;
    streams << 0;

    return streams;
}

int AndroidScreenDev::defaultStream(AkCaps::CapsType type)
{
    if (type == AkCaps::CapsVideo)
        return 0;

    return -1;
}

QString AndroidScreenDev::description(const QString &media)
{
    for (int i = 0; i < QGuiApplication::screens().size(); i++)
        if (QString("screen://%1").arg(i) == media)
            return QString("Screen %1").arg(i);

    return QString();
}

AkVideoCaps AndroidScreenDev::caps(int stream)
{
    if (this->d->m_curScreenNumber < 0
        || stream != 0)
        return {};

    auto curScreen = this->d->m_curScreenNumber;
    auto screens = QGuiApplication::screens();

    if (curScreen < 0 || curScreen >= screens.size())
        return {};

    auto screen = screens[curScreen];

    if (!screen)
        return {};

    return AkVideoCaps(AkVideoCaps::Format_rgb24,
                       screen->size().width(),
                       screen->size().height(),
                       this->d->m_fps);
}

bool AndroidScreenDev::canCaptureCursor() const
<<<<<<< HEAD
{
    return false;
=======
{
    return false;
}

bool AndroidScreenDev::canChangeCursorSize() const
{
    return false;
}

bool AndroidScreenDev::showCursor() const
{
    return false;
}

int AndroidScreenDev::cursorSize() const
{
    return 0;
}

void AndroidScreenDev::setFps(const AkFrac &fps)
{
    if (this->d->m_fps == fps)
        return;

    this->d->m_mutex.lock();
    this->d->m_fps = fps;
    this->d->m_mutex.unlock();
    emit this->fpsChanged(fps);
    this->d->m_timer.setInterval(qRound(1.e3 *
                                        this->d->m_fps.invert().value()));
}

void AndroidScreenDev::resetFps()
{
    this->setFps(AkFrac(30000, 1001));
}

void AndroidScreenDev::setMedia(const QString &media)
{
    for (int i = 0; i < QGuiApplication::screens().size(); i++) {
        auto screen = QString("screen://%1").arg(i);

        if (screen == media) {
            if (this->d->m_curScreenNumber == i)
                break;

            this->d->m_curScreen = screen;
            this->d->m_curScreenNumber = i;
            emit this->mediaChanged(media);

            break;
        }
    }
}

void AndroidScreenDev::setShowCursor(bool showCursor)
{
    Q_UNUSED(showCursor)
}

void AndroidScreenDev::setCursorSize(int cursorSize)
{
    Q_UNUSED(cursorSize)
}

void AndroidScreenDev::resetMedia()
{
    int screen = QGuiApplication::screens().indexOf(QGuiApplication::primaryScreen());

    if (this->d->m_curScreenNumber == screen)
        return;

    this->d->m_curScreen = QString("screen://%1").arg(screen);
    this->d->m_curScreenNumber = screen;

    emit this->mediaChanged(this->d->m_curScreen);
}

void AndroidScreenDev::setStreams(const QList<int> &streams)
{
    Q_UNUSED(streams)
}

void AndroidScreenDev::resetStreams()
{

}

void AndroidScreenDev::resetShowCursor()
{

}

void AndroidScreenDev::resetCursorSize()
{

}

bool AndroidScreenDev::init()
{
    this->uninit();

    this->d->m_canCapture = false;
    auto serviceName = QAndroidJniObject::fromString(MEDIA_PROJECTION_SERVICE);
    this->d->m_service =
            this->d->m_activity.callObjectMethod("getSystemService",
                                                 "(Ljava/lang/String;)Ljava/lang/Object;",
                                                 serviceName.object());

    if (!this->d->m_service.isValid())
        return false;

    auto intent =
            this->d->m_service.callObjectMethod("createScreenCaptureIntent",
                                                "()Landroid/content/Intent;");

    if (!intent.isValid())
        return false;

    QtAndroid::startActivity(intent,
                             SCREEN_CAPTURE_REQUEST_CODE,
                             this->d);

    this->d->m_mutex.lock();
    this->d->m_captureSetupReady.wait(&this->d->m_mutex);
    this->d->m_mutex.unlock();

    if (!this->d->m_canCapture)
        return false;

    this->d->m_id = Ak::id();
    this->d->m_timer.setInterval(qRound(1.e3 *
                                        this->d->m_fps.invert().value()));
    this->d->m_timer.start();

    return true;
}

bool AndroidScreenDev::uninit()
{
    this->d->m_timer.stop();
    this->d->m_threadStatus.waitForFinished();

    if (this->d->m_mediaProjection.isValid()) {
        this->d->m_mediaProjection.callMethod<void>("stop");
        this->d->m_mediaProjection = {};
    }

    if (this->d->m_virtualDisplay.isValid()) {
        this->d->m_virtualDisplay.callMethod<void>("release");
        this->d->m_virtualDisplay = {};
    }

    if (this->d->m_imageReader.isValid()) {
        this->d->m_imageReader.callMethod<void>("close");
        this->d->m_imageReader = {};
    }

    this->d->m_service = {};

    return true;
}

AndroidScreenDevPrivate::AndroidScreenDevPrivate(AndroidScreenDev *self):
    self(self)
{
    this->m_threadPool.setMaxThreadCount(4);
    this->registerNatives();
    jlong userPtr = intptr_t(this);
    this->m_callbacks =
            QAndroidJniObject(JCLASS(AkAndroidScreenCallbacks),
                              "(J)V",
                              userPtr);
>>>>>>> c6641a28
}

bool AndroidScreenDev::canChangeCursorSize() const
{
<<<<<<< HEAD
    return false;
=======
    static bool ready = false;

    if (ready)
        return;

    QAndroidJniEnvironment jenv;

    if (auto jclass = jenv.findClass(JCLASS(AkAndroidScreenCallbacks))) {
        QVector<JNINativeMethod> methods {
            {"imageAvailable", "(JLandroid/media/Image;)V", reinterpret_cast<void *>(AndroidScreenDevPrivate::imageAvailable)},
            {"captureStopped", "(J)V"                     , reinterpret_cast<void *>(AndroidScreenDevPrivate::captureStopped)},
        };

        jenv->RegisterNatives(jclass, methods.data(), methods.size());
    }

    ready = true;
>>>>>>> c6641a28
}

bool AndroidScreenDev::showCursor() const
{
    return false;
}

int AndroidScreenDev::cursorSize() const
{
<<<<<<< HEAD
    return 0;
}

void AndroidScreenDev::setFps(const AkFrac &fps)
{
    if (this->d->m_fps == fps)
=======
    if (requestCode != SCREEN_CAPTURE_REQUEST_CODE)
        return;

    if (resultCode != RESULT_OK) {
        this->m_mutex.lock();
        this->m_captureSetupReady.wakeAll();
        this->m_mutex.unlock();

        return;
    }

    this->m_mediaProjection =
            this->m_service.callObjectMethod("getMediaProjection",
                                             "(ILandroid/content/Intent;)Landroid/media/projection/MediaProjection;",
                                             resultCode,
                                             intent.object());

    if (!this->m_mediaProjection.isValid()) {
        this->m_mutex.lock();
        this->m_captureSetupReady.wakeAll();
        this->m_mutex.unlock();

        return;
    }

    auto mediaProjectionCallback =
            this->m_callbacks.callObjectMethod("mediaProjectionCallback",
                                               "()"
                                               JLCLASS("AkAndroidScreenCallbacks$MediaProjectionCallback"));

    if (!mediaProjectionCallback.isValid()) {
        this->m_mutex.lock();
        this->m_captureSetupReady.wakeAll();
        this->m_mutex.unlock();

        return;
    }

    this->m_mediaProjection.callMethod<void>("registerCallback",
                                             "(Landroid/media/projection/MediaProjection$Callback;"
                                             "Landroid/os/Handler;)V",
                                             mediaProjectionCallback.object(),
                                             nullptr);
    auto resources =
            this->m_activity.callObjectMethod("getResources",
                                              "()Landroid/content/res/Resources;");

    if (!resources.isValid()) {
        this->m_mutex.lock();
        this->m_captureSetupReady.wakeAll();
        this->m_mutex.unlock();

        return;
    }

    auto metrics =
            resources.callObjectMethod("getDisplayMetrics",
                                       "()Landroid/util/DisplayMetrics;");

    if (!metrics.isValid()) {
        this->m_mutex.lock();
        this->m_captureSetupReady.wakeAll();
        this->m_mutex.unlock();

        return;
    }

    auto width = metrics.getField<jint>("widthPixels");
    auto height = metrics.getField<jint>("heightPixels");
    auto density = metrics.getField<jint>("densityDpi");

    this->m_imageReader =
            QAndroidJniObject::callStaticObjectMethod("android/media/ImageReader",
                                                      "newInstance",
                                                      "(IIII)Landroid/media/ImageReader;",
                                                      width,
                                                      height,
                                                      ImageFormat::RGBA_8888,
                                                      BUFFER_SIZE);

    if (!this->m_imageReader.isValid()) {
        this->m_mutex.lock();
        this->m_captureSetupReady.wakeAll();
        this->m_mutex.unlock();

        return;
    }

    auto surface =
            this->m_imageReader.callObjectMethod("getSurface",
                                                 "()Landroid/view/Surface;");

    if (!surface.isValid()) {
        this->m_mutex.lock();
        this->m_captureSetupReady.wakeAll();
        this->m_mutex.unlock();

        return;
    }

    this->m_imageReader.callMethod<void>("setOnImageAvailableListener",
                                         "(Landroid/media/ImageReader$OnImageAvailableListener;"
                                         "Landroid/os/Handler;)V",
                                         this->m_callbacks.object(),
                                         nullptr);

    auto displayName = QAndroidJniObject::fromString("VirtualDisplay");
    this->m_virtualDisplay =
            this->m_mediaProjection.callObjectMethod("createVirtualDisplay",
                                                     "(Ljava/lang/String;"
                                                     "IIII"
                                                     "Landroid/view/Surface;"
                                                     "Landroid/hardware/display/VirtualDisplay$Callback;"
                                                     "Landroid/os/Handler;)"
                                                     "Landroid/hardware/display/VirtualDisplay;",
                                                     displayName.object(),
                                                     width,
                                                     height,
                                                     density,
                                                     VIRTUAL_DISPLAY_FLAG_AUTO_MIRROR,
                                                     surface.object(),
                                                     nullptr,
                                                     nullptr);

    if (!this->m_virtualDisplay.isValid()) {
        this->m_mutex.lock();
        this->m_captureSetupReady.wakeAll();
        this->m_mutex.unlock();

        return;
    }

    this->m_canCapture = true;

    this->m_mutex.lock();
    this->m_captureSetupReady.wakeAll();
    this->m_mutex.unlock();
}

void AndroidScreenDevPrivate::imageAvailable(JNIEnv *env,
                                             jobject obj,
                                             jlong userPtr,
                                             jobject image)
{
    Q_UNUSED(obj)

    if (!image)
        return;

    QAndroidJniObject src = image;
    auto planesArray = src.callObjectMethod("getPlanes",
                                            "()[Landroid/media/Image$Plane;");

    if (!planesArray.isValid())
>>>>>>> c6641a28
        return;

    auto planes = env->GetArrayLength(jobjectArray(planesArray.object()));

    if (planes < 1)
        return;

    auto format = src.callMethod<jint>("getFormat");
    auto fmt = androidFmtToAkFmt->value(format, AkVideoCaps::Format_none);

    if (fmt == AkVideoCaps::Format_none)
        return;

    auto width = src.callMethod<jint>("getWidth");

    if (width < 1)
        return;

<<<<<<< HEAD
void AndroidScreenDev::setShowCursor(bool showCursor)
{
    Q_UNUSED(showCursor)
}

void AndroidScreenDev::setCursorSize(int cursorSize)
{
    Q_UNUSED(cursorSize)
}

void AndroidScreenDev::resetMedia()
{
    int screen = QGuiApplication::screens().indexOf(QGuiApplication::primaryScreen());
=======
    auto height = src.callMethod<jint>("getHeight");
>>>>>>> c6641a28

    if (height < 1)
        return;

    auto self = reinterpret_cast<AndroidScreenDevPrivate *>(intptr_t(userPtr));

    AkVideoPacket packet({fmt, width, height, self->m_fps}, true);

    for(jsize i = 0; i < planes; i++) {
        QAndroidJniObject plane =
                env->GetObjectArrayElement(jobjectArray(planesArray.object()),
                                           i);

        if (!plane.isValid())
            continue;

        auto iLineSize = plane.callMethod<jint>("getRowStride");

<<<<<<< HEAD
void AndroidScreenDev::resetShowCursor()
{

}

void AndroidScreenDev::resetCursorSize()
{

}

bool AndroidScreenDev::init()
{
    this->uninit();

    this->d->m_canCapture = false;
    auto serviceName = QJniObject::fromString(MEDIA_PROJECTION_SERVICE);
    this->d->m_service =
            this->d->m_activity.callObjectMethod("getSystemService",
                                                 "(Ljava/lang/String;)Ljava/lang/Object;",
                                                 serviceName.object());
=======
        if (iLineSize < 1)
            continue;

        auto lineSize = qMin<size_t>(iLineSize, packet.lineSize(i));
        auto byteBuffer = plane.callObjectMethod("getBuffer",
                                                 "()Ljava/nio/ByteBuffer;");
>>>>>>> c6641a28

        if (!byteBuffer.isValid())
            continue;

        auto planeData = reinterpret_cast<quint8 *>(env->GetDirectBufferAddress(byteBuffer.object()));

        if (!planeData)
            continue;

        auto heightDiv = packet.heightDiv(i);

        for (int y = 0; y < packet.caps().height(); ++y) {
            int ys = y >> heightDiv;
            auto srcLine = planeData + ys * iLineSize;
            auto dstLine = packet.line(i, y);
            memcpy(dstLine, srcLine, lineSize);
        }
    }

    jlong timestampNs = src.callMethod<jlong>("getTimestamp");

    auto pts = qint64(timestampNs * self->m_fps.value() / 1e9);
    packet.setPts(pts);
    packet.setTimeBase(self->m_fps.invert());
    packet.setIndex(0);
    packet.setId(self->m_id);

    self->m_mutex.lock();
    self->m_curPacket = packet;
    self->m_packetReady.wakeAll();
    self->m_mutex.unlock();
}

void AndroidScreenDevPrivate::captureStopped(JNIEnv *env,
                                             jobject obj,
                                             jlong userPtr)
{
    Q_UNUSED(env)
    Q_UNUSED(obj)
    Q_UNUSED(userPtr)
}

<<<<<<< HEAD
AndroidScreenDevPrivate::AndroidScreenDevPrivate(AndroidScreenDev *self):
    self(self)
{
    this->m_threadPool.setMaxThreadCount(4);
    this->registerNatives();
    jlong userPtr = intptr_t(this);
    this->m_callbacks =
            QJniObject(JCLASS(AkAndroidScreenCallbacks),
                              "(J)V",
                              userPtr);
}

void AndroidScreenDevPrivate::registerNatives()
{
    static bool ready = false;

    if (ready)
        return;

    QJniEnvironment jenv;

    if (auto jclass = jenv.findClass(JCLASS(AkAndroidScreenCallbacks))) {
        QVector<JNINativeMethod> methods {
            {"imageAvailable", "(JLandroid/media/Image;)V", reinterpret_cast<void *>(AndroidScreenDevPrivate::imageAvailable)},
            {"captureStopped", "(J)V"                     , reinterpret_cast<void *>(AndroidScreenDevPrivate::captureStopped)},
        };

        jenv->RegisterNatives(jclass, methods.data(), methods.size());
    }

    ready = true;
}

void AndroidScreenDevPrivate::sendPacket(const AkPacket &packet)
{
    emit self->oStream(packet);
}

void AndroidScreenDevPrivate::handleActivityResult(int requestCode,
                                                   int resultCode,
                                                   const QJniObject &intent)
{
    if (requestCode != SCREEN_CAPTURE_REQUEST_CODE)
        return;

    if (resultCode != RESULT_OK) {
        this->m_mutex.lock();
        this->m_captureSetupReady.wakeAll();
        this->m_mutex.unlock();

        return;
    }

    this->m_mediaProjection =
            this->m_service.callObjectMethod("getMediaProjection",
                                             "(ILandroid/content/Intent;)Landroid/media/projection/MediaProjection;",
                                             resultCode,
                                             intent.object());

    if (!this->m_mediaProjection.isValid()) {
        this->m_mutex.lock();
        this->m_captureSetupReady.wakeAll();
        this->m_mutex.unlock();

        return;
    }

    auto mediaProjectionCallback =
            this->m_callbacks.callObjectMethod("mediaProjectionCallback",
                                               "()"
                                               JLCLASS("AkAndroidScreenCallbacks$MediaProjectionCallback"));

    if (!mediaProjectionCallback.isValid()) {
        this->m_mutex.lock();
        this->m_captureSetupReady.wakeAll();
        this->m_mutex.unlock();

        return;
    }

    this->m_mediaProjection.callMethod<void>("registerCallback",
                                             "(Landroid/media/projection/MediaProjection$Callback;"
                                             "Landroid/os/Handler;)V",
                                             mediaProjectionCallback.object(),
                                             nullptr);
    auto resources =
            this->m_activity.callObjectMethod("getResources",
                                              "()Landroid/content/res/Resources;");

    if (!resources.isValid()) {
        this->m_mutex.lock();
        this->m_captureSetupReady.wakeAll();
        this->m_mutex.unlock();

        return;
    }

    auto metrics =
            resources.callObjectMethod("getDisplayMetrics",
                                       "()Landroid/util/DisplayMetrics;");

    if (!metrics.isValid()) {
        this->m_mutex.lock();
        this->m_captureSetupReady.wakeAll();
        this->m_mutex.unlock();

        return;
    }

    auto width = metrics.getField<jint>("widthPixels");
    auto height = metrics.getField<jint>("heightPixels");
    auto density = metrics.getField<jint>("densityDpi");

    this->m_imageReader =
            QJniObject::callStaticObjectMethod("android/media/ImageReader",
                                               "newInstance",
                                               "(IIII)Landroid/media/ImageReader;",
                                               width,
                                               height,
                                               ImageFormat::RGBA_8888,
                                               BUFFER_SIZE);

    if (!this->m_imageReader.isValid()) {
        this->m_mutex.lock();
        this->m_captureSetupReady.wakeAll();
        this->m_mutex.unlock();

        return;
    }

    auto surface =
            this->m_imageReader.callObjectMethod("getSurface",
                                                 "()Landroid/view/Surface;");

    if (!surface.isValid()) {
        this->m_mutex.lock();
        this->m_captureSetupReady.wakeAll();
        this->m_mutex.unlock();

        return;
    }

    this->m_imageReader.callMethod<void>("setOnImageAvailableListener",
                                         "(Landroid/media/ImageReader$OnImageAvailableListener;"
                                         "Landroid/os/Handler;)V",
                                         this->m_callbacks.object(),
                                         nullptr);

    auto displayName = QJniObject::fromString("VirtualDisplay");
    this->m_virtualDisplay =
            this->m_mediaProjection.callObjectMethod("createVirtualDisplay",
                                                     "(Ljava/lang/String;"
                                                     "IIII"
                                                     "Landroid/view/Surface;"
                                                     "Landroid/hardware/display/VirtualDisplay$Callback;"
                                                     "Landroid/os/Handler;)"
                                                     "Landroid/hardware/display/VirtualDisplay;",
                                                     displayName.object(),
                                                     width,
                                                     height,
                                                     density,
                                                     VIRTUAL_DISPLAY_FLAG_AUTO_MIRROR,
                                                     surface.object(),
                                                     nullptr,
                                                     nullptr);

    if (!this->m_virtualDisplay.isValid()) {
        this->m_mutex.lock();
        this->m_captureSetupReady.wakeAll();
        this->m_mutex.unlock();

        return;
    }

    this->m_canCapture = true;

    this->m_mutex.lock();
    this->m_captureSetupReady.wakeAll();
    this->m_mutex.unlock();
}

void AndroidScreenDevPrivate::imageAvailable(JNIEnv *env,
                                             jobject obj,
                                             jlong userPtr,
                                             jobject image)
{
    Q_UNUSED(obj)

    if (!image)
        return;

    QJniObject src = image;
    auto planesArray = src.callObjectMethod("getPlanes",
                                            "()[Landroid/media/Image$Plane;");

    if (!planesArray.isValid())
        return;

    auto planes = env->GetArrayLength(jobjectArray(planesArray.object()));

    if (planes < 1)
        return;

    auto format = src.callMethod<jint>("getFormat");
    auto fmt = androidFmtToAkFmt->value(format, AkVideoCaps::Format_none);

    if (fmt == AkVideoCaps::Format_none)
        return;

    auto width = src.callMethod<jint>("getWidth");

    if (width < 1)
        return;

    auto height = src.callMethod<jint>("getHeight");

    if (height < 1)
        return;

    auto self = reinterpret_cast<AndroidScreenDevPrivate *>(intptr_t(userPtr));

    AkVideoPacket packet({fmt, width, height, self->m_fps}, true);

    for(jsize i = 0; i < planes; i++) {
        QJniObject plane =
                env->GetObjectArrayElement(jobjectArray(planesArray.object()),
                                           i);

        if (!plane.isValid())
            continue;

        auto iLineSize = plane.callMethod<jint>("getRowStride");

        if (iLineSize < 1)
            continue;

        auto lineSize = qMin<size_t>(iLineSize, packet.lineSize(i));
        auto byteBuffer = plane.callObjectMethod("getBuffer",
                                                 "()Ljava/nio/ByteBuffer;");

        if (!byteBuffer.isValid())
            continue;

        auto planeData = reinterpret_cast<quint8 *>(env->GetDirectBufferAddress(byteBuffer.object()));

        if (!planeData)
            continue;

        auto heightDiv = packet.heightDiv(i);

        for (int y = 0; y < packet.caps().height(); ++y) {
            int ys = y >> heightDiv;
            auto srcLine = planeData + ys * iLineSize;
            auto dstLine = packet.line(i, y);
            memcpy(dstLine, srcLine, lineSize);
        }
    }

    jlong timestampNs = src.callMethod<jlong>("getTimestamp");

    auto pts = qint64(timestampNs * self->m_fps.value() / 1e9);
    packet.setPts(pts);
    packet.setTimeBase(self->m_fps.invert());
    packet.setIndex(0);
    packet.setId(self->m_id);

    self->m_mutex.lock();
    self->m_curPacket = packet;
    self->m_packetReady.wakeAll();
    self->m_mutex.unlock();
}

void AndroidScreenDevPrivate::captureStopped(JNIEnv *env,
                                             jobject obj,
                                             jlong userPtr)
{
    Q_UNUSED(env)
    Q_UNUSED(obj)
    Q_UNUSED(userPtr)
}

void AndroidScreenDevPrivate::readFrame()
{
    this->m_mutex.lock();

=======
void AndroidScreenDevPrivate::readFrame()
{
    this->m_mutex.lock();

>>>>>>> c6641a28
    if (!this->m_curPacket)
        if (!this->m_packetReady.wait(&this->m_mutex, 1000)) {
            this->m_mutex.unlock();

            return;
        }

    auto packet = this->m_curPacket;
    this->m_curPacket = {};
    this->m_mutex.unlock();

    if (!this->m_threadedRead) {
        emit self->oStream(packet);

        return;
    }

    if (!this->m_threadStatus.isRunning()) {
        this->m_threadStatus =
                QtConcurrent::run(&this->m_threadPool,
<<<<<<< HEAD
=======
                                  this,
>>>>>>> c6641a28
                                  &AndroidScreenDevPrivate::sendPacket,
                                  this,
                                  packet);
    }
}

#include "moc_androidscreendev.cpp"<|MERGE_RESOLUTION|>--- conflicted
+++ resolved
@@ -258,10 +258,6 @@
 }
 
 bool AndroidScreenDev::canCaptureCursor() const
-<<<<<<< HEAD
-{
-    return false;
-=======
 {
     return false;
 }
@@ -365,399 +361,66 @@
     this->uninit();
 
     this->d->m_canCapture = false;
-    auto serviceName = QAndroidJniObject::fromString(MEDIA_PROJECTION_SERVICE);
-    this->d->m_service =
-            this->d->m_activity.callObjectMethod("getSystemService",
-                                                 "(Ljava/lang/String;)Ljava/lang/Object;",
-                                                 serviceName.object());
-
-    if (!this->d->m_service.isValid())
-        return false;
-
-    auto intent =
-            this->d->m_service.callObjectMethod("createScreenCaptureIntent",
-                                                "()Landroid/content/Intent;");
-
-    if (!intent.isValid())
-        return false;
-
-    QtAndroid::startActivity(intent,
-                             SCREEN_CAPTURE_REQUEST_CODE,
-                             this->d);
-
-    this->d->m_mutex.lock();
-    this->d->m_captureSetupReady.wait(&this->d->m_mutex);
-    this->d->m_mutex.unlock();
-
-    if (!this->d->m_canCapture)
-        return false;
-
-    this->d->m_id = Ak::id();
-    this->d->m_timer.setInterval(qRound(1.e3 *
-                                        this->d->m_fps.invert().value()));
-    this->d->m_timer.start();
-
-    return true;
-}
-
-bool AndroidScreenDev::uninit()
-{
-    this->d->m_timer.stop();
-    this->d->m_threadStatus.waitForFinished();
-
-    if (this->d->m_mediaProjection.isValid()) {
-        this->d->m_mediaProjection.callMethod<void>("stop");
-        this->d->m_mediaProjection = {};
-    }
-
-    if (this->d->m_virtualDisplay.isValid()) {
-        this->d->m_virtualDisplay.callMethod<void>("release");
-        this->d->m_virtualDisplay = {};
-    }
-
-    if (this->d->m_imageReader.isValid()) {
-        this->d->m_imageReader.callMethod<void>("close");
-        this->d->m_imageReader = {};
-    }
-
-    this->d->m_service = {};
-
-    return true;
-}
-
-AndroidScreenDevPrivate::AndroidScreenDevPrivate(AndroidScreenDev *self):
-    self(self)
-{
-    this->m_threadPool.setMaxThreadCount(4);
-    this->registerNatives();
-    jlong userPtr = intptr_t(this);
-    this->m_callbacks =
-            QAndroidJniObject(JCLASS(AkAndroidScreenCallbacks),
-                              "(J)V",
-                              userPtr);
->>>>>>> c6641a28
-}
-
-bool AndroidScreenDev::canChangeCursorSize() const
-{
-<<<<<<< HEAD
-    return false;
-=======
-    static bool ready = false;
-
-    if (ready)
-        return;
-
-    QAndroidJniEnvironment jenv;
-
-    if (auto jclass = jenv.findClass(JCLASS(AkAndroidScreenCallbacks))) {
-        QVector<JNINativeMethod> methods {
-            {"imageAvailable", "(JLandroid/media/Image;)V", reinterpret_cast<void *>(AndroidScreenDevPrivate::imageAvailable)},
-            {"captureStopped", "(J)V"                     , reinterpret_cast<void *>(AndroidScreenDevPrivate::captureStopped)},
-        };
-
-        jenv->RegisterNatives(jclass, methods.data(), methods.size());
-    }
-
-    ready = true;
->>>>>>> c6641a28
-}
-
-bool AndroidScreenDev::showCursor() const
-{
-    return false;
-}
-
-int AndroidScreenDev::cursorSize() const
-{
-<<<<<<< HEAD
-    return 0;
-}
-
-void AndroidScreenDev::setFps(const AkFrac &fps)
-{
-    if (this->d->m_fps == fps)
-=======
-    if (requestCode != SCREEN_CAPTURE_REQUEST_CODE)
-        return;
-
-    if (resultCode != RESULT_OK) {
-        this->m_mutex.lock();
-        this->m_captureSetupReady.wakeAll();
-        this->m_mutex.unlock();
-
-        return;
-    }
-
-    this->m_mediaProjection =
-            this->m_service.callObjectMethod("getMediaProjection",
-                                             "(ILandroid/content/Intent;)Landroid/media/projection/MediaProjection;",
-                                             resultCode,
-                                             intent.object());
-
-    if (!this->m_mediaProjection.isValid()) {
-        this->m_mutex.lock();
-        this->m_captureSetupReady.wakeAll();
-        this->m_mutex.unlock();
-
-        return;
-    }
-
-    auto mediaProjectionCallback =
-            this->m_callbacks.callObjectMethod("mediaProjectionCallback",
-                                               "()"
-                                               JLCLASS("AkAndroidScreenCallbacks$MediaProjectionCallback"));
-
-    if (!mediaProjectionCallback.isValid()) {
-        this->m_mutex.lock();
-        this->m_captureSetupReady.wakeAll();
-        this->m_mutex.unlock();
-
-        return;
-    }
-
-    this->m_mediaProjection.callMethod<void>("registerCallback",
-                                             "(Landroid/media/projection/MediaProjection$Callback;"
-                                             "Landroid/os/Handler;)V",
-                                             mediaProjectionCallback.object(),
-                                             nullptr);
-    auto resources =
-            this->m_activity.callObjectMethod("getResources",
-                                              "()Landroid/content/res/Resources;");
-
-    if (!resources.isValid()) {
-        this->m_mutex.lock();
-        this->m_captureSetupReady.wakeAll();
-        this->m_mutex.unlock();
-
-        return;
-    }
-
-    auto metrics =
-            resources.callObjectMethod("getDisplayMetrics",
-                                       "()Landroid/util/DisplayMetrics;");
-
-    if (!metrics.isValid()) {
-        this->m_mutex.lock();
-        this->m_captureSetupReady.wakeAll();
-        this->m_mutex.unlock();
-
-        return;
-    }
-
-    auto width = metrics.getField<jint>("widthPixels");
-    auto height = metrics.getField<jint>("heightPixels");
-    auto density = metrics.getField<jint>("densityDpi");
-
-    this->m_imageReader =
-            QAndroidJniObject::callStaticObjectMethod("android/media/ImageReader",
-                                                      "newInstance",
-                                                      "(IIII)Landroid/media/ImageReader;",
-                                                      width,
-                                                      height,
-                                                      ImageFormat::RGBA_8888,
-                                                      BUFFER_SIZE);
-
-    if (!this->m_imageReader.isValid()) {
-        this->m_mutex.lock();
-        this->m_captureSetupReady.wakeAll();
-        this->m_mutex.unlock();
-
-        return;
-    }
-
-    auto surface =
-            this->m_imageReader.callObjectMethod("getSurface",
-                                                 "()Landroid/view/Surface;");
-
-    if (!surface.isValid()) {
-        this->m_mutex.lock();
-        this->m_captureSetupReady.wakeAll();
-        this->m_mutex.unlock();
-
-        return;
-    }
-
-    this->m_imageReader.callMethod<void>("setOnImageAvailableListener",
-                                         "(Landroid/media/ImageReader$OnImageAvailableListener;"
-                                         "Landroid/os/Handler;)V",
-                                         this->m_callbacks.object(),
-                                         nullptr);
-
-    auto displayName = QAndroidJniObject::fromString("VirtualDisplay");
-    this->m_virtualDisplay =
-            this->m_mediaProjection.callObjectMethod("createVirtualDisplay",
-                                                     "(Ljava/lang/String;"
-                                                     "IIII"
-                                                     "Landroid/view/Surface;"
-                                                     "Landroid/hardware/display/VirtualDisplay$Callback;"
-                                                     "Landroid/os/Handler;)"
-                                                     "Landroid/hardware/display/VirtualDisplay;",
-                                                     displayName.object(),
-                                                     width,
-                                                     height,
-                                                     density,
-                                                     VIRTUAL_DISPLAY_FLAG_AUTO_MIRROR,
-                                                     surface.object(),
-                                                     nullptr,
-                                                     nullptr);
-
-    if (!this->m_virtualDisplay.isValid()) {
-        this->m_mutex.lock();
-        this->m_captureSetupReady.wakeAll();
-        this->m_mutex.unlock();
-
-        return;
-    }
-
-    this->m_canCapture = true;
-
-    this->m_mutex.lock();
-    this->m_captureSetupReady.wakeAll();
-    this->m_mutex.unlock();
-}
-
-void AndroidScreenDevPrivate::imageAvailable(JNIEnv *env,
-                                             jobject obj,
-                                             jlong userPtr,
-                                             jobject image)
-{
-    Q_UNUSED(obj)
-
-    if (!image)
-        return;
-
-    QAndroidJniObject src = image;
-    auto planesArray = src.callObjectMethod("getPlanes",
-                                            "()[Landroid/media/Image$Plane;");
-
-    if (!planesArray.isValid())
->>>>>>> c6641a28
-        return;
-
-    auto planes = env->GetArrayLength(jobjectArray(planesArray.object()));
-
-    if (planes < 1)
-        return;
-
-    auto format = src.callMethod<jint>("getFormat");
-    auto fmt = androidFmtToAkFmt->value(format, AkVideoCaps::Format_none);
-
-    if (fmt == AkVideoCaps::Format_none)
-        return;
-
-    auto width = src.callMethod<jint>("getWidth");
-
-    if (width < 1)
-        return;
-
-<<<<<<< HEAD
-void AndroidScreenDev::setShowCursor(bool showCursor)
-{
-    Q_UNUSED(showCursor)
-}
-
-void AndroidScreenDev::setCursorSize(int cursorSize)
-{
-    Q_UNUSED(cursorSize)
-}
-
-void AndroidScreenDev::resetMedia()
-{
-    int screen = QGuiApplication::screens().indexOf(QGuiApplication::primaryScreen());
-=======
-    auto height = src.callMethod<jint>("getHeight");
->>>>>>> c6641a28
-
-    if (height < 1)
-        return;
-
-    auto self = reinterpret_cast<AndroidScreenDevPrivate *>(intptr_t(userPtr));
-
-    AkVideoPacket packet({fmt, width, height, self->m_fps}, true);
-
-    for(jsize i = 0; i < planes; i++) {
-        QAndroidJniObject plane =
-                env->GetObjectArrayElement(jobjectArray(planesArray.object()),
-                                           i);
-
-        if (!plane.isValid())
-            continue;
-
-        auto iLineSize = plane.callMethod<jint>("getRowStride");
-
-<<<<<<< HEAD
-void AndroidScreenDev::resetShowCursor()
-{
-
-}
-
-void AndroidScreenDev::resetCursorSize()
-{
-
-}
-
-bool AndroidScreenDev::init()
-{
-    this->uninit();
-
-    this->d->m_canCapture = false;
     auto serviceName = QJniObject::fromString(MEDIA_PROJECTION_SERVICE);
     this->d->m_service =
             this->d->m_activity.callObjectMethod("getSystemService",
                                                  "(Ljava/lang/String;)Ljava/lang/Object;",
                                                  serviceName.object());
-=======
-        if (iLineSize < 1)
-            continue;
-
-        auto lineSize = qMin<size_t>(iLineSize, packet.lineSize(i));
-        auto byteBuffer = plane.callObjectMethod("getBuffer",
-                                                 "()Ljava/nio/ByteBuffer;");
->>>>>>> c6641a28
-
-        if (!byteBuffer.isValid())
-            continue;
-
-        auto planeData = reinterpret_cast<quint8 *>(env->GetDirectBufferAddress(byteBuffer.object()));
-
-        if (!planeData)
-            continue;
-
-        auto heightDiv = packet.heightDiv(i);
-
-        for (int y = 0; y < packet.caps().height(); ++y) {
-            int ys = y >> heightDiv;
-            auto srcLine = planeData + ys * iLineSize;
-            auto dstLine = packet.line(i, y);
-            memcpy(dstLine, srcLine, lineSize);
-        }
-    }
-
-    jlong timestampNs = src.callMethod<jlong>("getTimestamp");
-
-    auto pts = qint64(timestampNs * self->m_fps.value() / 1e9);
-    packet.setPts(pts);
-    packet.setTimeBase(self->m_fps.invert());
-    packet.setIndex(0);
-    packet.setId(self->m_id);
-
-    self->m_mutex.lock();
-    self->m_curPacket = packet;
-    self->m_packetReady.wakeAll();
-    self->m_mutex.unlock();
-}
-
-void AndroidScreenDevPrivate::captureStopped(JNIEnv *env,
-                                             jobject obj,
-                                             jlong userPtr)
-{
-    Q_UNUSED(env)
-    Q_UNUSED(obj)
-    Q_UNUSED(userPtr)
-}
-
-<<<<<<< HEAD
+
+    if (!this->d->m_service.isValid())
+        return false;
+
+    auto intent =
+            this->d->m_service.callObjectMethod("createScreenCaptureIntent",
+                                                "()Landroid/content/Intent;");
+
+    if (!intent.isValid())
+        return false;
+
+    QtAndroid::startActivity(intent,
+                             SCREEN_CAPTURE_REQUEST_CODE,
+                             this->d);
+
+    this->d->m_mutex.lock();
+    this->d->m_captureSetupReady.wait(&this->d->m_mutex);
+    this->d->m_mutex.unlock();
+
+    if (!this->d->m_canCapture)
+        return false;
+
+    this->d->m_id = Ak::id();
+    this->d->m_timer.setInterval(qRound(1.e3 *
+                                        this->d->m_fps.invert().value()));
+    this->d->m_timer.start();
+
+    return true;
+}
+
+bool AndroidScreenDev::uninit()
+{
+    this->d->m_timer.stop();
+    this->d->m_threadStatus.waitForFinished();
+
+    if (this->d->m_mediaProjection.isValid()) {
+        this->d->m_mediaProjection.callMethod<void>("stop");
+        this->d->m_mediaProjection = {};
+    }
+
+    if (this->d->m_virtualDisplay.isValid()) {
+        this->d->m_virtualDisplay.callMethod<void>("release");
+        this->d->m_virtualDisplay = {};
+    }
+
+    if (this->d->m_imageReader.isValid()) {
+        this->d->m_imageReader.callMethod<void>("close");
+        this->d->m_imageReader = {};
+    }
+
+    this->d->m_service = {};
+
+    return true;
+}
+
 AndroidScreenDevPrivate::AndroidScreenDevPrivate(AndroidScreenDev *self):
     self(self)
 {
@@ -766,8 +429,8 @@
     jlong userPtr = intptr_t(this);
     this->m_callbacks =
             QJniObject(JCLASS(AkAndroidScreenCallbacks),
-                              "(J)V",
-                              userPtr);
+                       "(J)V",
+                       userPtr);
 }
 
 void AndroidScreenDevPrivate::registerNatives()
@@ -1043,12 +706,6 @@
 {
     this->m_mutex.lock();
 
-=======
-void AndroidScreenDevPrivate::readFrame()
-{
-    this->m_mutex.lock();
-
->>>>>>> c6641a28
     if (!this->m_curPacket)
         if (!this->m_packetReady.wait(&this->m_mutex, 1000)) {
             this->m_mutex.unlock();
@@ -1069,10 +726,6 @@
     if (!this->m_threadStatus.isRunning()) {
         this->m_threadStatus =
                 QtConcurrent::run(&this->m_threadPool,
-<<<<<<< HEAD
-=======
-                                  this,
->>>>>>> c6641a28
                                   &AndroidScreenDevPrivate::sendPacket,
                                   this,
                                   packet);
