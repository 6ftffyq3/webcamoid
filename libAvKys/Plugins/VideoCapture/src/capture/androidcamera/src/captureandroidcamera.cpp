/* Webcamoid, webcam capture application.
 * Copyright (C) 2019  Gonzalo Exequiel Pedone
 *
 * Webcamoid is free software: you can redistribute it and/or modify
 * it under the terms of the GNU General Public License as published by
 * the Free Software Foundation, either version 3 of the License, or
 * (at your option) any later version.
 *
 * Webcamoid is distributed in the hope that it will be useful,
 * but WITHOUT ANY WARRANTY; without even the implied warranty of
 * MERCHANTABILITY or FITNESS FOR A PARTICULAR PURPOSE.  See the
 * GNU General Public License for more details.
 *
 * You should have received a copy of the GNU General Public License
 * along with Webcamoid. If not, see <http://www.gnu.org/licenses/>.
 *
 * Web-Site: http://webcamoid.github.io/
 */

<<<<<<< HEAD
#include <QApplication>
#include <QCoreApplication>
=======
#include <QAndroidJniEnvironment>
#include <QAndroidJniObject>
#include <QApplication>
>>>>>>> c6641a28
#include <QDateTime>
#include <QJniObject>
#include <QReadWriteLock>
#include <QScreen>
#include <QSet>
#include <QThread>
#include <QVariant>
#include <QWaitCondition>
#include <QWindow>
<<<<<<< HEAD
=======
#include <QtAndroid>
>>>>>>> c6641a28
#include <QtConcurrent>
#include <ak.h>
#include <akcaps.h>
#include <akelement.h>
#include <akfrac.h>
#include <akpacket.h>
#include <akpluginmanager.h>
#include <akvideoformatspec.h>
#include <akvideopacket.h>

#include "captureandroidcamera.h"

#define JNAMESPACE "org/webcamoid/plugins/VideoCapture/submodules/androidcamera"
#define JCLASS(jclass) JNAMESPACE "/" #jclass

#define CAMERA_FACING_BACK     0
#define CAMERA_FACING_FRONT    1
#define CAMERA_FACING_EXTERNAL 2

#define SURFACE_ROTATION_0   0
#define SURFACE_ROTATION_90  1
#define SURFACE_ROTATION_180 2
#define SURFACE_ROTATION_270 3

#define MAKE_FOURCC(a, b, c, d) AK_MAKE_FOURCC(d, c, b, a)

enum ImageFormat
{
    TRANSLUCENT       = -3,
    TRANSPARENT       = -2,
    OPAQUE            = -1,
    UNKNOWN           = 0,
    RGBA_8888         = 1,
    RGBX_8888         = 2,
    RGB_888           = 3,
    RGB_565           = 4,
    RGBA_5551         = 6,
    RGBA_4444         = 7,
    A_8               = 8,
    L_8               = 9,
    LA_88             = 10,
    RGB_332           = 11,
    NV16              = 16,
    NV21              = 17,
    YUY2              = 20,
    RGBA_F16          = 22,
    RAW_SENSOR        = 32,
    YUV_420_888       = 35,
    PRIVATE           = 34,
    RAW_PRIVATE       = 36,
    RAW10             = 37,
    RAW12             = 38,
    YUV_422_888       = 39,
    FLEX_RGB_888      = 41,
    FLEX_RGBA_8888    = 42,
    RGBA_1010102      = 43,
    JPEG              = 256,
    DEPTH_POINT_CLOUD = 257,
    Y8                = MAKE_FOURCC('Y', '8', ' ', ' '),
    YV12              = MAKE_FOURCC('Y', 'V', '1', '2'),
    DEPTH16           = MAKE_FOURCC('Y', '1', '6', 'D'),
    DEPTH_JPEG        = MAKE_FOURCC('c', 'i', 'e', 'i'),
};

using AndroidFmtToAkFmtMap = QMap<__u32, AkVideoCaps::PixelFormat>;

inline AndroidFmtToAkFmtMap initAndroidFmtToAkFmt()
{
    AndroidFmtToAkFmtMap androidFmtToAkFmt {
        {RGBA_8888     , AkVideoCaps::Format_rgba       },
        {RGBX_8888     , AkVideoCaps::Format_rgbx       },
        {RGB_888       , AkVideoCaps::Format_rgb24      },
        {RGB_565       , AkVideoCaps::Format_rgb565     },
        {RGBA_5551     , AkVideoCaps::Format_rgba5551   },
        {RGBA_4444     , AkVideoCaps::Format_rgba4444   },
        {A_8           , AkVideoCaps::Format_gray8      },
        {L_8           , AkVideoCaps::Format_gray8      },
        {LA_88         , AkVideoCaps::Format_graya8     },
        {RGB_332       , AkVideoCaps::Format_rgb332     },
        {NV16          , AkVideoCaps::Format_nv16       },
        {NV21          , AkVideoCaps::Format_nv21       },
        {YUY2          , AkVideoCaps::Format_yuyv422    },
        {YUV_420_888   , AkVideoCaps::Format_yuv420p    },
        {YUV_422_888   , AkVideoCaps::Format_yuv422p    },
        {FLEX_RGB_888  , AkVideoCaps::Format_rgb24p     },
        {FLEX_RGBA_8888, AkVideoCaps::Format_rgbap      },
        {RGBA_1010102  , AkVideoCaps::Format_rgba1010102},
        {Y8            , AkVideoCaps::Format_gray8      },
        {YV12          , AkVideoCaps::Format_yvu420p    },
    };

    return androidFmtToAkFmt;
}

Q_GLOBAL_STATIC_WITH_ARGS(AndroidFmtToAkFmtMap,
                          androidFmtToAkFmt,
                          (initAndroidFmtToAkFmt()))

enum ControlType
{
    Integer,
    Boolean,
    Menu,
    Zoom
};

struct DeviceControl
{
    ControlType type;
    QString name;
    QString description;
    QVariant defaultValue;
};

using ControlVector = QVector<DeviceControl>;

inline const ControlVector &initImageControls()
{
    static const ControlVector controls {
        {ControlType::Menu   , "SceneMode/s"         , "Scene Mode"             , "auto"},
        {ControlType::Boolean, "AutoWhiteBalanceLock", "Auto White Balance Lock", true  },
        {ControlType::Menu   , "WhiteBalance"        , "White Balance"          , "auto"},
        {ControlType::Boolean, "AutoExposureLock"    , "Auto Exposure Lock"     , true  },
        {ControlType::Integer, "ExposureCompensation", "Exposure Compensation"  , 0     },
        {ControlType::Menu   , "Antibanding"         , "Antibanding"            , "auto"},
        {ControlType::Boolean, "VideoStabilization"  , "Video Stabilization"    , true  },
        {ControlType::Menu   , "ColorEffect/s"       , "Color Effect"           , "none"},
    };

    return controls;
}

Q_GLOBAL_STATIC_WITH_ARGS(ControlVector,
                          globalImageControls,
                          (initImageControls()))

inline const ControlVector &initCameraControls()
{
    static const ControlVector controls {
        {ControlType::Menu, "FocusMode/s", "Focus Mode", "auto"},
        {ControlType::Zoom,            {},           {},      0},
    };

    return controls;
}

Q_GLOBAL_STATIC_WITH_ARGS(ControlVector,
                          globalCameraControls,
                          (initCameraControls()))

inline QString cameraMode(const char *field)
{
<<<<<<< HEAD
    return QJniObject::getStaticObjectField("android/hardware/Camera$Parameters",
                                            field,
                                            "java/lang/String").toString();
=======
    return QAndroidJniObject::getStaticObjectField("android/hardware/Camera$Parameters",
                                                   field,
                                                   "java/lang/String").toString();
>>>>>>> c6641a28
}

using FlashModeMap = QMap<QString, Capture::FlashMode>;

inline const FlashModeMap &initFlashModeMap()
{
    static const FlashModeMap flashModeMap {
        {cameraMode("FLASH_MODE_OFF")    , Capture::FlashMode_Off   },
        {cameraMode("FLASH_MODE_ON")     , Capture::FlashMode_On    },
        {cameraMode("FLASH_MODE_AUTO")   , Capture::FlashMode_Auto  },
        {cameraMode("FLASH_MODE_TORCH")  , Capture::FlashMode_Torch },
        {cameraMode("FLASH_MODE_RED_EYE"), Capture::FlashMode_RedEye},
    };

    return flashModeMap;
}

Q_GLOBAL_STATIC_WITH_ARGS(FlashModeMap, flashModeMap, (initFlashModeMap()))

class CaptureAndroidCameraPrivate
{
    public:
        CaptureAndroidCamera *self;
        QString m_device;
        QList<int> m_streams;
        QStringList m_devices;
        QMap<QString, QString> m_descriptions;
        QMap<QString, CaptureVideoCaps> m_devicesCaps;
        QMap<QString, Capture::FlashModeList> m_supportedFlashModes;
        QReadWriteLock m_controlsMutex;
        QVariantList m_globalImageControls;
        QVariantList m_globalCameraControls;
        QVariantMap m_localImageControls;
        QVariantMap m_localCameraControls;
        QReadWriteLock m_mutex;
        QByteArray m_curBuffer;
        QWaitCondition m_waitCondition;
        AkFrac m_fps;
        AkFrac m_timeBase;
        AkVideoCaps m_caps;
        jint m_curDeviceId {-1};
        qint64 m_id {-1};
        QThreadPool m_threadPool;
<<<<<<< HEAD
        QJniObject m_camera;
        QJniObject m_callbacks;
        QJniObject m_surfaceView;
=======
        QAndroidJniObject m_camera;
        QAndroidJniObject m_callbacks;
        QAndroidJniObject m_surfaceView;
>>>>>>> c6641a28
        AkElementPtr m_rotate {akPluginManager->create<AkElement>("VideoFilter/Rotate")};

        explicit CaptureAndroidCameraPrivate(CaptureAndroidCamera *self);
        void registerNatives();
        CaptureVideoCaps caps(jint device);
        jint deviceId(const QString &device) const;
        bool nearestFpsRangue(const QJniObject &parameters,
                              const AkFrac &fps,
                              jint &min,
                              jint &max);
        QVariantList controlBoolean(const QJniObject &parameters,
                                    const QString &name,
                                    const QString &description,
                                    bool defaultValue=false) const;
        bool setControlBoolean(QJniObject &parameters,
                               const QString &name,
                               bool value) const;
        QVariantList controlMenu(const QJniObject &parameters,
                                 const QString &name,
                                 const QString &description,
                                 const QString &defaultValue={}) const;
        bool setControlMenu(QJniObject &parameters,
                            const QString &name,
                            int index) const;
        QVariantList controlInteger(const QJniObject &parameters,
                                    const QString &name,
                                    const QString &description,
                                    int defaultValue=0) const;
        bool setControlInteger(QJniObject &parameters,
                               const QString &name,
                               int value) const;
        QVariantList controlZoom(const QJniObject &parameters,
                                 int defaultValue=0) const;
        bool setControlZoom(QJniObject &parameters,
                            int value) const;
        QVariantList controls(const QJniObject &parameters,
                              const ControlVector &controls) const;
        bool setControls(QJniObject &parameters,
                         const ControlVector &controls,
                         const QVariantMap &values);
        QVariantList imageControls(const QJniObject &parameters) const;
        bool setImageControls(QJniObject &parameters,
                              const QVariantMap &imageControls);
        QVariantList cameraControls(const QJniObject &parameters) const;
        bool setCameraControls(QJniObject &parameters,
                               const QVariantMap &cameraControls);
        QVariantMap controlStatus(const QVariantList &controls) const;
        QVariantMap mapDiff(const QVariantMap &map1,
                            const QVariantMap &map2) const;
        qreal cameraRotation(jint cameraId) const;
        static void previewFrameReady(JNIEnv *env,
                                      jobject obj,
                                      jlong userPtr,
                                      jbyteArray data);
        static void surfaceCreated(JNIEnv *env, jobject obj, jlong userPtr);
        static void surfaceDestroyed(JNIEnv *env, jobject obj, jlong userPtr);
        static void shutterActivated(JNIEnv *env, jobject obj, jlong userPtr);
        static void pictureTaken(JNIEnv *env,
                                 jobject obj,
                                 jlong userPtr,
                                 jint index,
                                 jbyteArray data);
<<<<<<< HEAD
        static bool hasPermission(const QString &permission);
=======
>>>>>>> c6641a28
        static bool canUseCamera();
        bool isFlashSupported() const;
        void updateDevices();
        template<typename T>
        static inline T alignUp(const T &value, const T &align)
        {
            return (value + align - 1) & ~(align - 1);
        }
};

CaptureAndroidCamera::CaptureAndroidCamera(QObject *parent):
    Capture(parent)
{
    this->d = new CaptureAndroidCameraPrivate(this);

    auto rotateFunc = [this] () {
        if (this->d->m_curDeviceId >= 0) {
            auto angle = -this->d->cameraRotation(this->d->m_curDeviceId);
            this->d->m_rotate->setProperty("angle", angle);
        }
    };

    for (auto &screen: QApplication::screens()) {
        QObject::connect(screen,
                         &QScreen::geometryChanged,
                         this,
                         rotateFunc);
        QObject::connect(screen,
                         &QScreen::primaryOrientationChanged,
                         this,
                         rotateFunc);
    }

    this->d->updateDevices();
}

CaptureAndroidCamera::~CaptureAndroidCamera()
{
    delete this->d;
}

QStringList CaptureAndroidCamera::webcams() const
{
    return this->d->m_devices;
}

QString CaptureAndroidCamera::device() const
{
    return this->d->m_device;
}

QList<int> CaptureAndroidCamera::streams()
{
    if (!this->d->m_streams.isEmpty())
        return this->d->m_streams;

    auto caps = this->caps(this->d->m_device);

    if (caps.isEmpty())
        return {};

    return {0};
}

QList<int> CaptureAndroidCamera::listTracks(AkCaps::CapsType type)
{
    if (type != AkCaps::CapsVideo && type != AkCaps::CapsUnknown)
        return {};

    auto caps = this->caps(this->d->m_device);
    QList<int> streams;

    for (int i = 0; i < caps.count(); i++)
        streams << i;

    return streams;
}

QString CaptureAndroidCamera::ioMethod() const
{
    return {};
}

int CaptureAndroidCamera::nBuffers() const
{
    return 0;
}

QString CaptureAndroidCamera::description(const QString &webcam) const
{
    return this->d->m_descriptions.value(webcam);
}

CaptureVideoCaps CaptureAndroidCamera::caps(const QString &webcam) const
{
    return this->d->m_devicesCaps.value(webcam);
}

QVariantList CaptureAndroidCamera::imageControls() const
{
    return this->d->m_globalImageControls;
}

bool CaptureAndroidCamera::setImageControls(const QVariantMap &imageControls)
{
    this->d->m_controlsMutex.lockForRead();
    auto globalImageControls = this->d->m_globalImageControls;
    this->d->m_controlsMutex.unlock();

    for (int i = 0; i < globalImageControls.count(); i++) {
        auto control = globalImageControls[i].toList();
        auto controlName = control[0].toString();

        if (imageControls.contains(controlName)) {
            control[6] = imageControls[controlName];
            globalImageControls[i] = control;
        }
    }

    this->d->m_controlsMutex.lockForWrite();

    if (this->d->m_globalImageControls == globalImageControls) {
        this->d->m_controlsMutex.unlock();

        return false;
    }

    this->d->m_globalImageControls = globalImageControls;
    this->d->m_controlsMutex.unlock();

    emit this->imageControlsChanged(imageControls);

    return true;
}

bool CaptureAndroidCamera::resetImageControls()
{
    QVariantMap controls;

    for (auto &control: this->imageControls()) {
        auto params = control.toList();
        controls[params[0].toString()] = params[5].toInt();
    }

    return this->setImageControls(controls);
}

QVariantList CaptureAndroidCamera::cameraControls() const
{
    return this->d->m_globalCameraControls;
}

bool CaptureAndroidCamera::setCameraControls(const QVariantMap &cameraControls)
{
    this->d->m_controlsMutex.lockForRead();
    auto globalCameraControls = this->d->m_globalCameraControls;
    this->d->m_controlsMutex.unlock();

    for (int i = 0; i < globalCameraControls.count(); i++) {
        auto control = globalCameraControls[i].toList();
        auto controlName = control[0].toString();

        if (cameraControls.contains(controlName)) {
            control[6] = cameraControls[controlName];
            globalCameraControls[i] = control;
        }
    }

    this->d->m_controlsMutex.lockForWrite();

    if (this->d->m_globalCameraControls == globalCameraControls) {
        this->d->m_controlsMutex.unlock();

        return false;
    }

    this->d->m_globalCameraControls = globalCameraControls;
    this->d->m_controlsMutex.unlock();
    emit this->cameraControlsChanged(cameraControls);

    return true;
}

bool CaptureAndroidCamera::resetCameraControls()
{
    QVariantMap controls;

    for (auto &control: this->cameraControls()) {
        auto params = control.toList();
        controls[params[0].toString()] = params[5].toInt();
    }

    return this->setCameraControls(controls);
}

Capture::FlashModeList CaptureAndroidCamera::supportedFlashModes(const QString &webcam) const
{
    return this->d->m_supportedFlashModes.value(webcam);
}

Capture::FlashMode CaptureAndroidCamera::flashMode() const
{
    QString mode;

    this->d->m_mutex.lockForWrite();

    if (this->d->m_camera.isValid()) {
        auto parameters =
                this->d->m_camera.callObjectMethod("getParameters",
                                                   "()Landroid/hardware/Camera$Parameters;");

        if (parameters.isValid())
            mode = parameters.callObjectMethod("flashMode",
                                               "()Ljava/lang/String;").toString();
    }

    this->d->m_mutex.unlock();

    return flashModeMap->value(mode, FlashMode_Off);
}

AkPacket CaptureAndroidCamera::readFrame()
{
    if (this->d->m_camera.isValid()) {
        auto parameters =
                this->d->m_camera.callObjectMethod("getParameters",
                                                   "()Landroid/hardware/Camera$Parameters;");

        if (parameters.isValid()) {
            this->d->m_controlsMutex.lockForRead();
            auto imageControls = this->d->controlStatus(this->d->m_globalImageControls);
            this->d->m_controlsMutex.unlock();
            bool apply = false;

            if (this->d->m_localImageControls != imageControls) {
                auto controls = this->d->mapDiff(this->d->m_localImageControls,
                                                 imageControls);
                apply |= this->d->setImageControls(parameters, controls);
                this->d->m_localImageControls = imageControls;
            }

            this->d->m_controlsMutex.lockForRead();
            auto cameraControls = this->d->controlStatus(this->d->m_globalCameraControls);
            this->d->m_controlsMutex.unlock();

            if (this->d->m_localCameraControls != cameraControls) {
                auto controls = this->d->mapDiff(this->d->m_localCameraControls,
                                                 cameraControls);
                apply |= this->d->setCameraControls(parameters, controls);
                this->d->m_localCameraControls = cameraControls;
            }

            if (apply)
                this->d->m_camera.callMethod<void>("setParameters",
                                                   "(Landroid/hardware/Camera$Parameters;)V",
                                                   parameters.object());
        }
    }

    AkPacket packet;
    auto timestamp = QDateTime::currentMSecsSinceEpoch();
    auto pts =
            qint64(timestamp
                   * this->d->m_timeBase.invert().value()
                   / 1e3);

    this->d->m_mutex.lockForWrite();

    if (this->d->m_curBuffer.isEmpty())
        this->d->m_waitCondition.wait(&this->d->m_mutex, 1000);

    if (!this->d->m_curBuffer.isEmpty()) {
        AkVideoPacket videoPacket(this->d->m_caps);
        auto iData = this->d->m_curBuffer.constData();

        for (int plane = 0; plane < videoPacket.planes(); ++plane) {
            auto iLineSize = CaptureAndroidCameraPrivate::alignUp<size_t>(videoPacket.bytesUsed(plane), 16);
            auto oLineSize = videoPacket.lineSize(plane);
            auto lineSize = qMin<size_t>(iLineSize, oLineSize);
            auto heightDiv = videoPacket.heightDiv(plane);

            for (int y = 0; y < videoPacket.caps().height(); ++y) {
                int ys = y >> heightDiv;
                memcpy(videoPacket.line(plane, y),
                       iData + ys * iLineSize,
                       lineSize);
            }

            iData += iLineSize * (videoPacket.caps().height() >> heightDiv);
        }

        videoPacket.setPts(pts);
        videoPacket.setTimeBase(this->d->m_timeBase);
        videoPacket.setIndex(0);
        videoPacket.setId(this->d->m_id);
        this->d->m_curBuffer.clear();
        packet = videoPacket;
    }

    this->d->m_mutex.unlock();

    return this->d->m_rotate->iStream(packet);
}

CaptureAndroidCameraPrivate::CaptureAndroidCameraPrivate(CaptureAndroidCamera *self):
    self(self)
{
    this->m_threadPool.setMaxThreadCount(16);
    this->registerNatives();
    jlong userPtr = intptr_t(this);
    this->m_callbacks =
            QJniObject(JCLASS(AkAndroidCameraCallbacks),
                              "(J)V",
                              userPtr);
}

void CaptureAndroidCameraPrivate::registerNatives()
{
    static bool ready = false;

    if (ready)
        return;

    QJniEnvironment jenv;

    if (auto jclass = jenv.findClass(JCLASS(AkAndroidCameraCallbacks))) {
        static const QVector<JNINativeMethod> methods {
            {"previewFrameReady"     , "(J[B)V" , reinterpret_cast<void *>(CaptureAndroidCameraPrivate::previewFrameReady)},
            {"notifySurfaceCreated"  , "(J)V"   , reinterpret_cast<void *>(CaptureAndroidCameraPrivate::surfaceCreated)   },
            {"notifySurfaceDestroyed", "(J)V"   , reinterpret_cast<void *>(CaptureAndroidCameraPrivate::surfaceDestroyed) },
            {"shutterActivated"      , "(J)V"   , reinterpret_cast<void *>(CaptureAndroidCameraPrivate::shutterActivated) },
            {"pictureTaken"          , "(JI[B)V", reinterpret_cast<void *>(CaptureAndroidCameraPrivate::pictureTaken)     },
        };

        jenv->RegisterNatives(jclass, methods.data(), methods.size());
    }

    ready = true;
}

CaptureVideoCaps CaptureAndroidCameraPrivate::caps(jint device)
{
    auto camera =
            QJniObject::callStaticObjectMethod("android/hardware/Camera",
                                                      "open",
                                                      "(I)Landroid/hardware/Camera;",
                                                      device);

    if (!camera.isValid())
        return {};

    auto parameters =
            camera.callObjectMethod("getParameters",
                                    "()Landroid/hardware/Camera$Parameters;");

    if (!parameters.isValid())
        return {};

    QSet<ImageFormat> supportedFormats;
    auto formats = parameters.callObjectMethod("getSupportedPreviewFormats",
                                               "()Ljava/util/List;");
    auto numFormats = formats.callMethod<jint>("size");

    for (jint i = 0; i < numFormats; i++) {
        auto jformat = formats.callObjectMethod("get",
                                                "(I)Ljava/lang/Object;",
                                                i);
        auto format = jformat.callMethod<jint>("intValue");

        if (!androidFmtToAkFmt->contains(ImageFormat(format)))
            continue;

        supportedFormats << ImageFormat(format);
    }

    QList<QSize> supportedSizes;
    auto sizes = parameters.callObjectMethod("getSupportedPreviewSizes",
                                             "()Ljava/util/List;");
    auto numSizes = sizes.callMethod<jint>("size");

    for (jint i = 0; i < numSizes; i++) {
        auto jsize = sizes.callObjectMethod("get",
                                            "(I)Ljava/lang/Object;",
                                            i);
        auto width = jsize.getField<jint>("width");
        auto height = jsize.getField<jint>("height");

        if (width < 1 || height < 1)
            continue;

        QSize size(width, height);

        if (!supportedSizes.contains(size))
            supportedSizes << size;
    }

    QList<AkFrac> supportedFrameRates;
    auto frameRates = parameters.callObjectMethod("getSupportedPreviewFpsRange",
                                                  "()Ljava/util/List;");
    auto numFps = frameRates.callMethod<jint>("size");
    QJniEnvironment jenv;

    for (jint i = 0; i < numFps; i++) {
        auto jfpsRange = frameRates.callObjectMethod("get",
                                                     "(I)Ljava/lang/Object;",
                                                     i);
        auto jrange = static_cast<jintArray>(jfpsRange.object());
        auto range = jenv->GetIntArrayElements(jrange, nullptr);
        AkFrac fps(range[0] + range[1], 2000);

        if (!supportedFrameRates.contains(fps))
            supportedFrameRates << fps;

        jenv->ReleaseIntArrayElements(jrange, range, 0);
    }

    camera.callMethod<void>("release");
    CaptureVideoCaps caps;

    for (auto &format: supportedFormats)
        for (auto &size: supportedSizes)
            for (auto &fps: supportedFrameRates) {
                auto akFormat = androidFmtToAkFmt->value(format,
                                                         AkVideoCaps::Format_none);

                if (akFormat != AkVideoCaps::Format_none)
                    caps << AkVideoCaps({akFormat,
                                         size.width(),
                                         size.height(),
                                         fps});
            }

    return caps;
}

jint CaptureAndroidCameraPrivate::deviceId(const QString &device) const
{
    auto idStr = device;
    bool ok = false;
    int id = idStr.remove("/dev/video").toInt(&ok);

    return ok? id: -1;
}

bool CaptureAndroidCameraPrivate::nearestFpsRangue(const QJniObject &parameters,
                                                   const AkFrac &fps,
                                                   jint &min,
                                                   jint &max)
{
    QJniEnvironment jenv;
    auto frameRates = parameters.callObjectMethod("getSupportedPreviewFpsRange",
                                                  "()Ljava/util/List;");
    auto numFps = frameRates.callMethod<jint>("size");
    auto fpsValue = fps.value();
    bool ok = false;
    min = 0;
    max = 0;

    for (jint i = 0; i < numFps; i++) {
        auto jfpsRange = frameRates.callObjectMethod("get",
                                                     "(I)Ljava/lang/Object;",
                                                     i);
        auto jrange = static_cast<jintArray>(jfpsRange.object());
        auto range = jenv->GetIntArrayElements(jrange, nullptr);

        if (1e3 * fpsValue >= qreal(range[0])
            && 1e3 * fpsValue <= qreal(range[1])) {
            min = range[0];
            max = range[1];
            ok = true;
        }

        jenv->ReleaseIntArrayElements(jrange, range, 0);

        if (ok)
            break;
    }

    return ok;
}

QVariantList CaptureAndroidCameraPrivate::controlBoolean(const QJniObject &parameters,
                                                         const QString &name,
                                                         const QString &description,
                                                         bool defaultValue) const
{
    auto supported =
            parameters.callMethod<jboolean>(QString("is%1Supported")
                                            .arg(name)
                                            .toStdString()
                                            .c_str());

    if (!supported)
        return {};

    auto value = parameters.callMethod<jboolean>(QString("get%1")
                                                 .arg(name)
                                                 .toStdString()
                                                 .c_str());

    return QVariantList {
        description,
        "boolean",
        0,
        1,
        1,
        defaultValue,
        value,
        QStringList()
    };
}

bool CaptureAndroidCameraPrivate::setControlBoolean(QJniObject &parameters,
                                                    const QString &name,
                                                    bool value) const
{
    auto supported =
            parameters.callMethod<jboolean>(QString("is%1Supported")
                                            .arg(name)
                                            .toStdString()
                                            .c_str());

    if (!supported)
        return false;

    parameters.callMethod<void>(QString("set%1")
                                .arg(name)
                                .toStdString()
                                .c_str(),
                                "(Z)V",
                                value);

    return true;
}

QVariantList CaptureAndroidCameraPrivate::controlMenu(const QJniObject &parameters,
                                                      const QString &name,
                                                      const QString &description,
                                                      const QString &defaultValue) const
{
    auto optionName = name;
    auto opt = name;

    if (optionName.endsWith("/s")) {
        optionName = optionName.left(optionName.size() - 2);
        opt = optionName + 's';
    }

    auto options =
            parameters.callObjectMethod(QString("getSupported%1")
                                        .arg(opt)
                                        .toStdString()
                                        .c_str(),
                                        "()Ljava/util/List;");

    if (!options.isValid())
        return {};

    auto numOptions = options.callMethod<jint>("size");

    if (numOptions < 2)
        return {};

    QStringList menuOptions;

    for (jint i = 0; i < numOptions; i++) {
        auto joption = options.callObjectMethod("get",
                                                "(I)Ljava/lang/Object;",
                                                i);
        auto option = joption.toString();

        if (!menuOptions.contains(option))
            menuOptions << option;
    }

    auto value = parameters.callObjectMethod(QString("get%1")
                                             .arg(optionName)
                                             .toStdString()
                                             .c_str(),
                                             "()Ljava/lang/String;").toString();

    return QVariantList {
        description,
        "menu",
        0,
        menuOptions.size() - 1,
        1,
        qMax(menuOptions.indexOf(defaultValue), 0),
        qMax(menuOptions.indexOf(value), 0),
        menuOptions
    };
}

bool CaptureAndroidCameraPrivate::setControlMenu(QJniObject &parameters,
                                                 const QString &name,
                                                 int index) const
{
    if (index < 0)
        return false;

    auto optionName = name;
    auto opt = name;

    if (optionName.endsWith("/s")) {
        optionName = optionName.left(optionName.size() - 2);
        opt = optionName + 's';
    }

    auto options =
            parameters.callObjectMethod(QString("getSupported%1")
                                        .arg(opt)
                                        .toStdString()
                                        .c_str(),
                                        "()Ljava/util/List;");

    if (!options.isValid())
        return false;

    auto numOptions = options.callMethod<jint>("size");

    if (numOptions < 2 || index >= numOptions)
        return false;

    auto joption = options.callObjectMethod("get",
                                            "(I)Ljava/lang/Object;",
                                            index);
    parameters.callMethod<void>(QString("set%1")
                                .arg(optionName)
                                .toStdString()
                                .c_str(),
                                "(Ljava/lang/String;)V",
                                joption.object());

    return true;
}

QVariantList CaptureAndroidCameraPrivate::controlInteger(const QJniObject &parameters,
                                                         const QString &name,
                                                         const QString &description,
                                                         int defaultValue) const
{
    auto min = parameters.callMethod<jint>(QString("getMin%1")
                                           .arg(name)
                                           .toStdString()
                                           .c_str());
    auto max = parameters.callMethod<jint>(QString("getMax%1")
                                           .arg(name)
                                           .toStdString()
                                           .c_str());

    if (min == max)
        return {};

    auto value = parameters.callMethod<jint>(QString("get%1")
                                             .arg(name)
                                             .toStdString()
                                             .c_str());
    auto step = parameters.callMethod<jfloat>(QString("get%1Step")
                                              .arg(name)
                                              .toStdString()
                                              .c_str());

    return QVariantList {
        description,
        "integer",
        int(min / step),
        int(max / step),
        1,
        int(qBound(min, defaultValue, max) / step),
        int(qBound(min, value, max) / step),
        QStringList()
    };
}

bool CaptureAndroidCameraPrivate::setControlInteger(QJniObject &parameters,
                                                    const QString &name,
                                                    int value) const
{
    auto min = parameters.callMethod<jint>(QString("getMin%1")
                                           .arg(name)
                                           .toStdString()
                                           .c_str());
    auto max = parameters.callMethod<jint>(QString("getMax%1")
                                           .arg(name)
                                           .toStdString()
                                           .c_str());

    if (min == max)
        return false;

    parameters.callMethod<void>(QString("set%1")
                                .arg(name)
                                .toStdString()
                                .c_str(),
                                "(I)V",
                                value);

    return true;
}

QVariantList CaptureAndroidCameraPrivate::controlZoom(const QJniObject &parameters,
                                                      int defaultValue) const
{
    auto supported = parameters.callMethod<jboolean>("isZoomSupported");

    if (!supported)
        return {};

    auto smooth = parameters.callMethod<jboolean>("isSmoothZoomSupported");
    auto value = parameters.callMethod<jint>("getZoom");

    if (smooth) {
        auto max = parameters.callMethod<jint>("getMaxZoom");

        if (max == 0)
            return {};

        return QVariantList {
            "Zoom",
            "integer",
            0,
            max,
            1,
            qBound(0, defaultValue, max),
            qBound(0, value, max),
            QStringList()
        };
    }

    auto options =
            parameters.callObjectMethod("getZoomRatios",
                                        "()Ljava/util/List;");

    if (!options.isValid())
        return {};

    auto numOptions = options.callMethod<jint>("size");

    if (numOptions < 2)
        return {};

    QStringList menuOptions;

    for (jint i = 0; i < numOptions; i++) {
        auto joption = options.callObjectMethod("get",
                                                "(I)Ljava/lang/Object;",
                                                i);
        auto option = joption.callMethod<jint>("intValue");
        auto optionStr = QString("%1").arg(option);

        if (!menuOptions.contains(optionStr))
            menuOptions << optionStr;
    }

    return QVariantList {
        "Zoom",
        "menu",
        0,
        menuOptions.size() - 1,
        1,
        qMax(menuOptions.indexOf(QString("%1").arg(defaultValue)), 0),
        qMax(menuOptions.indexOf(QString("%1").arg(value)), 0),
        menuOptions
    };
}

bool CaptureAndroidCameraPrivate::setControlZoom(QJniObject &parameters,
                                                 int value) const
{
    auto supported = parameters.callMethod<jboolean>("isZoomSupported");

    if (!supported)
        return false;

    parameters.callMethod<void>("setZoom", "(I)V", value);

    return true;
}

QVariantList CaptureAndroidCameraPrivate::controls(const QJniObject &parameters,
                                                   const ControlVector &controls) const
{
    QVariantList controlsList;

    for (auto &control: controls) {
        QVariantList params;

        switch (control.type) {
        case ControlType::Integer:
            params = this->controlInteger(parameters,
                                          control.name,
                                          control.description,
                                          control.defaultValue.toInt());
            break;

        case ControlType::Boolean:
            params = this->controlBoolean(parameters,
                                          control.name,
                                          control.description,
                                          control.defaultValue.toBool());
            break;

        case ControlType::Menu:
            params = this->controlMenu(parameters,
                                       control.name,
                                       control.description,
                                       control.defaultValue.toString());
            break;

        case ControlType::Zoom:
            params = this->controlZoom(parameters,
                                       control.defaultValue.toInt());
            break;
        }

        if (!params.isEmpty())
            controlsList << QVariant(params);
    }

    return controlsList;
}

bool CaptureAndroidCameraPrivate::setControls(QJniObject &parameters,
                                              const ControlVector &controls,
                                              const QVariantMap &values)
{
    bool ok = true;

    for (auto &control: controls) {
        if (!values.contains(control.description))
            continue;

        int value = values.value(control.description).toInt();

        switch (control.type) {
        case ControlType::Integer:
            ok &= this->setControlInteger(parameters, control.name, value);
            break;

        case ControlType::Boolean:
            ok &= this->setControlBoolean(parameters, control.name, value);
            break;

        case ControlType::Menu:
            ok &= this->setControlMenu(parameters, control.name, value);
            break;

        case ControlType::Zoom:
            ok &= this->setControlZoom(parameters, value);
            break;
        }
    }

    return ok;
}

QVariantList CaptureAndroidCameraPrivate::imageControls(const QJniObject &parameters) const
{
    return this->controls(parameters, *globalImageControls);
}

bool CaptureAndroidCameraPrivate::setImageControls(QJniObject &parameters,
                                                   const QVariantMap &imageControls)
{
    return this->setControls(parameters, *globalImageControls, imageControls);
}

QVariantList CaptureAndroidCameraPrivate::cameraControls(const QJniObject &parameters) const
{
    return this->controls(parameters, *globalCameraControls);
}

bool CaptureAndroidCameraPrivate::setCameraControls(QJniObject &parameters,
                                                    const QVariantMap &cameraControls)
{
    return this->setControls(parameters, *globalCameraControls, cameraControls);
}

QVariantMap CaptureAndroidCameraPrivate::controlStatus(const QVariantList &controls) const
{
    QVariantMap controlStatus;

    for (auto &control: controls) {
        auto params = control.toList();
        auto controlName = params[0].toString();
        controlStatus[controlName] = params[6];
    }

    return controlStatus;
}

QVariantMap CaptureAndroidCameraPrivate::mapDiff(const QVariantMap &map1,
                                                 const QVariantMap &map2) const
{
    QVariantMap map;

    for (auto it = map2.cbegin(); it != map2.cend(); it++)
        if (!map1.contains(it.key())
            || map1[it.key()] != it.value()) {
            map[it.key()] = it.value();
        }

    return map;
}

qreal CaptureAndroidCameraPrivate::cameraRotation(jint cameraId) const
{
<<<<<<< HEAD
    auto info = QJniObject("android/hardware/Camera$CameraInfo", "()V");
    QJniObject::callStaticMethod<void>("android/hardware/Camera",
=======
    auto info = QAndroidJniObject("android/hardware/Camera$CameraInfo", "()V");
    QAndroidJniObject::callStaticMethod<void>("android/hardware/Camera",
>>>>>>> c6641a28
                                              "getCameraInfo",
                                              "(ILandroid/hardware/Camera$CameraInfo;)V",
                                              cameraId,
                                              info.object());
    auto activity = QtAndroid::androidActivity();
    auto windowManager =
        activity.callObjectMethod("getWindowManager",
                                  "()Landroid/view/WindowManager;");
    auto display =
            windowManager.callObjectMethod("getDefaultDisplay",
                                           "()Landroid/view/Display;");
    int degrees = 0;

    switch (display.callMethod<jint>("getRotation")) {
    case SURFACE_ROTATION_0:
        degrees = 0;

        break;
    case SURFACE_ROTATION_90:
        degrees = 90;

        break;
    case SURFACE_ROTATION_180:
        degrees = 180;

        break;
    case SURFACE_ROTATION_270:
        degrees = 270;

        break;
    default:
        break;
    }

    auto facing = info.getField<jint>("facing");
    auto orientation = info.getField<jint>("orientation");
    int rotation = 0;

    switch (facing) {
    case CAMERA_FACING_FRONT:
        rotation = (orientation + degrees) % 360;
        rotation = (360 - rotation) % 360;

        break;

    case CAMERA_FACING_BACK:
        rotation = (orientation - degrees + 360) % 360;
        break;

    default:
        break;
    }

    return rotation;
}

void CaptureAndroidCameraPrivate::previewFrameReady(JNIEnv *env,
                                                    jobject obj,
                                                    jlong userPtr,
                                                    jbyteArray data)
{
    Q_UNUSED(obj)

    if (!data)
        return;

    auto dataSize = env->GetArrayLength(data);

    if (dataSize < 1)
        return;

    QByteArray buffer(dataSize, Qt::Uninitialized);
    env->GetByteArrayRegion(data,
                            0,
                            dataSize,
                            reinterpret_cast<jbyte *>(buffer.data()));
    auto self = reinterpret_cast<CaptureAndroidCameraPrivate *>(intptr_t(userPtr));

    self->m_mutex.lockForWrite();
    self->m_curBuffer = buffer;
    self->m_waitCondition.wakeAll();
    self->m_mutex.unlock();
}

void CaptureAndroidCameraPrivate::surfaceCreated(JNIEnv *env,
                                                 jobject obj,
                                                 jlong userPtr)
{
    Q_UNUSED(env)
    Q_UNUSED(obj)
    Q_UNUSED(userPtr)
}

void CaptureAndroidCameraPrivate::surfaceDestroyed(JNIEnv *env,
                                                   jobject obj,
                                                   jlong userPtr)
{
    Q_UNUSED(env)
    Q_UNUSED(obj)
    Q_UNUSED(userPtr)
}

void CaptureAndroidCameraPrivate::shutterActivated(JNIEnv *env,
                                                   jobject obj,
                                                   jlong userPtr)
{
    Q_UNUSED(env)
    Q_UNUSED(obj)
    Q_UNUSED(userPtr)
}

void CaptureAndroidCameraPrivate::pictureTaken(JNIEnv *env,
                                               jobject obj,
                                               jlong userPtr,
                                               jint index,
                                               jbyteArray data)
{
    Q_UNUSED(obj)
    auto dataSize = env->GetArrayLength(data);

    if (dataSize < 1)
        return;

    QByteArray buffer(dataSize, Qt::Uninitialized);
    env->GetByteArrayRegion(data,
                            0,
                            dataSize,
                            reinterpret_cast<jbyte *>(buffer.data()));
    auto self = reinterpret_cast<CaptureAndroidCameraPrivate *>(intptr_t(userPtr));

    auto timestamp = QDateTime::currentMSecsSinceEpoch();
    auto pts =
            qint64(timestamp
                   * self->m_timeBase.invert().value()
                   / 1e3);

    self->m_mutex.lockForWrite();

    AkVideoPacket videoPacket(self->m_caps);
    auto iData = buffer.constData();

    for (int plane = 0; plane < videoPacket.planes(); ++plane) {
        auto iLineSize = CaptureAndroidCameraPrivate::alignUp<size_t>(videoPacket.bytesUsed(plane), 16);
        auto oLineSize = videoPacket.lineSize(plane);
        auto lineSize = qMin<size_t>(iLineSize, oLineSize);
        auto heightDiv = videoPacket.heightDiv(plane);

        for (int y = 0; y < videoPacket.caps().height(); ++y) {
            int ys = y >> heightDiv;
            memcpy(videoPacket.line(plane, y),
                   iData + ys * iLineSize,
                   lineSize);
        }

        iData += iLineSize * (videoPacket.caps().height() >> heightDiv);
    }

    videoPacket.setPts(pts);
    videoPacket.setTimeBase(self->m_timeBase);
    videoPacket.setIndex(0);
    videoPacket.setId(self->m_id);

    self->m_mutex.unlock();

    emit self->self->pictureTaken(index, self->m_rotate->iStream(videoPacket));
}

<<<<<<< HEAD
bool CaptureAndroidCameraPrivate::hasPermission(const QString &permission)
{
    auto sdkVersion = QNativeInterface::QAndroidApplication::sdkVersion();

    if (sdkVersion < 23)
        return true;

    auto status =
        QJniObject::callStaticMethod<jint>("android/content/Context",
                                           "checkSelfPermission",
                                           "(Ljava/lang/String;)I;",
                                           QJniObject::fromString(permission).object());
    auto permissionGranted =
        QJniObject::getStaticField<jint>("android/content/pm/PackageManager",
                                         "PERMISSION_GRANTED");

    return status == permissionGranted;
}

=======
>>>>>>> c6641a28
bool CaptureAndroidCameraPrivate::canUseCamera()
{
    static bool done = false;
    static bool result = false;

    if (done)
        return result;

    QStringList permissions {
        "android.permission.CAMERA"
    };
    QStringList neededPermissions;

    for (auto &permission: permissions)
        if (!hasPermission(permission))
            neededPermissions << permission;

    if (!neededPermissions.isEmpty()) {
        auto results = QtAndroid::requestPermissionsSync(neededPermissions);

        for (auto it = results.constBegin(); it != results.constEnd(); it++)
            if (it.value() == QtAndroid::PermissionResult::Denied) {
                done = true;

                return false;
            }
    }

    done = true;
    result = true;

    return true;
}

bool CaptureAndroidCameraPrivate::isFlashSupported() const
{
    auto context = QtAndroid::androidContext();

    if (!context.isValid())
        return false;

    auto packageManager =
            context.callObjectMethod("getPackageManager",
                                     "()Landroid/content/pm/PackageManager;");

    if (packageManager.isValid()) {
        auto feature = packageManager.getObjectField("FEATURE_CAMERA_FLASH",
                                                     "java/lang/String");

        if (feature.isValid()) {
            return packageManager.callMethod<jboolean>("hasSystemFeature",
                                                       "(Ljava/lang/String;)Z",
                                                       feature.object());
        }
    }

    return false;
}

void CaptureAndroidCameraPrivate::updateDevices()
{
    if (!this->canUseCamera())
        return;

    decltype(this->m_devices) devices;
    decltype(this->m_descriptions) descriptions;
    decltype(this->m_devicesCaps) devicesCaps;
    decltype(this->m_supportedFlashModes) supportedFlashModes;

    bool hasFlash = this->isFlashSupported();
    auto numCameras =
            QJniObject::callStaticMethod<jint>("android/hardware/Camera",
                                                      "getNumberOfCameras");

    static const QMap<jint, QString> facingToStr {
        {CAMERA_FACING_FRONT   , "Front"},
        {CAMERA_FACING_BACK    , "Back"},
        {CAMERA_FACING_EXTERNAL, "External"},
    };

    for (jint i = 0; i < numCameras; i++) {
        auto caps = this->caps(i);

        if (!caps.empty()) {
            auto deviceId = QString("/dev/video%1").arg(i);
            QJniObject cameraInfo("android/hardware/Camera$CameraInfo");
            QJniObject::callStaticMethod<void>("android/hardware/Camera",
                                               "getCameraInfo",
                                               "(ILandroid/hardware/Camera$CameraInfo;)V",
                                               i,
                                               cameraInfo.object());
            auto facing = cameraInfo.getField<jint>("facing");
            auto description = QString("%1 Camera %2")
                               .arg(facingToStr.value(facing, "External"))
                               .arg(i);

            devices << deviceId;
            descriptions[deviceId] = description;
            devicesCaps[deviceId] = caps;

            if (hasFlash) {
                auto camera =
<<<<<<< HEAD
                        QJniObject::callStaticObjectMethod("android/hardware/Camera",
=======
                        QAndroidJniObject::callStaticObjectMethod("android/hardware/Camera",
>>>>>>> c6641a28
                                                                  "open",
                                                                  "(I)Landroid/hardware/Camera;",
                                                                  i);

                if (camera.isValid()) {
                    auto parameters =
                            camera.callObjectMethod("getParameters",
                                                    "()Landroid/hardware/Camera$Parameters;");

                    if (parameters.isValid()) {
                        auto flashModes =
                            parameters.callObjectMethod("getSupportedFlashModes",
                                                        "()Ljava/util/List;");

                        if (flashModes.isValid()) {
                            auto numFlashModes = flashModes.callMethod<jint>("size");
                            Capture::FlashModeList modes;

                            for (jint i = 0; i < numFlashModes; i++) {
                                auto mode = flashModes.callObjectMethod("get",
                                                                        "(I)Ljava/lang/Object;",
                                                                        i).toString();

                                if (flashModeMap->contains(mode))
                                    modes << flashModeMap->value(mode);
                            }

                            supportedFlashModes[deviceId] = modes;
                        }
                    }

                    camera.callMethod<void>("release");
                }
            }
        }
    }

    if (devicesCaps.isEmpty()) {
        devices.clear();
        descriptions.clear();
        supportedFlashModes.clear();
    }

    this->m_descriptions = descriptions;
    this->m_devicesCaps = devicesCaps;
    this->m_supportedFlashModes = supportedFlashModes;

    if (this->m_devices != devices) {
        this->m_devices = devices;
        emit self->webcamsChanged(this->m_devices);
    }
}

bool CaptureAndroidCamera::init()
{
    this->d->m_localImageControls.clear();
    this->d->m_localCameraControls.clear();
    this->uninit();

    QJniObject surfaceHolder;
    QList<int> streams;
    CaptureVideoCaps supportedCaps;
    AkVideoCaps caps;
<<<<<<< HEAD
    QJniObject parameters;
=======
    QAndroidJniObject parameters;
>>>>>>> c6641a28
    jint min = 0;
    jint max = 0;
    AkFrac fps;

    this->d->m_curDeviceId = this->d->deviceId(this->d->m_device);
    this->d->m_camera =
<<<<<<< HEAD
            QJniObject::callStaticObjectMethod("android/hardware/Camera",
                                               "open",
                                               "(I)Landroid/hardware/Camera;",
                                               this->d->m_curDeviceId);
=======
            QAndroidJniObject::callStaticObjectMethod("android/hardware/Camera",
                                                      "open",
                                                      "(I)Landroid/hardware/Camera;",
                                                      this->d->m_curDeviceId);
>>>>>>> c6641a28

    if (!this->d->m_camera.isValid()) {
        this->uninit();

        return false;
    }

    QtAndroid::runOnAndroidThreadSync([this] {
        this->d->m_surfaceView =
                QJniObject("android/view/SurfaceView",
                                  "(Landroid/content/Context;)V",
                                  QtAndroid::androidActivity().object());
        auto window = QWindow::fromWinId(WId(this->d->m_surfaceView.object()));
        window->setVisible(true);
        window->setGeometry(0, 0, 0, 0);
    });

    if (!this->d->m_surfaceView.isValid()) {
        this->uninit();

        return false;
    }

    surfaceHolder =
            this->d->m_surfaceView.callObjectMethod("getHolder",
                                                    "()Landroid/view/SurfaceHolder;");

    if (!surfaceHolder.isValid()) {
        this->uninit();

        return false;
    }

    QThread::sleep(1);

    this->d->m_camera.callMethod<void>("setPreviewDisplay",
                                       "(Landroid/view/SurfaceHolder;)V",
                                       surfaceHolder.object());
    surfaceHolder.callMethod<void>("addCallback",
                                   "(Landroid/view/SurfaceHolder$Callback;)V",
                                   this->d->m_callbacks.object());
    this->d->m_camera.callMethod<void>("setPreviewCallback",
                                       "(Landroid/hardware/Camera$PreviewCallback;)V",
                                       this->d->m_callbacks.object());
    parameters =
            this->d->m_camera.callObjectMethod("getParameters",
                                               "()Landroid/hardware/Camera$Parameters;");

    if (!parameters.isValid()) {
        this->uninit();

        return false;
    }

    streams = this->streams();

    if (streams.isEmpty()) {
        this->uninit();

        return false;
    }

    supportedCaps = this->caps(this->d->m_device);
    caps = supportedCaps[streams[0]];

    parameters.callMethod<void>("setPreviewFormat",
                                "(I)V",
                                androidFmtToAkFmt->key(caps.format(),
                                                       ImageFormat::UNKNOWN));
    parameters.callMethod<void>("setPreviewSize",
                                "(II)V",
                                caps.width(),
                                caps.height());

    min = 0;
    max = 0;
    fps = caps.fps();

    if (!this->d->nearestFpsRangue(parameters,
                                   fps,
                                   min,
                                   max)) {
        this->uninit();

        return false;
    }

    parameters.callMethod<void>("setPreviewFpsRange",
                                "(II)V",
                                min,
                                max);
    this->d->m_camera.callMethod<void>("setParameters",
                                       "(Landroid/hardware/Camera$Parameters;)V",
                                       parameters.object());
    this->d->m_camera.callMethod<void>("startPreview");

    this->d->m_id = Ak::id();
    this->d->m_caps = caps;
    this->d->m_fps = fps;
    this->d->m_timeBase = this->d->m_fps.invert();

    auto angle = -this->d->cameraRotation(this->d->m_curDeviceId);
    this->d->m_rotate->setProperty("angle", angle);

    return true;
}

void CaptureAndroidCamera::uninit()
{
    if (!this->d->m_camera.isValid())
        return;

    this->d->m_camera.callMethod<void>("stopPreview");

    if (this->d->m_surfaceView.isValid())
        QtAndroid::runOnAndroidThreadSync([this] {
            this->d->m_surfaceView = {};
        });

    this->d->m_camera.callMethod<void>("release");
    this->d->m_camera = {};
    this->d->m_curDeviceId = -1;
}

void CaptureAndroidCamera::setDevice(const QString &device)
{
    if (this->d->m_device == device)
        return;

    this->d->m_device = device;

    if (device.isEmpty()) {
        this->d->m_controlsMutex.lockForWrite();
        this->d->m_globalImageControls.clear();
        this->d->m_globalCameraControls.clear();
        this->d->m_controlsMutex.unlock();
    } else {
        this->d->m_controlsMutex.lockForWrite();

        auto camera =
                QJniObject::callStaticObjectMethod("android/hardware/Camera",
                                                   "open",
                                                   "(I)Landroid/hardware/Camera;",
                                                   this->d->deviceId(device));

        if (camera.isValid()) {
            auto parameters =
                    camera.callObjectMethod("getParameters",
                                            "()Landroid/hardware/Camera$Parameters;");

            if (parameters.isValid()) {
                this->d->m_globalImageControls = this->d->imageControls(parameters);
                this->d->m_globalCameraControls = this->d->cameraControls(parameters);
            }

            camera.callMethod<void>("release");
        }

        this->d->m_controlsMutex.unlock();
    }

    this->d->m_controlsMutex.lockForRead();
    auto imageStatus = this->d->controlStatus(this->d->m_globalImageControls);
    auto cameraStatus = this->d->controlStatus(this->d->m_globalCameraControls);
    this->d->m_controlsMutex.unlock();

    emit this->deviceChanged(device);
    emit this->imageControlsChanged(imageStatus);
    emit this->cameraControlsChanged(cameraStatus);
}

void CaptureAndroidCamera::setStreams(const QList<int> &streams)
{
    if (streams.isEmpty())
        return;

    int stream = streams[0];

    if (stream < 0)
        return;

    auto supportedCaps = this->caps(this->d->m_device);

    if (stream >= supportedCaps.length())
        return;

    QList<int> inputStreams {stream};

    if (this->streams() == inputStreams)
        return;

    this->d->m_streams = inputStreams;
    emit this->streamsChanged(inputStreams);
}

void CaptureAndroidCamera::setIoMethod(const QString &ioMethod)
{
    Q_UNUSED(ioMethod)
}

void CaptureAndroidCamera::setNBuffers(int nBuffers)
{
    Q_UNUSED(nBuffers)
}

void CaptureAndroidCamera::setFlashMode(FlashMode mode)
{
    this->d->m_mutex.lockForWrite();

    if (this->d->m_camera.isValid()) {
        auto parameters =
                this->d->m_camera.callObjectMethod("getParameters",
                                                   "()Landroid/hardware/Camera$Parameters;");
        auto jmode =
                parameters.callObjectMethod("flashMode",
                                            "()Ljava/lang/String;").toString();

        if (flashModeMap->contains(jmode)) {
            auto curMode = flashModeMap->value(jmode);

            if (curMode != mode) {
<<<<<<< HEAD
                auto jNewMode = QJniObject::fromString(flashModeMap->key(mode));
=======
                auto jNewMode = QAndroidJniObject::fromString(flashModeMap->key(mode));
>>>>>>> c6641a28
                parameters.callMethod<void>("setFlashMode",
                                            "(Ljava/lang/String;)V",
                                            jNewMode.object());
                this->d->m_camera.callMethod<void>("setParameters",
                                                   "(Landroid/hardware/Camera$Parameters;)V",
                                                   parameters.object());
                emit this->flashModeChanged(mode);
            }
        } else {
<<<<<<< HEAD
            auto jNewMode = QJniObject::fromString(flashModeMap->key(mode));
=======
            auto jNewMode = QAndroidJniObject::fromString(flashModeMap->key(mode));
>>>>>>> c6641a28
            parameters.callMethod<void>("setFlashMode",
                                        "(Ljava/lang/String;)V",
                                        jNewMode.object());
            this->d->m_camera.callMethod<void>("setParameters",
                                               "(Landroid/hardware/Camera$Parameters;)V",
                                               parameters.object());
            emit this->flashModeChanged(mode);
        }
    }

    this->d->m_mutex.unlock();
}

void CaptureAndroidCamera::resetDevice()
{
    this->setDevice("");
}

void CaptureAndroidCamera::resetStreams()
{
    auto supportedCaps = this->caps(this->d->m_device);
    QList<int> streams;

    if (!supportedCaps.isEmpty())
        streams << 0;

    this->setStreams(streams);
}

void CaptureAndroidCamera::resetIoMethod()
{
    this->setIoMethod("any");
}

void CaptureAndroidCamera::resetNBuffers()
{
    this->setNBuffers(32);
}

void CaptureAndroidCamera::resetFlashMode()
{
    this->setFlashMode(FlashMode_Off);
}

void CaptureAndroidCamera::reset()
{
    this->resetStreams();
    this->resetImageControls();
    this->resetCameraControls();
}

void CaptureAndroidCamera::takePictures(int count, int delayMsecs)
{
    QtConcurrent::run(&this->d->m_threadPool,
                      [this, count, delayMsecs] () {
        this->d->m_callbacks.callMethod<void>("resetPictureIndex", "(V)V");

        for (int i = 0; i < count; i++) {
            if (this->d->m_camera.isValid())
                this->d->m_camera.callMethod<void>("takePicture",
                                                   "(Landroid/hardware/Camera$ShutterCallback;"
                                                   "Landroid/hardware/Camera$PictureCallback;"
                                                   "Landroid/hardware/Camera$PictureCallback;)V",
                                                   this->d->m_callbacks.object(),
                                                   this->d->m_callbacks.object(),
                                                   nullptr);
            QThread::msleep(delayMsecs);
        }
    });
}

#include "moc_captureandroidcamera.cpp"<|MERGE_RESOLUTION|>--- conflicted
+++ resolved
@@ -17,14 +17,8 @@
  * Web-Site: http://webcamoid.github.io/
  */
 
-<<<<<<< HEAD
 #include <QApplication>
 #include <QCoreApplication>
-=======
-#include <QAndroidJniEnvironment>
-#include <QAndroidJniObject>
-#include <QApplication>
->>>>>>> c6641a28
 #include <QDateTime>
 #include <QJniObject>
 #include <QReadWriteLock>
@@ -34,10 +28,6 @@
 #include <QVariant>
 #include <QWaitCondition>
 #include <QWindow>
-<<<<<<< HEAD
-=======
-#include <QtAndroid>
->>>>>>> c6641a28
 #include <QtConcurrent>
 #include <ak.h>
 #include <akcaps.h>
@@ -190,15 +180,9 @@
 
 inline QString cameraMode(const char *field)
 {
-<<<<<<< HEAD
     return QJniObject::getStaticObjectField("android/hardware/Camera$Parameters",
                                             field,
                                             "java/lang/String").toString();
-=======
-    return QAndroidJniObject::getStaticObjectField("android/hardware/Camera$Parameters",
-                                                   field,
-                                                   "java/lang/String").toString();
->>>>>>> c6641a28
 }
 
 using FlashModeMap = QMap<QString, Capture::FlashMode>;
@@ -242,15 +226,9 @@
         jint m_curDeviceId {-1};
         qint64 m_id {-1};
         QThreadPool m_threadPool;
-<<<<<<< HEAD
         QJniObject m_camera;
         QJniObject m_callbacks;
         QJniObject m_surfaceView;
-=======
-        QAndroidJniObject m_camera;
-        QAndroidJniObject m_callbacks;
-        QAndroidJniObject m_surfaceView;
->>>>>>> c6641a28
         AkElementPtr m_rotate {akPluginManager->create<AkElement>("VideoFilter/Rotate")};
 
         explicit CaptureAndroidCameraPrivate(CaptureAndroidCamera *self);
@@ -313,10 +291,7 @@
                                  jlong userPtr,
                                  jint index,
                                  jbyteArray data);
-<<<<<<< HEAD
         static bool hasPermission(const QString &permission);
-=======
->>>>>>> c6641a28
         static bool canUseCamera();
         bool isFlashSupported() const;
         void updateDevices();
@@ -1224,17 +1199,12 @@
 
 qreal CaptureAndroidCameraPrivate::cameraRotation(jint cameraId) const
 {
-<<<<<<< HEAD
     auto info = QJniObject("android/hardware/Camera$CameraInfo", "()V");
     QJniObject::callStaticMethod<void>("android/hardware/Camera",
-=======
-    auto info = QAndroidJniObject("android/hardware/Camera$CameraInfo", "()V");
-    QAndroidJniObject::callStaticMethod<void>("android/hardware/Camera",
->>>>>>> c6641a28
-                                              "getCameraInfo",
-                                              "(ILandroid/hardware/Camera$CameraInfo;)V",
-                                              cameraId,
-                                              info.object());
+                                       "getCameraInfo",
+                                       "(ILandroid/hardware/Camera$CameraInfo;)V",
+                                       cameraId,
+                                       info.object());
     auto activity = QtAndroid::androidActivity();
     auto windowManager =
         activity.callObjectMethod("getWindowManager",
@@ -1398,7 +1368,6 @@
     emit self->self->pictureTaken(index, self->m_rotate->iStream(videoPacket));
 }
 
-<<<<<<< HEAD
 bool CaptureAndroidCameraPrivate::hasPermission(const QString &permission)
 {
     auto sdkVersion = QNativeInterface::QAndroidApplication::sdkVersion();
@@ -1418,8 +1387,6 @@
     return status == permissionGranted;
 }
 
-=======
->>>>>>> c6641a28
 bool CaptureAndroidCameraPrivate::canUseCamera()
 {
     static bool done = false;
@@ -1522,14 +1489,10 @@
 
             if (hasFlash) {
                 auto camera =
-<<<<<<< HEAD
                         QJniObject::callStaticObjectMethod("android/hardware/Camera",
-=======
-                        QAndroidJniObject::callStaticObjectMethod("android/hardware/Camera",
->>>>>>> c6641a28
-                                                                  "open",
-                                                                  "(I)Landroid/hardware/Camera;",
-                                                                  i);
+                                                           "open",
+                                                           "(I)Landroid/hardware/Camera;",
+                                                           i);
 
                 if (camera.isValid()) {
                     auto parameters =
@@ -1590,28 +1553,17 @@
     QList<int> streams;
     CaptureVideoCaps supportedCaps;
     AkVideoCaps caps;
-<<<<<<< HEAD
     QJniObject parameters;
-=======
-    QAndroidJniObject parameters;
->>>>>>> c6641a28
     jint min = 0;
     jint max = 0;
     AkFrac fps;
 
     this->d->m_curDeviceId = this->d->deviceId(this->d->m_device);
     this->d->m_camera =
-<<<<<<< HEAD
             QJniObject::callStaticObjectMethod("android/hardware/Camera",
                                                "open",
                                                "(I)Landroid/hardware/Camera;",
                                                this->d->m_curDeviceId);
-=======
-            QAndroidJniObject::callStaticObjectMethod("android/hardware/Camera",
-                                                      "open",
-                                                      "(I)Landroid/hardware/Camera;",
-                                                      this->d->m_curDeviceId);
->>>>>>> c6641a28
 
     if (!this->d->m_camera.isValid()) {
         this->uninit();
@@ -1833,11 +1785,7 @@
             auto curMode = flashModeMap->value(jmode);
 
             if (curMode != mode) {
-<<<<<<< HEAD
                 auto jNewMode = QJniObject::fromString(flashModeMap->key(mode));
-=======
-                auto jNewMode = QAndroidJniObject::fromString(flashModeMap->key(mode));
->>>>>>> c6641a28
                 parameters.callMethod<void>("setFlashMode",
                                             "(Ljava/lang/String;)V",
                                             jNewMode.object());
@@ -1847,11 +1795,7 @@
                 emit this->flashModeChanged(mode);
             }
         } else {
-<<<<<<< HEAD
             auto jNewMode = QJniObject::fromString(flashModeMap->key(mode));
-=======
-            auto jNewMode = QAndroidJniObject::fromString(flashModeMap->key(mode));
->>>>>>> c6641a28
             parameters.callMethod<void>("setFlashMode",
                                         "(Ljava/lang/String;)V",
                                         jNewMode.object());
