--- conflicted
+++ resolved
@@ -72,27 +72,15 @@
                             "audioOutput.elapsedTime>setClock "
                             "source.stateChanged>setState ! "
                             "Bin objectName='effects' blocking=false !"
-<<<<<<< HEAD
-                            "Sync source.stateChanged>setState !"
-                            "VCapsConvert caps='video/x-raw,format=bgra' "
-                            "source.stateChanged>setState !"
-                            "OUT. ,"
-                            "source. !"
-=======
                             "VCapsConvert objectName='videoConvert' "
                             "caps='video/x-raw,format=bgra' "
                             "source.stateChanged>setState ,"
                             "source. ! DirectConnection?"
->>>>>>> f3f84f13
                             "Multiplex objectName='muxAudioInput' "
                             "caps='audio/x-raw' outputIndex=0 !"
                             "Multiplex objectName='audioSwitch' "
                             "outputIndex=1 ,"
-<<<<<<< HEAD
-                            "muxAudioInput. !"
-=======
                             "muxAudioInput. ! DirectConnection?"
->>>>>>> f3f84f13
                             "AudioOutput objectName='audioOutput' ,"
                             "AudioInput objectName='mic' !"
                             "Multiplex outputIndex=1 "
@@ -186,14 +174,6 @@
     if (packet.caps().mimeType() != "video/x-raw")
         return;
 
-<<<<<<< HEAD
-    QString sender = this->sender()->objectName();
-
-    if (sender == "pipeline")
-        emit this->frameReady(packet);
-    else
-    {
-=======
     if (!this->sender())
         return;
 
@@ -202,7 +182,6 @@
     if (sender == "videoConvert")
         emit this->frameReady(packet);
     else {
->>>>>>> f3f84f13
         QString name = this->nameFromHash(sender);
 
         emit this->previewFrameReady(packet, name);
@@ -545,13 +524,7 @@
         this->resetEffectsPreview();
 
         if (this->m_source)
-<<<<<<< HEAD
-            QMetaObject::invokeMethod(this->m_source.data(),
-                                      "setState",
-                                      Q_ARG(QbElement::ElementState, QbElement::ElementStateNull));
-=======
             this->m_source->setState(QbElement::ElementStateNull);
->>>>>>> f3f84f13
     }
     // Prepare the device.
     else {
@@ -956,16 +929,6 @@
 void MediaTools::cleanAll()
 {
     this->resetDevice();
-
-    QStringList threads = Qb::threadsList();
-
-    foreach (QString thread, threads)
-    {
-        QbThreadPtr threadPtr = Qb::requestThread(thread);
-        threadPtr->quit();
-        threadPtr->wait();
-    }
-
     this->saveConfigs();
 }
 
