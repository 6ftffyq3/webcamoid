--- conflicted
+++ resolved
@@ -39,12 +39,8 @@
                    int64_t pts,
                    int duration,
                    const QbFrac &timeBase,
-<<<<<<< HEAD
-                   int index)
-=======
                    int index,
                    qint64 id)
->>>>>>> d00ec94f
 {
     this->setCaps(caps);
     bool isValid = this->caps().isValid();
@@ -114,13 +110,10 @@
                     << this->bufferSize()
                     << "\n";
 
-<<<<<<< HEAD
-=======
     debug.nospace() << "Id         : "
                     << this->id()
                     << "\n";
 
->>>>>>> d00ec94f
     debug.nospace() << "Pts        : "
                     << this->pts() * this->timeBase().value()
                     << "\n";
