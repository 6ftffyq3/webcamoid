/* Webcamod, webcam capture plasmoid.
 * Copyright (C) 2011-2013  Gonzalo Exequiel Pedone
 *
 * Webcamod is free software: you can redistribute it and/or modify
 * it under the terms of the GNU General Public License as published by
 * the Free Software Foundation, either version 3 of the License, or
 * (at your option) any later version.
 *
 * Webcamod is distributed in the hope that it will be useful,
 * but WITHOUT ANY WARRANTY; without even the implied warranty of
 * MERCHANTABILITY or FITNESS FOR A PARTICULAR PURPOSE.  See the
 * GNU General Public License for more details.
 *
 * You should have received a copy of the GNU General Public License
 * along with Webcamod. If not, see <http://www.gnu.org/licenses/>.
 *
 * Email     : hipersayan DOT x AT gmail DOT com
 * Web-Site 1: http://github.com/hipersayanX/Webcamoid
 * Web-Site 2: http://kde-apps.org/content/show.php/Webcamoid?content=144796
 */

#include "qb.h"

QbElement::QbElement(QObject *parent): QObject(parent)
{
    QbThreadPtr thread = Qb::currentThread();

    if (thread)
    {
        this->moveToThread(thread.data());
        this->m_elementThread = thread;
    }

    this->m_application = NULL;
    this->m_state = ElementStateNull;

    this->resetSrcs();
    this->resetSinks();
}

QbElement::~QbElement()
{
<<<<<<< HEAD
=======
    this->setState(QbElement::ElementStateNull);

>>>>>>> d00ec94f
    if (this->m_application)
        QMetaObject::invokeMethod(this->m_application,
                                  "deleteInstance",
                                  Q_ARG(QString, this->m_pluginId));
}

QbElement::ElementState QbElement::state()
{
    return this->m_state;
}

<<<<<<< HEAD
QString QbElement::eThread()
{
    return this->m_elementThread? this->m_elementThread->objectName(): "";
}

=======
>>>>>>> d00ec94f
QList<QbElement *> QbElement::srcs()
{
    return this->m_srcs;
}

QList<QbElement *> QbElement::sinks()
{
    return this->m_sinks;
}
bool QbElement::link(QObject *dstElement, Qt::ConnectionType connectionType)
{
    if (!dstElement)
        return false;

    foreach (QMetaMethod signal, this->methodsByName(this, "oStream"))
        foreach (QMetaMethod slot, this->methodsByName(dstElement, "iStream"))
            if (this->methodCompat(signal, slot) &&
                signal.methodType() == QMetaMethod::Signal &&
                slot.methodType() == QMetaMethod::Slot)
                QObject::connect(this, signal, dstElement, slot, connectionType);

    return true;
}

bool QbElement::link(QbElementPtr dstElement, Qt::ConnectionType connectionType)
{
    if (!this->link(static_cast<QObject *>(dstElement.data()), connectionType))
        return false;

    this->setSinks(this->sinks() << dstElement.data());
    dstElement->setSrcs(dstElement->srcs() << this);

    return true;
}

bool QbElement::unlink(QObject *dstElement)
{
    if (!dstElement)
        return false;

    foreach (QMetaMethod signal, this->methodsByName(this, "oStream"))
        foreach (QMetaMethod slot, this->methodsByName(dstElement, "iStream"))
            if (this->methodCompat(signal, slot) &&
                signal.methodType() == QMetaMethod::Signal &&
                slot.methodType() == QMetaMethod::Slot)
                QObject::disconnect(this, signal, dstElement, slot);

    return true;
}

bool QbElement::unlink(QbElementPtr dstElement)
{
    if (!this->unlink(static_cast<QObject *>(dstElement.data())))
        return false;

    QList<QbElement *> sinks = this->m_sinks;
    sinks.removeOne(dstElement.data());
    this->setSinks(sinks);

    QList<QbElement *> srcs = dstElement->m_srcs;
    srcs.removeOne(this);
    dstElement->setSrcs(srcs);

    return true;
}

void QbElement::stateChange(QbElement::ElementState from, QbElement::ElementState to)
{
    Q_UNUSED(from)
    Q_UNUSED(to)
}

QList<QMetaMethod> QbElement::methodsByName(QObject *object,QString methodName)
{
    QList<QMetaMethod> methods;
    QStringList methodSignatures;

    for (int i = 0; i < object->metaObject()->methodCount(); i++) {
        QMetaMethod method = object->metaObject()->method(i);

        if (QRegExp(QString("\\s*%1\\s*\\(.*").arg(methodName)).exactMatch(method.signature()))
            if (!methodSignatures.contains(method.signature())) {
                methods << method;
                methodSignatures << method.signature();
            }
    }

    return methods;
}

bool QbElement::methodCompat(QMetaMethod method1, QMetaMethod method2)
{
    if (method1.parameterTypes() == method2.parameterTypes())
        return true;

    return false;
}

void QbElement::iStream(const QbPacket &packet)
{
    Q_UNUSED(packet)
}

void QbElement::setState(QbElement::ElementState state)
{
<<<<<<< HEAD
    QbElement::ElementState preState = this->state();

    switch (state)
    {
        case ElementStateNull:
            switch (preState)
            {
                case ElementStatePaused:
                case ElementStatePlaying:
                    this->setState(ElementStateReady);

                    if (this->state() != ElementStateReady)
                        return;

                case ElementStateReady:
                    this->uninit();
                    this->m_state = state;
                    emit this->stateChanged(state);
                break;

                default:
                break;
            }
        break;

        case ElementStateReady:
            switch (preState)
            {
                case ElementStateNull:
                    if (this->init())
                        this->m_state = state;
                    else
                        this->m_state = ElementStateNull;

                    emit this->stateChanged(state);
                break;

                case ElementStatePlaying:
                    this->setState(ElementStatePaused);

                    if (this->state() != ElementStatePaused)
                        return;

                case ElementStatePaused:
                    this->m_state = state;
                    emit this->stateChanged(state);
                break;

                default:
                break;
            }
        break;

        case ElementStatePaused:
            switch (preState)
            {
                case ElementStateNull:
                    this->setState(ElementStateReady);

                    if (this->state() != ElementStateReady)
                        return;
=======
    QbElement::ElementState preState = this->m_state;
>>>>>>> d00ec94f

    if (state == ElementStateNull
        && preState != state) {
        if (preState == ElementStatePlaying) {
            this->setState(ElementStatePaused);
            preState = this->m_state;
        }

        this->m_state = state;
        emit this->stateChanged(state);
        emit this->stateChange(preState, state);
    }
<<<<<<< HEAD
=======
    else if (state == ElementStatePaused
             && preState != state) {
        this->m_state = state;
        emit this->stateChanged(state);
        emit this->stateChange(preState, state);
    }
    else if (state == ElementStatePlaying
             && preState != state) {
        if (preState == ElementStateNull) {
            this->setState(ElementStatePaused);
            preState = this->m_state;
        }

        this->m_state = state;
        emit this->stateChanged(state);
        emit this->stateChange(preState, state);
    }
>>>>>>> d00ec94f
}

void QbElement::setSrcs(QList<QbElement *> srcs)
{
    this->m_srcs = srcs;
}

void QbElement::setSinks(QList<QbElement *> sinks)
{
    this->m_sinks = sinks;
}

void QbElement::resetState()
{
    this->setState(ElementStateNull);
}

void QbElement::resetSrcs()
{
    this->setSrcs(QList<QbElement *>());
}

void QbElement::resetSinks()
{
    this->setSinks(QList<QbElement *>());
}<|MERGE_RESOLUTION|>--- conflicted
+++ resolved
@@ -23,14 +23,6 @@
 
 QbElement::QbElement(QObject *parent): QObject(parent)
 {
-    QbThreadPtr thread = Qb::currentThread();
-
-    if (thread)
-    {
-        this->moveToThread(thread.data());
-        this->m_elementThread = thread;
-    }
-
     this->m_application = NULL;
     this->m_state = ElementStateNull;
 
@@ -40,11 +32,8 @@
 
 QbElement::~QbElement()
 {
-<<<<<<< HEAD
-=======
     this->setState(QbElement::ElementStateNull);
 
->>>>>>> d00ec94f
     if (this->m_application)
         QMetaObject::invokeMethod(this->m_application,
                                   "deleteInstance",
@@ -56,14 +45,6 @@
     return this->m_state;
 }
 
-<<<<<<< HEAD
-QString QbElement::eThread()
-{
-    return this->m_elementThread? this->m_elementThread->objectName(): "";
-}
-
-=======
->>>>>>> d00ec94f
 QList<QbElement *> QbElement::srcs()
 {
     return this->m_srcs;
@@ -169,71 +150,7 @@
 
 void QbElement::setState(QbElement::ElementState state)
 {
-<<<<<<< HEAD
-    QbElement::ElementState preState = this->state();
-
-    switch (state)
-    {
-        case ElementStateNull:
-            switch (preState)
-            {
-                case ElementStatePaused:
-                case ElementStatePlaying:
-                    this->setState(ElementStateReady);
-
-                    if (this->state() != ElementStateReady)
-                        return;
-
-                case ElementStateReady:
-                    this->uninit();
-                    this->m_state = state;
-                    emit this->stateChanged(state);
-                break;
-
-                default:
-                break;
-            }
-        break;
-
-        case ElementStateReady:
-            switch (preState)
-            {
-                case ElementStateNull:
-                    if (this->init())
-                        this->m_state = state;
-                    else
-                        this->m_state = ElementStateNull;
-
-                    emit this->stateChanged(state);
-                break;
-
-                case ElementStatePlaying:
-                    this->setState(ElementStatePaused);
-
-                    if (this->state() != ElementStatePaused)
-                        return;
-
-                case ElementStatePaused:
-                    this->m_state = state;
-                    emit this->stateChanged(state);
-                break;
-
-                default:
-                break;
-            }
-        break;
-
-        case ElementStatePaused:
-            switch (preState)
-            {
-                case ElementStateNull:
-                    this->setState(ElementStateReady);
-
-                    if (this->state() != ElementStateReady)
-                        return;
-=======
     QbElement::ElementState preState = this->m_state;
->>>>>>> d00ec94f
 
     if (state == ElementStateNull
         && preState != state) {
@@ -246,8 +163,6 @@
         emit this->stateChanged(state);
         emit this->stateChange(preState, state);
     }
-<<<<<<< HEAD
-=======
     else if (state == ElementStatePaused
              && preState != state) {
         this->m_state = state;
@@ -265,7 +180,6 @@
         emit this->stateChanged(state);
         emit this->stateChange(preState, state);
     }
->>>>>>> d00ec94f
 }
 
 void QbElement::setSrcs(QList<QbElement *> srcs)
