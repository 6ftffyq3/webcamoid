--- conflicted
+++ resolved
@@ -23,7 +23,6 @@
 #define QBELEMENT_H
 
 #include "qbpacket.h"
-#include "qbthread.h"
 
 class QbApplication;
 class QbElement;
@@ -36,10 +35,6 @@
     Q_OBJECT
     Q_ENUMS(ElementState)
     Q_PROPERTY(QbElement::ElementState state READ state WRITE setState RESET resetState NOTIFY stateChanged)
-<<<<<<< HEAD
-    Q_PROPERTY(QString eThread READ eThread)
-=======
->>>>>>> f3f84f13
     Q_PROPERTY(QList<QbElement *> srcs READ srcs WRITE setSrcs RESET resetSrcs)
     Q_PROPERTY(QList<QbElement *> sinks READ sinks WRITE setSinks RESET resetSinks)
 
@@ -55,10 +50,6 @@
         virtual ~QbElement();
 
         Q_INVOKABLE virtual QbElement::ElementState state();
-<<<<<<< HEAD
-        Q_INVOKABLE virtual QString eThread();
-=======
->>>>>>> f3f84f13
         Q_INVOKABLE virtual QList<QbElement *> srcs();
         Q_INVOKABLE virtual QList<QbElement *> sinks();
 
@@ -81,10 +72,6 @@
     private:
         QString m_pluginId;
         QObject *m_application;
-<<<<<<< HEAD
-        QbThreadPtr m_elementThread;
-=======
->>>>>>> f3f84f13
 
         QList<QMetaMethod> methodsByName(QObject *object, QString methodName);
         bool methodCompat(QMetaMethod method1, QMetaMethod method2);
