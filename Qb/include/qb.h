--- conflicted
+++ resolved
@@ -31,15 +31,7 @@
     QbElementPtr create(const QString &pluginId, const QString &elementName="");
     void setPluginsPaths(const QStringList &pluginsPaths);
     void resetPluginsPaths();
-<<<<<<< HEAD
-    QStringList threadsList();
-    QbThreadPtr requestThread(const QString &threadName);
-    void setThread(const QString &threadName);
-    QbThreadPtr currentThread();
-    QString currentThreadName();
-=======
     qint64 id();
->>>>>>> f3f84f13
 }
 
 #endif // QB_H