--- conflicted
+++ resolved
@@ -37,18 +37,7 @@
 #endif
 
     this->m_webcams = this->webcams();
-<<<<<<< HEAD
-
     this->m_fsWatcher = new QFileSystemWatcher(QStringList() << "/dev");
-
-    QbThreadPtr thread = Qb::requestThread(this->eThread());
-
-    if (thread)
-        this->m_fsWatcher->moveToThread(thread.data());
-
-=======
-    this->m_fsWatcher = new QFileSystemWatcher(QStringList() << "/dev");
->>>>>>> f3f84f13
     this->m_fsWatcher->setParent(this);
 
     QObject::connect(this->m_fsWatcher,
