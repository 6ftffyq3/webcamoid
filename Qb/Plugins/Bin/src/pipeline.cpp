--- conflicted
+++ resolved
@@ -123,14 +123,11 @@
     return outputs;
 }
 
-<<<<<<< HEAD
-=======
 ThreadsMap Pipeline::threads() const
 {
     return this->m_threads;
 }
 
->>>>>>> d00ec94f
 QList<Qt::ConnectionType> Pipeline::outputConnectionTypes() const
 {
     QList<Qt::ConnectionType> outputoutputConnectionTypes;
