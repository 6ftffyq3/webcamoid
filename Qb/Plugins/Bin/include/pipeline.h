/* Webcamod, webcam capture plasmoid.
 * Copyright (C) 2011-2013  Gonzalo Exequiel Pedone
 *
 * Webcamod is free software: you can redistribute it and/or modify
 * it under the terms of the GNU General Public License as published by
 * the Free Software Foundation, either version 3 of the License, or
 * (at your option) any later version.
 *
 * Webcamod is distributed in the hope that it will be useful,
 * but WITHOUT ANY WARRANTY; without even the implied warranty of
 * MERCHANTABILITY or FITNESS FOR A PARTICULAR PURPOSE.  See the
 * GNU General Public License for more details.
 *
 * You should have received a copy of the GNU General Public License
 * along with Webcamod. If not, see <http://www.gnu.org/licenses/>.
 *
 * Email     : hipersayan DOT x AT gmail DOT com
 * Web-Site 1: http://github.com/hipersayanX/Webcamoid
 * Web-Site 2: http://kde-apps.org/content/show.php/Webcamoid?content=144796
 */

#ifndef PIPELINE_H
#define PIPELINE_H

#include <QtCore>
#include <qb.h>

typedef QMap<QString, QbElementPtr> ElementMap;
typedef QMap<QString, QThread *> ThreadsMap;

class Pipeline: public QObject
{
    Q_OBJECT

    Q_PROPERTY(ElementMap elements READ elements WRITE setElements RESET resetElements)
    Q_PROPERTY(QList<QStringList> links READ links WRITE setLinks RESET resetLinks)
    Q_PROPERTY(QList<QStringList> connections READ connections WRITE setConnections RESET resetConnections)
    Q_PROPERTY(QVariantMap properties READ properties WRITE setProperties RESET resetProperties)
    Q_PROPERTY(QString error READ error WRITE setError RESET resetError)
    Q_PROPERTY(QList<QbElementPtr> inputs READ inputs)
    Q_PROPERTY(QList<QbElementPtr> outputs READ outputs)
    Q_PROPERTY(ThreadsMap threads READ threads WRITE setThreads RESET resetThreads)

    public:
        explicit Pipeline(QObject *parent=NULL);
        Q_INVOKABLE QMap<QString, QbElementPtr> elements() const;
        Q_INVOKABLE QList<QStringList> links() const;
        Q_INVOKABLE QList<QStringList> connections() const;
        Q_INVOKABLE QVariantMap properties() const;
        Q_INVOKABLE QString error() const;
        Q_INVOKABLE QString addElement(QbElementPtr element);
        Q_INVOKABLE void removeElement(QString elementName);
        Q_INVOKABLE QList<QbElementPtr> inputs() const;
        Q_INVOKABLE QList<QbElementPtr> outputs() const;
<<<<<<< HEAD
=======
        Q_INVOKABLE ThreadsMap threads() const;
>>>>>>> f3f84f13
        Q_INVOKABLE QList<Qt::ConnectionType> outputConnectionTypes() const;
        Q_INVOKABLE bool linkAll();
        Q_INVOKABLE bool unlinkAll();
        Q_INVOKABLE bool connectAll();
        Q_INVOKABLE bool disconnectAll();

    private:
        QMap<QString, QbElementPtr> m_elements;
        QList<QStringList> m_links;
        QList<QStringList> m_connections;
        QVariantMap m_properties;
        QString m_error;
        ThreadsMap m_threads;

        QMetaMethod methodByName(QObject *object, QString methodName, QMetaMethod::MethodType methodType);

    public slots:
        void solveConnections(QString self);
        void addLinks(QStringList links);
        void cleanAll();
        void setElements(const QMap<QString, QbElementPtr> &elements);
        void setLinks(const QList<QStringList> &links);
        void setConnections(const QList<QStringList> &connections);
        void setProperties(const QVariantMap &properties);
        void setError(QString error);
        void setThreads(const ThreadsMap &threads);
        void resetElements();
        void resetLinks();
        void resetConnections();
        void resetProperties();
        void resetError();
        void resetThreads();
};

#endif // PIPELINE_H<|MERGE_RESOLUTION|>--- conflicted
+++ resolved
@@ -52,10 +52,7 @@
         Q_INVOKABLE void removeElement(QString elementName);
         Q_INVOKABLE QList<QbElementPtr> inputs() const;
         Q_INVOKABLE QList<QbElementPtr> outputs() const;
-<<<<<<< HEAD
-=======
         Q_INVOKABLE ThreadsMap threads() const;
->>>>>>> f3f84f13
         Q_INVOKABLE QList<Qt::ConnectionType> outputConnectionTypes() const;
         Q_INVOKABLE bool linkAll();
         Q_INVOKABLE bool unlinkAll();
