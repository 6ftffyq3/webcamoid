/* Webcamod, webcam capture plasmoid.
 * Copyright (C) 2011-2013  Gonzalo Exequiel Pedone
 *
 * Webcamod is free software: you can redistribute it and/or modify
 * it under the terms of the GNU General Public License as published by
 * the Free Software Foundation, either version 3 of the License, or
 * (at your option) any later version.
 *
 * Webcamod is distributed in the hope that it will be useful,
 * but WITHOUT ANY WARRANTY; without even the implied warranty of
 * MERCHANTABILITY or FITNESS FOR A PARTICULAR PURPOSE.  See the
 * GNU General Public License for more details.
 *
 * You should have received a copy of the GNU General Public License
 * along with Webcamod. If not, see <http://www.gnu.org/licenses/>.
 *
 * Email     : hipersayan DOT x AT gmail DOT com
 * Web-Site 1: http://github.com/hipersayanX/Webcamoid
 * Web-Site 2: http://kde-apps.org/content/show.php/Webcamoid?content=144796
 */

#ifndef BINELEMENT_H
#define BINELEMENT_H

#include "lexer_auto.h"
#include "parser_auto.h"
#include "pipeline.h"

class BinElement: public QbElement
{
    Q_OBJECT

    Q_PROPERTY(QString description READ description
                                   WRITE setDescription
                                   RESET resetDescription)

    Q_PROPERTY(bool blocking READ blocking
                             WRITE setBlocking
                             RESET resetBlocking)

    Q_PROPERTY(ThreadsMap threads READ threads
                                  WRITE setThreads
                                  RESET resetThreads)

    public:
        explicit BinElement();

        Q_INVOKABLE QString description() const;
        Q_INVOKABLE bool blocking() const;
        Q_INVOKABLE ThreadsMap threads() const;
        Q_INVOKABLE QbElementPtr element(const QString &elementName);
        Q_INVOKABLE void add(QbElementPtr element);
        Q_INVOKABLE void remove(const QString &elementName);

        bool event(QEvent *event);

    private:
        QString m_description;
        bool m_blocking;
        ThreadsMap m_threads;
        QMap<QString, QbElementPtr> m_elements;
        QList<QbElementPtr> m_inputs;
        QList<QbElementPtr> m_outputs;
        Pipeline m_pipelineDescription;

    public slots:
        void setDescription(const QString &description);
        void setBlocking(bool blocking);
        void setThreads(const ThreadsMap &threads);
        void resetDescription();
        void resetBlocking();
        void resetThreads();

        void iStream(const QbPacket &packet);
        void setState(QbElement::ElementState state);
<<<<<<< HEAD
=======

    private slots:
        void connectOutputs();
        void disconnectOutputs();
>>>>>>> f3f84f13
};

#endif // BINELEMENT_H<|MERGE_RESOLUTION|>--- conflicted
+++ resolved
@@ -73,13 +73,10 @@
 
         void iStream(const QbPacket &packet);
         void setState(QbElement::ElementState state);
-<<<<<<< HEAD
-=======
 
     private slots:
         void connectOutputs();
         void disconnectOutputs();
->>>>>>> f3f84f13
 };
 
 #endif // BINELEMENT_H