/* Webcamod, webcam capture plasmoid.
 * Copyright (C) 2011-2013  Gonzalo Exequiel Pedone
 *
 * Webcamod is free software: you can redistribute it and/or modify
 * it under the terms of the GNU General Public License as published by
 * the Free Software Foundation, either version 3 of the License, or
 * (at your option) any later version.
 *
 * Webcamod is distributed in the hope that it will be useful,
 * but WITHOUT ANY WARRANTY; without even the implied warranty of
 * MERCHANTABILITY or FITNESS FOR A PARTICULAR PURPOSE.  See the
 * GNU General Public License for more details.
 *
 * You should have received a copy of the GNU General Public License
 * along with Webcamod. If not, see <http://www.gnu.org/licenses/>.
 *
 * Email     : hipersayan DOT x AT gmail DOT com
 * Web-Site 1: http://github.com/hipersayanX/Webcamoid
 * Web-Site 2: http://kde-apps.org/content/show.php/Webcamoid?content=144796
 */

#ifndef BINELEMENT_H
#define BINELEMENT_H

#include "lexer_auto.h"
#include "parser_auto.h"
#include "pipeline.h"

class BinElement: public QbElement
{
    Q_OBJECT

    Q_PROPERTY(QString description READ description
                                   WRITE setDescription
                                   RESET resetDescription)

    Q_PROPERTY(bool blocking READ blocking
                             WRITE setBlocking
                             RESET resetBlocking)

    Q_PROPERTY(ThreadsMap threads READ threads
                                  WRITE setThreads
                                  RESET resetThreads)

    public:
        explicit BinElement();

        Q_INVOKABLE QString description() const;
        Q_INVOKABLE bool blocking() const;
        Q_INVOKABLE ThreadsMap threads() const;
        Q_INVOKABLE QbElementPtr element(const QString &elementName);
        Q_INVOKABLE void add(QbElementPtr element);
        Q_INVOKABLE void remove(const QString &elementName);

        bool event(QEvent *event);

    private:
        QString m_description;
        bool m_blocking;
        ThreadsMap m_threads;
        QMap<QString, QbElementPtr> m_elements;
        QList<QbElementPtr> m_inputs;
        QList<QbElementPtr> m_outputs;
        Pipeline m_pipelineDescription;

    public slots:
        void setDescription(const QString &description);
        void setBlocking(bool blocking);
        void setThreads(const ThreadsMap &threads);
        void resetDescription();
        void resetBlocking();
        void resetThreads();

        void iStream(const QbPacket &packet);
        void setState(QbElement::ElementState state);
<<<<<<< HEAD
=======

    private slots:
        void connectOutputs();
        void disconnectOutputs();
>>>>>>> d00ec94f
};

#endif // BINELEMENT_H<|MERGE_RESOLUTION|>--- conflicted
+++ resolved
@@ -73,13 +73,10 @@
 
         void iStream(const QbPacket &packet);
         void setState(QbElement::ElementState state);
-<<<<<<< HEAD
-=======
 
     private slots:
         void connectOutputs();
         void disconnectOutputs();
->>>>>>> d00ec94f
 };
 
 #endif // BINELEMENT_H