--- conflicted
+++ resolved
@@ -32,14 +32,9 @@
     Q_PROPERTY(bool align READ align WRITE setAlign RESET resetAlign)
 
     public:
-<<<<<<< HEAD
-        explicit AudioStream(QObject *parent=NULL);
-        AudioStream(AVFormatContext *formatContext, uint index);
-=======
         explicit AudioStream(const AVFormatContext *formatContext=NULL,
                              uint index=-1, qint64 id=-1, bool noModify=false,
                              QObject *parent=NULL);
->>>>>>> f3f84f13
 
         Q_INVOKABLE bool align() const;
         Q_INVOKABLE QbCaps caps() const;
