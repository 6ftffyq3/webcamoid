/* Webcamod, webcam capture plasmoid.
 * Copyright (C) 2011-2013  Gonzalo Exequiel Pedone
 *
 * Webcamod is free software: you can redistribute it and/or modify
 * it under the terms of the GNU General Public License as published by
 * the Free Software Foundation, either version 3 of the License, or
 * (at your option) any later version.
 *
 * Webcamod is distributed in the hope that it will be useful,
 * but WITHOUT ANY WARRANTY; without even the implied warranty of
 * MERCHANTABILITY or FITNESS FOR A PARTICULAR PURPOSE.  See the
 * GNU General Public License for more details.
 *
 * You should have received a copy of the GNU General Public License
 * along with Webcamod. If not, see <http://www.gnu.org/licenses/>.
 *
 * Email     : hipersayan DOT x AT gmail DOT com
 * Web-Site 1: http://github.com/hipersayanX/Webcamoid
 * Web-Site 2: http://kde-apps.org/content/show.php/Webcamoid?content=144796
 */

#ifndef MULTISRCELEMENT_H
#define MULTISRCELEMENT_H

#include <QtGui>
#include <qb.h>
<<<<<<< HEAD

extern "C"
{
    #include <libavdevice/avdevice.h>
}
=======
>>>>>>> d00ec94f

#include "abstractstream.h"

typedef QSharedPointer<AVFormatContext> FormatContextPtr;
typedef QSharedPointer<AbstractStream> AbstractStreamPtr;

class MultiSrcElement: public QbElement
{
    Q_OBJECT
    Q_PROPERTY(QString location READ location WRITE setLocation RESET resetLocation)
    Q_PROPERTY(bool loop READ loop WRITE setLoop RESET resetLoop)
    Q_PROPERTY(QVariantMap streamCaps READ streamCaps)

    Q_PROPERTY(QList<int> filterStreams READ filterStreams
                                        WRITE setFilterStreams
                                        RESET resetFilterStreams)

    Q_PROPERTY(bool audioAlign READ audioAlign
                               WRITE setAudioAlign
                               RESET resetAudioAlign)

    Q_PROPERTY(qint64 maxPacketQueueSize READ maxPacketQueueSize
                                         WRITE setMaxPacketQueueSize
                                         RESET resetMaxPacketQueueSize)

    Q_PROPERTY(bool audioAlign READ audioAlign
                               WRITE setAudioAlign
                               RESET resetAudioAlign)

    public:
        explicit MultiSrcElement();
        ~MultiSrcElement();

        Q_INVOKABLE QString location() const;
        Q_INVOKABLE bool loop() const;
        Q_INVOKABLE QVariantMap streamCaps();
<<<<<<< HEAD
        Q_INVOKABLE QStringList filterStreams() const;
        Q_INVOKABLE bool audioAlign() const;

=======
        Q_INVOKABLE QList<int> filterStreams() const;
        Q_INVOKABLE bool audioAlign() const;
        Q_INVOKABLE qint64 maxPacketQueueSize() const;
>>>>>>> d00ec94f
        Q_INVOKABLE int defaultStream(const QString &mimeType);

    protected:
        void stateChange(QbElement::ElementState from, QbElement::ElementState to);

    private:
        QString m_location;
        bool m_loop;
<<<<<<< HEAD
        QStringList m_filterStreams;
        bool m_audioAlign;
=======
        QList<int> m_filterStreams;
        bool m_audioAlign;

        Thread *m_decodingThread;
        bool m_run;
>>>>>>> d00ec94f

        FormatContextPtr m_inputContext;

        qint64 m_maxPacketQueueSize;
        QMutex m_dataMutex;
        QWaitCondition m_packetQueueNotFull;

        QMap<int, AbstractStreamPtr> m_streams;

        QMap<AVMediaType, QString> m_avMediaTypeToMimeType;

        qint64 packetQueueSize();
        static void deleteFormatContext(AVFormatContext *context);
        AbstractStreamPtr createStream(int index, bool noModify=false);

        inline int roundDown(int value, int multiply)
        {
            return value - value % multiply;
        }

    signals:
        void error(QString message);
        void queueSizeUpdated(const QMap<int, qint64> &queueSize);

    public slots:
        void setLocation(const QString &location);
        void setLoop(bool loop);
<<<<<<< HEAD
        void setFilterStreams(const QStringList &filterStreams);
        void setAudioAlign(bool audioAlign);
=======
        void setFilterStreams(const QList<int> &filterStreams);
        void setAudioAlign(bool audioAlign);
        void setMaxPacketQueueSize(qint64 maxPacketQueueSize);
>>>>>>> d00ec94f
        void resetLocation();
        void resetLoop();
        void resetFilterStreams();
        void resetAudioAlign();
<<<<<<< HEAD
=======
        void resetMaxPacketQueueSize();
>>>>>>> d00ec94f

        void setState(QbElement::ElementState state);

    private slots:
        void doLoop();
        void pullData();
        void packetConsumed();
        void unlockQueue();
        bool init();
        bool initContext();
        void uninit();
};

#endif // MULTISRCELEMENT_H<|MERGE_RESOLUTION|>--- conflicted
+++ resolved
@@ -24,14 +24,6 @@
 
 #include <QtGui>
 #include <qb.h>
-<<<<<<< HEAD
-
-extern "C"
-{
-    #include <libavdevice/avdevice.h>
-}
-=======
->>>>>>> d00ec94f
 
 #include "abstractstream.h"
 
@@ -57,10 +49,6 @@
                                          WRITE setMaxPacketQueueSize
                                          RESET resetMaxPacketQueueSize)
 
-    Q_PROPERTY(bool audioAlign READ audioAlign
-                               WRITE setAudioAlign
-                               RESET resetAudioAlign)
-
     public:
         explicit MultiSrcElement();
         ~MultiSrcElement();
@@ -68,15 +56,9 @@
         Q_INVOKABLE QString location() const;
         Q_INVOKABLE bool loop() const;
         Q_INVOKABLE QVariantMap streamCaps();
-<<<<<<< HEAD
-        Q_INVOKABLE QStringList filterStreams() const;
-        Q_INVOKABLE bool audioAlign() const;
-
-=======
         Q_INVOKABLE QList<int> filterStreams() const;
         Q_INVOKABLE bool audioAlign() const;
         Q_INVOKABLE qint64 maxPacketQueueSize() const;
->>>>>>> d00ec94f
         Q_INVOKABLE int defaultStream(const QString &mimeType);
 
     protected:
@@ -85,16 +67,11 @@
     private:
         QString m_location;
         bool m_loop;
-<<<<<<< HEAD
-        QStringList m_filterStreams;
-        bool m_audioAlign;
-=======
         QList<int> m_filterStreams;
         bool m_audioAlign;
 
         Thread *m_decodingThread;
         bool m_run;
->>>>>>> d00ec94f
 
         FormatContextPtr m_inputContext;
 
@@ -122,22 +99,14 @@
     public slots:
         void setLocation(const QString &location);
         void setLoop(bool loop);
-<<<<<<< HEAD
-        void setFilterStreams(const QStringList &filterStreams);
-        void setAudioAlign(bool audioAlign);
-=======
         void setFilterStreams(const QList<int> &filterStreams);
         void setAudioAlign(bool audioAlign);
         void setMaxPacketQueueSize(qint64 maxPacketQueueSize);
->>>>>>> d00ec94f
         void resetLocation();
         void resetLoop();
         void resetFilterStreams();
         void resetAudioAlign();
-<<<<<<< HEAD
-=======
         void resetMaxPacketQueueSize();
->>>>>>> d00ec94f
 
         void setState(QbElement::ElementState state);
 
