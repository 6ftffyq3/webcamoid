--- conflicted
+++ resolved
@@ -31,14 +31,6 @@
 
 bool AudioStream::align() const
 {
-<<<<<<< HEAD
-    this->m_fst = true;
-}
-
-bool AudioStream::align() const
-{
-=======
->>>>>>> f3f84f13
     return this->m_align;
 }
 
@@ -60,28 +52,17 @@
 
     int bytesPerSample = av_get_bytes_per_sample(this->codecContext()->sample_fmt);
 
-    int bytesPerSample = av_get_bytes_per_sample(this->codecContext()->sample_fmt);
-
     QbCaps caps(QString("audio/x-raw,"
                         "format=%1,"
                         "bps=%2,"
                         "channels=%3,"
                         "rate=%4,"
                         "layout=%5,"
-<<<<<<< HEAD
-                        "maxFrameDuration=%6,"
-                        "align=%7").arg(format)
-=======
                         "align=%6").arg(format)
->>>>>>> f3f84f13
                                    .arg(bytesPerSample)
                                    .arg(this->codecContext()->channels)
                                    .arg(this->codecContext()->sample_rate)
                                    .arg(layout)
-<<<<<<< HEAD
-                                   .arg(maxFrameDuration)
-=======
->>>>>>> f3f84f13
                                    .arg(this->align()));
 
     return caps;
@@ -113,21 +94,6 @@
     else
         this->m_pts += this->m_duration;
 
-<<<<<<< HEAD
-    int oLineSize;
-
-    int oBufferSize = av_samples_get_buffer_size(&oLineSize,
-                                                 iFrame.channels,
-                                                 iFrame.nb_samples,
-                                                 (AVSampleFormat) iFrame.format,
-                                                 this->align()? 0: 1);
-
-    QbBufferPtr oBuffer(new uchar[oBufferSize]);
-
-    int planes = av_sample_fmt_is_planar((AVSampleFormat) iFrame.format)? iFrame.channels: 1;
-    QVector<uint8_t *> oData(planes);
-
-=======
     int64_t pts = (iFrame.pts != AV_NOPTS_VALUE) ? iFrame.pts :
                   (iFrame.pkt_pts != AV_NOPTS_VALUE) ? iFrame.pkt_pts :
                   this->m_pts;
@@ -146,20 +112,14 @@
                  iFrame.channels : 1;
     QVector<uint8_t *> oData(planes);
 
->>>>>>> f3f84f13
     if (av_samples_fill_arrays(&oData.data()[0],
                                &oLineSize,
                                (const uint8_t *) oBuffer.data(),
                                iFrame.channels,
                                iFrame.nb_samples,
                                (AVSampleFormat) iFrame.format,
-<<<<<<< HEAD
-                               this->align()? 0: 1) < 0)
-        return packets;
-=======
                                this->align() ? 0 : 1) < 0)
         return;
->>>>>>> f3f84f13
 
     av_samples_copy(&oData.data()[0],
                     iFrame.data,
@@ -190,17 +150,6 @@
     this->m_align = align;
 }
 
-<<<<<<< HEAD
-    return packets;
-}
-
-void AudioStream::setAlign(bool align)
-{
-    this->m_align = align;
-}
-
-=======
->>>>>>> f3f84f13
 void AudioStream::resetAlign()
 {
     this->setAlign(false);
