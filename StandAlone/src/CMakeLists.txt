# Webcamoid, webcam capture application.
# Copyright (C) 2021  Gonzalo Exequiel Pedone
#
# Webcamoid is free software: you can redistribute it and/or modify
# it under the terms of the GNU General Public License as published by
# the Free Software Foundation, either version 3 of the License, or
# (at your option) any later version.
#
# Webcamoid is distributed in the hope that it will be useful,
# but WITHOUT ANY WARRANTY; without even the implied warranty of
# MERCHANTABILITY or FITNESS FOR A PARTICULAR PURPOSE.  See the
# GNU General Public License for more details.
#
# You should have received a copy of the GNU General Public License
# along with Webcamoid. If not, see <http://www.gnu.org/licenses/>.
#
# Web-Site: http://webcamoid.github.io/

cmake_minimum_required(VERSION 3.16)

project(StandAloneSrc LANGUAGES CXX)

include(../../libAvKys/cmake/ProjectCommons.cmake)

set(CMAKE_AUTOUIC ON)
set(CMAKE_AUTOMOC ON)
set(CMAKE_AUTORCC ON)

set(QT_COMPONENTS
    Concurrent
    OpenGL
    Qml
    Quick
    QuickControls2
    Svg
    Widgets)

if (ANDROID)
    list(APPEND QT_COMPONENTS
         Xml
         AndroidExtras)
endif()

find_package(QT NAMES Qt${QT_VERSION_MAJOR} COMPONENTS
             ${QT_COMPONENTS}
             REQUIRED)
find_package(Qt${QT_VERSION_MAJOR} ${QT_MINIMUM_VERSION} COMPONENTS
             ${QT_COMPONENTS}
             REQUIRED)
set(PROJECT_SOURCES
    audiolayer.cpp
    audiolayer.h
    clioptions.cpp
    clioptions.h
    downloadmanager.cpp
    downloadmanager.h
    iconsprovider.cpp
    iconsprovider.h
    main.cpp
    mediatools.cpp
    mediatools.h
    pluginconfigs.cpp
    pluginconfigs.h
    recording.cpp
    recording.h
    updates.cpp
    updates.h
    videodisplay.cpp
    videodisplay.h
    videoeffects.cpp
    videoeffects.h
    videolayer.cpp
    videolayer.h
    ../DefaultTheme.qrc
    ../icons.qrc
<<<<<<< HEAD
	${CMAKE_BINARY_DIR}/StandAlone/translations.qrc
=======
>>>>>>> 1cd54df1
    ../Webcamoid.qrc)

if (APPLE)
    list(APPEND PROJECT_SOURCES ../WebcamoidInfo.plist
                                ../share/themes/WebcamoidTheme/icons/webcamoid.icns)
    set_source_files_properties(../share/themes/WebcamoidTheme/icons/webcamoid.icns PROPERTIES
                                MACOSX_PACKAGE_LOCATION Resources)
elseif (WIN32)
    list(APPEND PROJECT_SOURCES ../Webcamoid.rc)
endif ()

if (${QT_VERSION_MAJOR} GREATER_EQUAL 6)
    add_executable(StandAlone ${PROJECT_SOURCES})
else ()
    if (ANDROID)
        add_library(StandAlone SHARED ${PROJECT_SOURCES})
    else ()
        add_executable(StandAlone ${PROJECT_SOURCES})
    endif ()
endif ()

if (APPLE)
    string(TIMESTAMP YEAR "%Y")
    set_target_properties(StandAlone PROPERTIES
                          OUTPUT_NAME Webcamoid
                          MACOSX_BUNDLE TRUE
                          MACOSX_BUNDLE_INFO_PLIST ${CMAKE_CURRENT_SOURCE_DIR}/../WebcamoidInfo.plist
                          MACOSX_BUNDLE_BUNDLE_NAME Webcamoid
                          MACOSX_BUNDLE_BUNDLE_VERSION ${VERSION}
                          MACOSX_BUNDLE_COPYRIGHT "Copyright (C)  2011-${YEAR}  Gonzalo Exequiel Pedone"
                          MACOSX_BUNDLE_GUI_IDENTIFIER com.webcamoidprj.webcamoid
                          MACOSX_BUNDLE_ICON_FILE webcamoid.icns
                          MACOSX_BUNDLE_INFO_STRING "Webcamoid, The ultimate webcam suite!"
                          MACOSX_BUNDLE_LONG_VERSION_STRING "Webcamoid ${VERSION}"
                          MACOSX_BUNDLE_SHORT_VERSION_STRING ${VERSION})
elseif (ANDROID)
    set_target_properties(StandAlone PROPERTIES
                          OUTPUT_NAME Webcamoid)
else ()
    set_target_properties(StandAlone PROPERTIES
                          OUTPUT_NAME webcamoid)
endif ()

if (WIN32)
    set_target_properties(StandAlone PROPERTIES
                          WIN32_EXECUTABLE TRUE)
endif ()

if (APPLE)
    set_target_properties(StandAlone PROPERTIES
                          RUNTIME_OUTPUT_DIRECTORY ${CMAKE_BINARY_DIR}/build)
elseif (NOT ANDROID)
    set_target_properties(StandAlone PROPERTIES
                          RUNTIME_OUTPUT_DIRECTORY ${CMAKE_BINARY_DIR}/build/${BINDIR})
endif ()

add_dependencies(StandAlone translation_qm)
add_dependencies(StandAlone avkys)
target_include_directories(StandAlone
                           PRIVATE ../../libAvKys/Lib/src)
target_compile_definitions(StandAlone
                           PRIVATE $<$<OR:$<CONFIG:Debug>,$<CONFIG:RelWithDebInfo>>:QT_QML_DEBUG>)
list(TRANSFORM QT_COMPONENTS PREPEND Qt${QT_VERSION_MAJOR}:: OUTPUT_VARIABLE QT_LIBS)
target_link_libraries(StandAlone avkys ${QT_LIBS})

if (WIN32)
    target_link_libraries(StandAlone ole32)
endif ()

if (ANDROID)
    target_link_libraries(StandAlone log)
endif ()

add_definitions(-DCOMMONS_TARGET="webcamoid"
                -DCOMMONS_APPNAME="Webcamoid"
                -DCOMMONS_VERSION="${VERSION}"
                -DBINDIR="${BINDIR}"
                -DTRANSLATIONSDIR="${TRANSLATIONSDIR}")

if (APPLE)
    install(TARGETS StandAlone DESTINATION ${CMAKE_INSTALL_PREFIX})
elseif (NOT ANDROID)
    install(TARGETS StandAlone DESTINATION ${BINDIR})
endif ()

if (WIN32)
    install(FILES ../share/themes/WebcamoidTheme/icons/hicolor/256x256/webcamoid.ico
            DESTINATION ${CMAKE_INSTALL_PREFIX})
elseif (UNIX AND NOT APPLE AND NOT ANDROID)
    file(GLOB_RECURSE ICONS
         ../share/themes/WebcamoidTheme/*/webcamoid.png
         ../share/themes/WebcamoidTheme/*/webcamoid.svg)

    foreach (ICON IN LISTS ICONS)
        file(RELATIVE_PATH ICON_DST ${CMAKE_CURRENT_SOURCE_DIR}/../share/themes/WebcamoidTheme ${ICON})
        get_filename_component(INSTALL_DIR ${ICON_DST} DIRECTORY)
        string(APPEND INSTALL_DIR /apps)
        install(FILES ${ICON} DESTINATION ${DATAROOTDIR}/${INSTALL_DIR})
    endforeach ()
endif ()

if (ANDROID)
    set(ANDROID_PACKAGE_SOURCE_DIR "${CMAKE_CURRENT_SOURCE_DIR}/../share/android")
    file(GLOB_RECURSE ANDROID_PACKAGE_TEMPLATES
         ../share/android/*)

    foreach (FILE IN LISTS ANDROID_PACKAGE_TEMPLATES)
        file(RELATIVE_PATH FILE_DST ${CMAKE_CURRENT_SOURCE_DIR}/../share/android ${FILE})
        configure_file(${FILE} "${CMAKE_BINARY_DIR}/android-build/${FILE_DST}" COPYONLY)
    endforeach ()
endif()<|MERGE_RESOLUTION|>--- conflicted
+++ resolved
@@ -73,10 +73,6 @@
     videolayer.h
     ../DefaultTheme.qrc
     ../icons.qrc
-<<<<<<< HEAD
-	${CMAKE_BINARY_DIR}/StandAlone/translations.qrc
-=======
->>>>>>> 1cd54df1
     ../Webcamoid.qrc)
 
 if (APPLE)
