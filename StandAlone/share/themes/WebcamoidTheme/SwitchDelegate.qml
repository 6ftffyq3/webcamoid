--- conflicted
+++ resolved
@@ -17,17 +17,10 @@
  * Web-Site: http://webcamoid.github.io/
  */
 
-<<<<<<< HEAD
-import QtQuick
-import QtQuick.Controls
-import QtQuick.Templates as T
-import Ak
-=======
 import QtQuick 2.12
 import QtQuick.Controls 2.5
 import QtQuick.Templates 2.15 as T
 import Ak 1.0
->>>>>>> c6641a28
 import "Private"
 
 T.SwitchDelegate {
