--- conflicted
+++ resolved
@@ -291,12 +291,8 @@
     <message>
         <location filename="../qml/GeneralConfig.qml" line="230"/>
         <source>Root method</source>
-<<<<<<< HEAD
         <extracomment>The prefered method for executing commands with elevated prileges in the system.</extracomment>
-        <translation type="unfinished"></translation>
-=======
         <translation type="unfinished">根模式（Root method）</translation>
->>>>>>> 608cbe53
     </message>
 </context>
 <context>
@@ -2084,9 +2080,9 @@
     </message>
     <message>
         <location filename="../../../libAvKys/Plugins/FaceDetect/share/qml/main.qml" line="657"/>
-        <source>Advanced face area settings for 
+        <source>Advanced face area settings for
 background blur or image below.</source>
-        <translation>進階臉部區域設定，用於 
+        <translation>進階臉部區域設定，用於
 下方的圖片或背景模糊。</translation>
     </message>
     <message>
