<?xml version="1.0" encoding="utf-8"?>
<!DOCTYPE TS>
<TS version="2.1" language="zh_TW">
<context>
    <name>About</name>
    <message>
        <location filename="../qml/About.qml" line="58"/>
        <source>Version %1</source>
        <translation type="unfinished"></translation>
    </message>
    <message>
        <location filename="../qml/About.qml" line="62"/>
        <source>Using Qt %1</source>
        <translation type="unfinished"></translation>
    </message>
    <message>
        <location filename="../qml/About.qml" line="66"/>
        <source>Website</source>
        <translation type="unfinished"></translation>
    </message>
    <message>
        <location filename="../qml/About.qml" line="75"/>
        <source>Webcam capture application.</source>
        <translation type="unfinished">網路攝影機抓取應用程式。</translation>
    </message>
    <message>
        <location filename="../qml/About.qml" line="78"/>
        <source>A simple webcam application for picture and video capture.</source>
        <translation type="unfinished"></translation>
    </message>
</context>
<context>
    <name>AddVideoFormat</name>
    <message>
        <location filename="../qml/AddVideoFormat.qml" line="42"/>
        <source>Add Video Format</source>
        <translation type="unfinished"></translation>
    </message>
    <message>
        <location filename="../qml/AddVideoFormat.qml" line="43"/>
        <source>Change Video Format</source>
        <translation type="unfinished"></translation>
    </message>
    <message>
        <location filename="../qml/AddVideoFormat.qml" line="95"/>
        <source>Remove format</source>
        <translation type="unfinished"></translation>
    </message>
    <message>
        <location filename="../qml/AddVideoFormat.qml" line="106"/>
        <source>Format</source>
        <translation type="unfinished"></translation>
    </message>
    <message>
        <location filename="../qml/AddVideoFormat.qml" line="115"/>
        <source>Width</source>
        <translation type="unfinished"></translation>
    </message>
    <message>
        <location filename="../qml/AddVideoFormat.qml" line="126"/>
        <source>Height</source>
        <translation type="unfinished"></translation>
    </message>
    <message>
        <location filename="../qml/AddVideoFormat.qml" line="137"/>
        <source>Frame rate</source>
        <translation type="unfinished"></translation>
    </message>
</context>
<context>
    <name>AudioCodecOptions</name>
    <message>
        <location filename="../qml/AudioCodecOptions.qml" line="27"/>
        <source>Audio Codec Options</source>
        <translation type="unfinished"></translation>
    </message>
    <message>
        <location filename="../qml/AudioCodecOptions.qml" line="159"/>
        <source>Bitrate</source>
        <translation type="unfinished"></translation>
    </message>
    <message>
        <location filename="../qml/AudioCodecOptions.qml" line="163"/>
        <source>Bitrate (bits/secs)</source>
        <translation type="unfinished"></translation>
    </message>
</context>
<context>
    <name>AudioDeviceOptions</name>
    <message>
        <location filename="../qml/AudioDeviceOptions.qml" line="27"/>
        <source>Audio Device Options</source>
        <translation type="unfinished"></translation>
    </message>
    <message>
        <location filename="../qml/AudioDeviceOptions.qml" line="131"/>
        <source>Sample Format</source>
        <extracomment>An sample represents the strength of the wave at a certain time. A sample can be expressed as the number of bits defining it (more bits better sound), the type of data representing it (signed integer, unsigned integer, floating point), and the endianness of the data (big endian, little endian). The sample format is the representation of that information. For example, &apos;s16le&apos; means that each sample format is represented by a 16 bits signed integer arranged as little endian.</extracomment>
        <translation type="unfinished">樣本格式</translation>
    </message>
    <message>
        <location filename="../qml/AudioDeviceOptions.qml" line="153"/>
        <source>Channels</source>
        <translation type="unfinished">頻道</translation>
    </message>
    <message>
        <location filename="../qml/AudioDeviceOptions.qml" line="176"/>
        <source>Sample Rate</source>
        <extracomment>Number of audio samples per channel to be played per second.</extracomment>
        <translation type="unfinished">採樣率</translation>
    </message>
    <message>
        <location filename="../qml/AudioDeviceOptions.qml" line="207"/>
        <source>Latency (ms)</source>
        <extracomment>The latency is the amount of accumulated audio ready to play, measured in time. Higher latency == smoother audio playback, but more desynchronization with the video. Lowerer latency == audio synchronization near to the video, but glitchy audio playback. https://en.wikipedia.org/wiki/Latency_(audio)</extracomment>
        <translation type="unfinished"></translation>
    </message>
</context>
<context>
    <name>AudioLayer</name>
    <message>
        <location filename="../../src/audiolayer.cpp" line="279"/>
        <source>Silence</source>
        <translation type="unfinished">靜音</translation>
    </message>
</context>
<context>
    <name>AudioOptions</name>
    <message>
        <location filename="../qml/AudioOptions.qml" line="30"/>
        <source>Outputs</source>
        <translation type="unfinished"></translation>
    </message>
    <message>
        <location filename="../qml/AudioOptions.qml" line="33"/>
        <source>Sources</source>
        <translation type="unfinished"></translation>
    </message>
</context>
<context>
    <name>AudioVideoPanel</name>
    <message>
        <location filename="../qml/AudioVideoPanel.qml" line="27"/>
        <source>Audio</source>
        <translation type="unfinished"></translation>
    </message>
    <message>
        <location filename="../qml/AudioVideoPanel.qml" line="29"/>
        <source>Video</source>
        <translation type="unfinished"></translation>
    </message>
    <message>
        <location filename="../qml/AudioVideoPanel.qml" line="31"/>
        <source>Video Source Options</source>
        <translation type="unfinished"></translation>
    </message>
    <message>
        <location filename="../qml/AudioVideoPanel.qml" line="32"/>
        <source>Video Output Options</source>
        <translation type="unfinished"></translation>
    </message>
</context>
<context>
    <name>Commons</name>
    <message>
        <location filename="../qml/Commons.qml" line="28"/>
        <source>The virtual camera is in use by the following applications:</source>
        <translation type="unfinished"></translation>
    </message>
    <message>
        <location filename="../qml/Commons.qml" line="40"/>
        <source>Stop the camera in those applications or close them and try again.</source>
        <translation type="unfinished"></translation>
    </message>
</context>
<context>
    <name>Contributors</name>
    <message>
        <location filename="../qml/Contributors.qml" line="36"/>
        <source>Thanks to all these cool people that helped contributing to Webcamoid all these years.</source>
        <translation type="unfinished"></translation>
    </message>
</context>
<context>
    <name>GeneralConfig</name>
    <message>
        <location filename="../qml/GeneralConfig.qml" line="75"/>
        <source>Video capture</source>
        <translation type="unfinished"></translation>
    </message>
    <message>
        <location filename="../qml/GeneralConfig.qml" line="85"/>
        <source>Desktop capture</source>
        <translation type="unfinished"></translation>
    </message>
    <message>
        <location filename="../qml/GeneralConfig.qml" line="95"/>
        <source>Audio capture/play</source>
        <translation type="unfinished"></translation>
    </message>
    <message>
        <location filename="../qml/GeneralConfig.qml" line="105"/>
        <source>Video convert</source>
        <translation type="unfinished"></translation>
    </message>
    <message>
        <location filename="../qml/GeneralConfig.qml" line="115"/>
        <source>Audio convert</source>
        <translation type="unfinished"></translation>
    </message>
    <message>
        <location filename="../qml/GeneralConfig.qml" line="155"/>
        <source>Virtual camera driver</source>
        <translation type="unfinished"></translation>
    </message>
    <message>
        <location filename="../qml/GeneralConfig.qml" line="125"/>
        <source>Video playback</source>
        <translation type="unfinished"></translation>
    </message>
    <message>
        <location filename="../qml/GeneralConfig.qml" line="56"/>
        <source>Play sources on start</source>
        <extracomment>Start playing the webcam and other sources right after * opening Webcamoid.</extracomment>
        <translation type="unfinished"></translation>
    </message>
    <message>
        <location filename="../qml/GeneralConfig.qml" line="66"/>
        <source>Frameworks and libraries</source>
        <translation type="unfinished"></translation>
    </message>
    <message>
        <location filename="../qml/GeneralConfig.qml" line="135"/>
        <source>Video record</source>
        <translation type="unfinished"></translation>
    </message>
    <message>
        <location filename="../qml/GeneralConfig.qml" line="145"/>
        <source>Root method</source>
        <translation type="unfinished"></translation>
    </message>
</context>
<context>
    <name>ImageCapture</name>
    <message>
        <location filename="../qml/ImageCapture.qml" line="39"/>
        <source>Images directory</source>
        <translation type="unfinished"></translation>
    </message>
    <message>
        <location filename="../qml/ImageCapture.qml" line="49"/>
        <source>Search</source>
        <translation type="unfinished">搜尋</translation>
    </message>
    <message>
        <location filename="../qml/ImageCapture.qml" line="57"/>
        <source>File format</source>
        <translation type="unfinished"></translation>
    </message>
    <message>
        <location filename="../qml/ImageCapture.qml" line="86"/>
        <source>Quality</source>
        <translation type="unfinished"></translation>
    </message>
    <message>
        <location filename="../qml/ImageCapture.qml" line="111"/>
        <source>Select the folder to save your photos</source>
        <translation type="unfinished"></translation>
    </message>
</context>
<context>
    <name>MediaTools</name>
    <message>
        <location filename="../../src/mediatools.cpp" line="197"/>
        <source>Daily Build</source>
        <translation type="unfinished"></translation>
    </message>
</context>
<context>
    <name>PluginConfig</name>
    <message>
        <location filename="../qml/PluginConfig.qml" line="35"/>
        <source>Paths</source>
        <translation type="unfinished"></translation>
    </message>
    <message>
        <location filename="../qml/PluginConfig.qml" line="38"/>
        <source>Plugins</source>
        <translation type="unfinished"></translation>
    </message>
    <message>
        <location filename="../qml/PluginConfig.qml" line="115"/>
        <source>Search plugins in subfolders</source>
        <translation type="unfinished"></translation>
    </message>
    <message>
        <location filename="../qml/PluginConfig.qml" line="124"/>
        <source>Add path</source>
        <translation type="unfinished"></translation>
    </message>
    <message>
        <location filename="../qml/PluginConfig.qml" line="167"/>
        <source>Remove</source>
        <translation type="unfinished">移除</translation>
    </message>
    <message>
        <location filename="../qml/PluginConfig.qml" line="201"/>
        <source>Update</source>
        <translation type="unfinished"></translation>
    </message>
    <message>
        <location filename="../qml/PluginConfig.qml" line="247"/>
        <source>Add plugins search path</source>
        <translation type="unfinished"></translation>
    </message>
</context>
<context>
    <name>QObject</name>
    <message>
        <location filename="../../src/clioptions.cpp" line="43"/>
        <source>Webcam capture application.</source>
        <translation type="unfinished">網路攝影機抓取應用程式。</translation>
    </message>
    <message>
        <location filename="../../src/clioptions.cpp" line="46"/>
        <source>Load settings from PATH. If PATH is empty, load configs from application directory.</source>
        <translation type="unfinished"></translation>
    </message>
    <message>
        <location filename="../../src/clioptions.cpp" line="48"/>
        <source>PATH</source>
        <translation type="unfinished"></translation>
    </message>
    <message>
        <location filename="../../src/clioptions.cpp" line="60"/>
        <location filename="../../src/clioptions.cpp" line="69"/>
        <source>PATH1;PATH2;PATH3;...</source>
        <translation type="unfinished"></translation>
    </message>
    <message>
        <location filename="../../src/clioptions.cpp" line="53"/>
        <source>Search in the specified plugins paths recursively.</source>
        <translation type="unfinished"></translation>
    </message>
    <message>
        <location filename="../../src/clioptions.cpp" line="58"/>
        <source>Semi-colon separated list of paths to search for plugins.</source>
        <translation type="unfinished"></translation>
    </message>
    <message>
        <location filename="../../src/clioptions.cpp" line="67"/>
        <source>Semi-colon separated list of paths to avoid loading.</source>
        <extracomment>Blacklist of plugins that could have conflicts when loading in Webcamoid.</extracomment>
        <translation type="unfinished"></translation>
    </message>
</context>
<context>
    <name>Recording</name>
    <message>
        <location filename="../../src/recording.cpp" line="372"/>
        <source>%1/Video %2.%3</source>
        <translation type="unfinished"></translation>
    </message>
</context>
<context>
    <name>RecordingNotice</name>
    <message>
        <location filename="../qml/RecordingNotice.qml" line="55"/>
        <source>Recording</source>
        <translation type="unfinished"></translation>
    </message>
</context>
<context>
    <name>SettingsDialog</name>
    <message>
        <location filename="../qml/SettingsDialog.qml" line="76"/>
        <source>Image Capture</source>
        <translation type="unfinished"></translation>
    </message>
    <message>
        <location filename="../qml/SettingsDialog.qml" line="77"/>
        <source>Video Recording</source>
        <translation type="unfinished"></translation>
    </message>
    <message>
        <location filename="../qml/SettingsDialog.qml" line="78"/>
        <source>General Options</source>
        <translation type="unfinished">一般選項</translation>
    </message>
    <message>
        <location filename="../qml/SettingsDialog.qml" line="79"/>
        <source>Plugins</source>
        <translation type="unfinished"></translation>
    </message>
    <message>
        <location filename="../qml/SettingsDialog.qml" line="80"/>
        <source>Updates</source>
        <translation type="unfinished">更新</translation>
    </message>
    <message>
        <location filename="../qml/SettingsDialog.qml" line="84"/>
        <source>About</source>
        <extracomment>Information of the program, like name, description, vesion, etc..</extracomment>
        <translation type="unfinished"></translation>
    </message>
    <message>
        <location filename="../qml/SettingsDialog.qml" line="88"/>
        <source>Contributors</source>
        <extracomment>List of people contributing to the project: software developers, translators, designers, etc..</extracomment>
        <translation type="unfinished"></translation>
    </message>
    <message>
        <location filename="../qml/SettingsDialog.qml" line="90"/>
        <source>License</source>
        <extracomment>Program license.</extracomment>
        <translation type="unfinished"></translation>
    </message>
    <message>
        <location filename="../qml/SettingsDialog.qml" line="94"/>
        <source>3rd Party Licenses</source>
        <extracomment>License for 3rd party components used in Webcamoid, like libraries and code snippets.</extracomment>
        <translation type="unfinished"></translation>
    </message>
</context>
<context>
    <name>SettingsMenu</name>
    <message>
        <location filename="../qml/SettingsMenu.qml" line="37"/>
        <source>Video</source>
        <translation type="unfinished"></translation>
    </message>
    <message>
        <location filename="../qml/SettingsMenu.qml" line="43"/>
        <source>Audio</source>
        <translation type="unfinished"></translation>
    </message>
    <message>
        <location filename="../qml/SettingsMenu.qml" line="49"/>
        <source>Preferences</source>
        <translation type="unfinished"></translation>
    </message>
    <message>
        <location filename="../qml/SettingsMenu.qml" line="56"/>
        <source>Play sources</source>
        <translation type="unfinished"></translation>
    </message>
</context>
<context>
    <name>UpdatesConfig</name>
    <message>
        <location filename="../qml/UpdatesConfig.qml" line="73"/>
        <source>Notify about new versions</source>
        <translation type="unfinished"></translation>
    </message>
    <message>
        <location filename="../qml/UpdatesConfig.qml" line="82"/>
        <source>Show updates dialog</source>
        <translation type="unfinished"></translation>
    </message>
    <message>
        <location filename="../qml/UpdatesConfig.qml" line="90"/>
        <source>Check new versions</source>
        <translation type="unfinished"></translation>
    </message>
    <message>
        <location filename="../qml/UpdatesConfig.qml" line="98"/>
        <source>Daily</source>
        <translation type="unfinished"></translation>
    </message>
    <message>
        <location filename="../qml/UpdatesConfig.qml" line="102"/>
        <source>Every two days</source>
        <translation type="unfinished"></translation>
    </message>
    <message>
        <location filename="../qml/UpdatesConfig.qml" line="106"/>
        <source>Weekly</source>
        <translation type="unfinished"></translation>
    </message>
    <message>
        <location filename="../qml/UpdatesConfig.qml" line="110"/>
        <source>Every two weeks</source>
        <translation type="unfinished"></translation>
    </message>
    <message>
        <location filename="../qml/UpdatesConfig.qml" line="114"/>
        <source>Monthly</source>
        <translation type="unfinished"></translation>
    </message>
    <message>
        <location filename="../qml/UpdatesConfig.qml" line="118"/>
        <source>Never</source>
        <translation type="unfinished"></translation>
    </message>
    <message>
        <location filename="../qml/UpdatesConfig.qml" line="130"/>
        <source>Last updated</source>
        <translation type="unfinished"></translation>
    </message>
    <message>
        <location filename="../qml/UpdatesConfig.qml" line="151"/>
        <source>Your version of %1 is outdated. Latest version is &lt;b&gt;%2&lt;/b&gt;.</source>
        <translation type="unfinished"></translation>
    </message>
    <message>
        <location filename="../qml/UpdatesConfig.qml" line="157"/>
        <source>Upgrade Now!</source>
        <translation type="unfinished"></translation>
    </message>
    <message>
        <location filename="../qml/UpdatesConfig.qml" line="172"/>
        <source>Thanks for using a &lt;b&gt;development version&lt;/b&gt;!&lt;br /&gt;It will be very helpful if you can report any bug and suggestions you have.</source>
        <translation type="unfinished"></translation>
    </message>
    <message>
        <location filename="../qml/UpdatesConfig.qml" line="177"/>
        <source>Report a Bug</source>
        <translation type="unfinished"></translation>
    </message>
</context>
<context>
    <name>UpdatesDialog</name>
    <message>
        <location filename="../qml/UpdatesDialog.qml" line="33"/>
        <source>New version available!</source>
        <translation type="unfinished"></translation>
    </message>
    <message>
        <location filename="../qml/UpdatesDialog.qml" line="61"/>
        <source>Download %1 %2 NOW!</source>
        <translation type="unfinished"></translation>
    </message>
    <message>
        <location filename="../qml/UpdatesDialog.qml" line="68"/>
        <source>Show this dialog next time</source>
        <translation type="unfinished"></translation>
    </message>
</context>
<context>
    <name>VideoCodecOptions</name>
    <message>
        <location filename="../qml/VideoCodecOptions.qml" line="27"/>
        <source>Video Codec Options</source>
        <translation type="unfinished"></translation>
    </message>
    <message>
        <location filename="../qml/VideoCodecOptions.qml" line="162"/>
        <source>Bitrate</source>
        <translation type="unfinished"></translation>
    </message>
    <message>
        <location filename="../qml/VideoCodecOptions.qml" line="166"/>
        <source>Bitrate (bits/secs)</source>
        <translation type="unfinished"></translation>
    </message>
    <message>
        <location filename="../qml/VideoCodecOptions.qml" line="177"/>
        <location filename="../qml/VideoCodecOptions.qml" line="181"/>
        <source>Keyframes stride</source>
        <translation type="unfinished"></translation>
    </message>
</context>
<context>
    <name>VideoEffectOptions</name>
    <message>
        <location filename="../qml/VideoEffectOptions.qml" line="63"/>
        <source>Remove</source>
        <translation type="unfinished">移除</translation>
    </message>
</context>
<context>
    <name>VideoEffectsDialog</name>
    <message>
        <location filename="../qml/VideoEffectsDialog.qml" line="36"/>
        <source>Add video effect</source>
        <translation type="unfinished"></translation>
    </message>
    <message>
        <location filename="../qml/VideoEffectsDialog.qml" line="69"/>
        <source>Search effect</source>
        <translation type="unfinished"></translation>
    </message>
    <message>
        <location filename="../qml/VideoEffectsDialog.qml" line="183"/>
        <source>Chain effect</source>
        <extracomment>Apply the effect over the other effects.</extracomment>
        <translation type="unfinished"></translation>
    </message>
</context>
<context>
    <name>VideoEffectsList</name>
    <message>
        <location filename="../qml/VideoEffectsList.qml" line="34"/>
        <source>Add effect</source>
        <translation type="unfinished"></translation>
    </message>
    <message>
        <location filename="../qml/VideoEffectsList.qml" line="41"/>
        <source>Remove all effects</source>
        <translation type="unfinished"></translation>
    </message>
</context>
<context>
    <name>VideoEffectsPanel</name>
    <message>
        <location filename="../qml/VideoEffectsPanel.qml" line="27"/>
        <source>Effects</source>
        <translation type="unfinished"></translation>
    </message>
    <message>
        <location filename="../qml/VideoEffectsPanel.qml" line="28"/>
        <source>%1 options</source>
        <translation type="unfinished"></translation>
    </message>
</context>
<context>
    <name>VideoFormatOptions</name>
    <message>
        <location filename="../qml/VideoFormatOptions.qml" line="27"/>
        <source>Video Format Options</source>
        <translation type="unfinished"></translation>
    </message>
    <message>
        <location filename="../qml/VideoFormatOptions.qml" line="162"/>
        <source>File extension</source>
        <translation type="unfinished"></translation>
    </message>
</context>
<context>
    <name>VideoInputAddEdit</name>
    <message>
        <location filename="../qml/VideoInputAddEdit.qml" line="55"/>
        <source>Edit Source</source>
        <translation type="unfinished"></translation>
    </message>
    <message>
        <location filename="../qml/VideoInputAddEdit.qml" line="56"/>
        <source>Add Source</source>
        <translation type="unfinished"></translation>
    </message>
    <message>
        <location filename="../qml/VideoInputAddEdit.qml" line="84"/>
        <source>File</source>
        <translation type="unfinished"></translation>
    </message>
    <message>
        <location filename="../qml/VideoInputAddEdit.qml" line="87"/>
        <location filename="../qml/VideoInputAddEdit.qml" line="170"/>
        <source>URL</source>
        <translation type="unfinished"></translation>
    </message>
    <message>
        <location filename="../qml/VideoInputAddEdit.qml" line="108"/>
        <location filename="../qml/VideoInputAddEdit.qml" line="156"/>
        <source>Description</source>
        <translation type="unfinished">說明</translation>
    </message>
    <message>
        <location filename="../qml/VideoInputAddEdit.qml" line="114"/>
        <location filename="../qml/VideoInputAddEdit.qml" line="162"/>
        <source>Source title</source>
        <translation type="unfinished"></translation>
    </message>
    <message>
        <location filename="../qml/VideoInputAddEdit.qml" line="122"/>
        <source>Path</source>
        <translation type="unfinished"></translation>
    </message>
    <message>
        <location filename="../qml/VideoInputAddEdit.qml" line="129"/>
        <source>File path</source>
        <translation type="unfinished"></translation>
    </message>
    <message>
        <location filename="../qml/VideoInputAddEdit.qml" line="136"/>
        <source>Search</source>
        <translation type="unfinished">搜尋</translation>
    </message>
    <message>
        <location filename="../qml/VideoInputAddEdit.qml" line="215"/>
        <source>Choose the file to add as source</source>
        <translation type="unfinished"></translation>
    </message>
    <message>
        <location filename="../qml/VideoInputAddEdit.qml" line="218"/>
        <source>All Video Files</source>
        <translation type="unfinished"></translation>
    </message>
    <message>
        <location filename="../qml/VideoInputAddEdit.qml" line="221"/>
        <source>3GP Video</source>
        <translation type="unfinished"></translation>
    </message>
    <message>
        <location filename="../qml/VideoInputAddEdit.qml" line="222"/>
        <source>AVI Video</source>
        <translation type="unfinished"></translation>
    </message>
    <message>
        <location filename="../qml/VideoInputAddEdit.qml" line="224"/>
        <source>Flash Video</source>
        <extracomment>Adobe FLV Flash video</extracomment>
        <translation type="unfinished"></translation>
    </message>
    <message>
        <location filename="../qml/VideoInputAddEdit.qml" line="225"/>
        <source>Animated GIF</source>
        <translation type="unfinished"></translation>
    </message>
    <message>
        <location filename="../qml/VideoInputAddEdit.qml" line="226"/>
        <source>MKV Video</source>
        <translation type="unfinished"></translation>
    </message>
    <message>
        <location filename="../qml/VideoInputAddEdit.qml" line="227"/>
        <source>Animated PNG</source>
        <translation type="unfinished"></translation>
    </message>
    <message>
        <location filename="../qml/VideoInputAddEdit.qml" line="228"/>
        <source>QuickTime Video</source>
        <translation type="unfinished"></translation>
    </message>
    <message>
        <location filename="../qml/VideoInputAddEdit.qml" line="229"/>
        <source>MP4 Video</source>
        <translation type="unfinished"></translation>
    </message>
    <message>
        <location filename="../qml/VideoInputAddEdit.qml" line="230"/>
        <source>MPEG Video</source>
        <translation type="unfinished"></translation>
    </message>
    <message>
        <location filename="../qml/VideoInputAddEdit.qml" line="231"/>
        <source>Ogg Video</source>
        <translation type="unfinished"></translation>
    </message>
    <message>
        <location filename="../qml/VideoInputAddEdit.qml" line="233"/>
        <source>RealMedia Video</source>
        <extracomment>Don&apos;t translate &quot;RealMedia&quot;, leave it as is.</extracomment>
        <translation type="unfinished"></translation>
    </message>
    <message>
        <location filename="../qml/VideoInputAddEdit.qml" line="234"/>
        <source>DVD Video</source>
        <translation type="unfinished"></translation>
    </message>
    <message>
        <location filename="../qml/VideoInputAddEdit.qml" line="235"/>
        <source>WebM Video</source>
        <translation type="unfinished"></translation>
    </message>
    <message>
        <location filename="../qml/VideoInputAddEdit.qml" line="237"/>
        <source>Windows Media Video</source>
        <extracomment>Also known as WMV, is a video file format.</extracomment>
        <translation type="unfinished"></translation>
    </message>
    <message>
        <location filename="../qml/VideoInputAddEdit.qml" line="238"/>
        <source>All Files</source>
        <translation type="unfinished"></translation>
    </message>
</context>
<context>
    <name>VideoInputOptions</name>
    <message>
        <location filename="../qml/VideoInputOptions.qml" line="60"/>
        <source>Edit</source>
        <translation type="unfinished"></translation>
    </message>
    <message>
        <location filename="../qml/VideoInputOptions.qml" line="72"/>
        <source>Remove</source>
        <translation type="unfinished">移除</translation>
    </message>
</context>
<context>
    <name>VideoInputs</name>
    <message>
        <location filename="../qml/VideoInputs.qml" line="49"/>
        <source>Add source</source>
        <translation type="unfinished"></translation>
    </message>
    <message>
        <location filename="../qml/VideoInputs.qml" line="60"/>
        <source>No webcams found</source>
        <translation type="unfinished"></translation>
    </message>
</context>
<context>
    <name>VideoLayer</name>
    <message>
        <location filename="../../src/videolayer.cpp" line="242"/>
        <source>No Output</source>
        <extracomment>Disable video output, don&apos;t send the video to the output device.</extracomment>
        <translation type="unfinished"></translation>
    </message>
</context>
<context>
    <name>VideoOptions</name>
    <message>
        <location filename="../qml/VideoOptions.qml" line="39"/>
        <source>Sources</source>
        <translation type="unfinished"></translation>
    </message>
    <message>
        <location filename="../qml/VideoOptions.qml" line="42"/>
        <source>Outputs</source>
        <translation type="unfinished"></translation>
    </message>
</context>
<context>
    <name>VideoOutputAddEdit</name>
    <message>
        <location filename="../qml/VideoOutputAddEdit.qml" line="143"/>
        <source>Edit Virtual Camera</source>
        <translation type="unfinished"></translation>
    </message>
    <message>
        <location filename="../qml/VideoOutputAddEdit.qml" line="144"/>
        <source>Add Virtual Camera</source>
        <translation type="unfinished"></translation>
    </message>
    <message>
        <location filename="../qml/VideoOutputAddEdit.qml" line="169"/>
        <source>Virtual camera name</source>
        <translation type="unfinished"></translation>
    </message>
    <message>
        <location filename="../qml/VideoOutputAddEdit.qml" line="178"/>
        <source>Add format</source>
        <translation type="unfinished"></translation>
    </message>
    <message>
        <location filename="../qml/VideoOutputAddEdit.qml" line="188"/>
        <source>Clear formats</source>
        <translation type="unfinished"></translation>
    </message>
    <message>
        <location filename="../qml/VideoOutputAddEdit.qml" line="230"/>
        <source>Can&apos;t Edit The Virtual Camera</source>
        <translation type="unfinished"></translation>
    </message>
    <message>
        <location filename="../qml/VideoOutputAddEdit.qml" line="231"/>
        <source>Can&apos;t Add The Virtual Camera</source>
        <translation type="unfinished"></translation>
    </message>
    <message>
        <location filename="../qml/VideoOutputAddEdit.qml" line="240"/>
        <source>Error Editing The Virtual Camera</source>
        <translation type="unfinished"></translation>
    </message>
    <message>
        <location filename="../qml/VideoOutputAddEdit.qml" line="241"/>
        <source>Error Adding The Virtual Camera</source>
        <translation type="unfinished"></translation>
    </message>
    <message>
        <location filename="../qml/VideoOutputAddEdit.qml" line="242"/>
        <source>Camera description and formats can&apos;t be empty.</source>
        <translation type="unfinished"></translation>
    </message>
</context>
<context>
    <name>VideoOutputOptions</name>
    <message>
        <location filename="../qml/VideoOutputOptions.qml" line="61"/>
        <source>Edit</source>
        <translation type="unfinished"></translation>
    </message>
    <message>
        <location filename="../qml/VideoOutputOptions.qml" line="73"/>
        <source>Can&apos;t Edit The Virtual Camera</source>
        <translation type="unfinished"></translation>
    </message>
    <message>
        <location filename="../qml/VideoOutputOptions.qml" line="80"/>
        <source>Remove</source>
        <translation type="unfinished">移除</translation>
    </message>
    <message>
        <location filename="../qml/VideoOutputOptions.qml" line="94"/>
        <source>Can&apos;t Remove The Virtual Camera</source>
        <translation type="unfinished"></translation>
    </message>
</context>
<context>
    <name>VideoOutputPicture</name>
    <message>
        <location filename="../qml/VideoOutputPicture.qml" line="28"/>
        <source>Virtual camera output picture</source>
        <translation type="unfinished"></translation>
    </message>
    <message>
        <location filename="../qml/VideoOutputPicture.qml" line="63"/>
        <source>Virtual camera default output picture</source>
        <translation type="unfinished"></translation>
    </message>
    <message>
        <location filename="../qml/VideoOutputPicture.qml" line="68"/>
        <source>Search</source>
        <translation type="unfinished">搜尋</translation>
    </message>
    <message>
        <location filename="../qml/VideoOutputPicture.qml" line="92"/>
        <source>Error Removing Virtual Cameras</source>
        <translation type="unfinished"></translation>
    </message>
    <message>
        <location filename="../qml/VideoOutputPicture.qml" line="104"/>
        <source>Please choose an image file</source>
        <translation type="unfinished"></translation>
    </message>
</context>
<context>
    <name>VideoOutputs</name>
    <message>
        <location filename="../qml/VideoOutputs.qml" line="38"/>
        <source>Add output</source>
        <translation type="unfinished"></translation>
    </message>
    <message>
        <location filename="../qml/VideoOutputs.qml" line="46"/>
        <source>Error Creating Virtual Camera</source>
        <translation type="unfinished"></translation>
    </message>
    <message>
        <location filename="../qml/VideoOutputs.qml" line="61"/>
        <source>Error Removing Virtual Cameras</source>
        <translation type="unfinished"></translation>
    </message>
    <message>
        <location filename="../qml/VideoOutputs.qml" line="68"/>
        <source>Set output picture</source>
        <translation type="unfinished"></translation>
    </message>
    <message>
        <location filename="../qml/VideoOutputs.qml" line="53"/>
        <source>Remove all outputs</source>
        <translation type="unfinished"></translation>
    </message>
</context>
<context>
    <name>VideoRecording</name>
    <message>
        <location filename="../qml/VideoRecording.qml" line="107"/>
        <source>Videos directory</source>
        <translation type="unfinished"></translation>
    </message>
    <message>
        <location filename="../qml/VideoRecording.qml" line="117"/>
        <source>Search</source>
        <translation type="unfinished">搜尋</translation>
    </message>
    <message>
        <location filename="../qml/VideoRecording.qml" line="125"/>
        <source>Record audio</source>
        <translation type="unfinished"></translation>
    </message>
    <message>
        <location filename="../qml/VideoRecording.qml" line="135"/>
        <source>File format</source>
        <translation type="unfinished"></translation>
    </message>
    <message>
        <location filename="../qml/VideoRecording.qml" line="164"/>
        <location filename="../qml/VideoRecording.qml" line="199"/>
        <location filename="../qml/VideoRecording.qml" line="236"/>
        <source>Configure</source>
        <translation type="unfinished"></translation>
    </message>
    <message>
        <location filename="../qml/VideoRecording.qml" line="170"/>
        <source>Video codec</source>
        <translation type="unfinished"></translation>
    </message>
    <message>
        <location filename="../qml/VideoRecording.qml" line="205"/>
        <source>Audio codec</source>
        <translation type="unfinished"></translation>
    </message>
    <message>
        <location filename="../qml/VideoRecording.qml" line="246"/>
        <source>Select the folder to save your videos</source>
        <translation type="unfinished"></translation>
    </message>
</context>
<context>
    <name>main</name>
    <message>
        <location filename="../../../libAvKys/Plugins/Aging/share/qml/main.qml" line="39"/>
        <source>Number of scratches</source>
        <translation type="unfinished"></translation>
    </message>
    <message>
        <location filename="../../../libAvKys/Plugins/Aging/share/qml/main.qml" line="62"/>
        <source>Add dust</source>
        <translation type="unfinished"></translation>
    </message>
    <message>
        <location filename="../../../libAvKys/Plugins/Blur/share/qml/main.qml" line="39"/>
        <location filename="../../../libAvKys/Plugins/ColorFilter/share/qml/main.qml" line="81"/>
        <location filename="../../../libAvKys/Plugins/ColorReplace/share/qml/main.qml" line="102"/>
        <location filename="../../../libAvKys/Plugins/Denoise/share/qml/main.qml" line="42"/>
        <location filename="../../../libAvKys/Plugins/OilPaint/share/qml/main.qml" line="28"/>
        <location filename="../../../libAvKys/Plugins/OilPaint/share/qml/main.qml" line="32"/>
        <source>Radius</source>
        <translation type="unfinished"></translation>
    </message>
    <message>
        <location filename="../../../libAvKys/Plugins/Cartoon/share/qml/main.qml" line="84"/>
        <location filename="../../../libAvKys/Plugins/Fire/share/qml/main.qml" line="277"/>
        <source>N° of colors</source>
        <translation type="unfinished"></translation>
    </message>
    <message>
        <location filename="../../../libAvKys/Plugins/Cartoon/share/qml/main.qml" line="107"/>
        <source>Color difference</source>
        <translation type="unfinished"></translation>
    </message>
    <message>
        <location filename="../../../libAvKys/Plugins/Cartoon/share/qml/main.qml" line="129"/>
        <source>Show edges</source>
        <translation type="unfinished"></translation>
    </message>
    <message>
        <location filename="../../../libAvKys/Plugins/Cartoon/share/qml/main.qml" line="189"/>
        <source>Line color</source>
        <translation type="unfinished"></translation>
    </message>
    <message>
        <location filename="../../../libAvKys/Plugins/Cartoon/share/qml/main.qml" line="209"/>
        <location filename="../../../libAvKys/Plugins/Cartoon/share/qml/main.qml" line="213"/>
        <location filename="../../../libAvKys/Plugins/FaceDetect/share/qml/main.qml" line="216"/>
        <location filename="../../../libAvKys/Plugins/FaceDetect/share/qml/main.qml" line="220"/>
        <location filename="../../../libAvKys/Plugins/FaceTrack/share/qml/main.qml" line="164"/>
        <location filename="../../../libAvKys/Plugins/FaceTrack/share/qml/main.qml" line="168"/>
        <source>Scan block</source>
        <translation type="unfinished"></translation>
    </message>
    <message>
        <location filename="../../../libAvKys/Plugins/Cartoon/share/qml/main.qml" line="200"/>
        <location filename="../../../libAvKys/Plugins/Radioactive/share/qml/main.qml" line="182"/>
        <source>Choose a color</source>
        <translation type="unfinished"></translation>
    </message>
    <message>
        <location filename="../../../libAvKys/Plugins/ChangeHSL/share/qml/main.qml" line="37"/>
        <location filename="../../../libAvKys/Plugins/ColorTransform/share/qml/main.qml" line="37"/>
        <location filename="../../../libAvKys/Plugins/MatrixTransform/share/qml/main.qml" line="36"/>
        <source>Transform matrix</source>
        <extracomment>https://en.wikipedia.org/wiki/Transformation_matrix</extracomment>
        <translation type="unfinished"></translation>
    </message>
    <message>
        <location filename="../../../libAvKys/Plugins/Charify/share/qml/main.qml" line="63"/>
        <location filename="../../../libAvKys/Plugins/Fire/share/qml/main.qml" line="71"/>
        <location filename="../../../libAvKys/Plugins/Hypnotic/share/qml/main.qml" line="51"/>
        <location filename="../../../libAvKys/Plugins/Radioactive/share/qml/main.qml" line="62"/>
        <location filename="../../../libAvKys/Plugins/Ripple/share/qml/main.qml" line="41"/>
        <source>Mode</source>
        <translation type="unfinished"></translation>
    </message>
    <message>
        <location filename="../../../libAvKys/Plugins/Charify/share/qml/main.qml" line="73"/>
        <source>Natural</source>
        <translation type="unfinished"></translation>
    </message>
    <message>
        <location filename="../../../libAvKys/Plugins/Charify/share/qml/main.qml" line="77"/>
        <source>Fixed</source>
        <translation type="unfinished"></translation>
    </message>
    <message>
        <location filename="../../../libAvKys/Plugins/Charify/share/qml/main.qml" line="86"/>
        <location filename="../../../libAvKys/Plugins/Charify/share/qml/main.qml" line="90"/>
        <location filename="../../../libAvKys/Plugins/Matrix/share/qml/main.qml" line="77"/>
        <location filename="../../../libAvKys/Plugins/Matrix/share/qml/main.qml" line="81"/>
        <source>Symbols</source>
        <translation type="unfinished"></translation>
    </message>
    <message>
        <location filename="../../../libAvKys/Plugins/Charify/share/qml/main.qml" line="98"/>
        <location filename="../../../libAvKys/Plugins/Charify/share/qml/main.qml" line="104"/>
        <location filename="../../../libAvKys/Plugins/Matrix/share/qml/main.qml" line="89"/>
        <location filename="../../../libAvKys/Plugins/Matrix/share/qml/main.qml" line="95"/>
        <source>Font</source>
        <translation type="unfinished"></translation>
    </message>
    <message>
        <location filename="../../../libAvKys/Plugins/Charify/share/qml/main.qml" line="111"/>
        <location filename="../../../libAvKys/Plugins/ColorTap/share/qml/main.qml" line="125"/>
        <location filename="../../../libAvKys/Plugins/FaceDetect/share/qml/main.qml" line="545"/>
        <location filename="../../../libAvKys/Plugins/FaceDetect/share/qml/main.qml" line="610"/>
        <location filename="../../../libAvKys/Plugins/Halftone/share/qml/main.qml" line="142"/>
        <source>Search</source>
        <translation type="unfinished">搜尋</translation>
    </message>
    <message>
        <location filename="../../../libAvKys/Plugins/Charify/share/qml/main.qml" line="119"/>
        <location filename="../../../libAvKys/Plugins/Matrix/share/qml/main.qml" line="110"/>
        <source>Hinting</source>
        <translation type="unfinished"></translation>
    </message>
    <message>
        <location filename="../../../libAvKys/Plugins/Charify/share/qml/main.qml" line="129"/>
        <location filename="../../../libAvKys/Plugins/Charify/share/qml/main.qml" line="161"/>
        <location filename="../../../libAvKys/Plugins/Matrix/share/qml/main.qml" line="120"/>
        <location filename="../../../libAvKys/Plugins/Matrix/share/qml/main.qml" line="152"/>
        <source>Default</source>
        <translation type="unfinished"></translation>
    </message>
    <message>
        <location filename="../../../libAvKys/Plugins/Charify/share/qml/main.qml" line="133"/>
        <location filename="../../../libAvKys/Plugins/Matrix/share/qml/main.qml" line="124"/>
        <source>No hinting</source>
        <translation type="unfinished"></translation>
    </message>
    <message>
        <location filename="../../../libAvKys/Plugins/Charify/share/qml/main.qml" line="137"/>
        <location filename="../../../libAvKys/Plugins/Matrix/share/qml/main.qml" line="128"/>
        <source>Vertical hinting</source>
        <translation type="unfinished"></translation>
    </message>
    <message>
        <location filename="../../../libAvKys/Plugins/Charify/share/qml/main.qml" line="141"/>
        <location filename="../../../libAvKys/Plugins/Matrix/share/qml/main.qml" line="132"/>
        <source>Full hinting</source>
        <translation type="unfinished"></translation>
    </message>
    <message>
        <location filename="../../../libAvKys/Plugins/Charify/share/qml/main.qml" line="151"/>
        <location filename="../../../libAvKys/Plugins/Matrix/share/qml/main.qml" line="142"/>
        <source>Style</source>
        <extracomment>Different font rendering strategies</extracomment>
        <translation type="unfinished"></translation>
    </message>
    <message>
        <location filename="../../../libAvKys/Plugins/Charify/share/qml/main.qml" line="165"/>
        <location filename="../../../libAvKys/Plugins/Matrix/share/qml/main.qml" line="156"/>
        <source>Bitmap</source>
        <translation type="unfinished"></translation>
    </message>
    <message>
        <location filename="../../../libAvKys/Plugins/Charify/share/qml/main.qml" line="169"/>
        <location filename="../../../libAvKys/Plugins/Matrix/share/qml/main.qml" line="160"/>
        <source>Device</source>
        <translation type="unfinished"></translation>
    </message>
    <message>
        <location filename="../../../libAvKys/Plugins/Charify/share/qml/main.qml" line="173"/>
        <location filename="../../../libAvKys/Plugins/Matrix/share/qml/main.qml" line="164"/>
        <source>Outline</source>
        <translation type="unfinished"></translation>
    </message>
    <message>
        <location filename="../../../libAvKys/Plugins/Charify/share/qml/main.qml" line="177"/>
        <location filename="../../../libAvKys/Plugins/Matrix/share/qml/main.qml" line="168"/>
        <source>Force outline</source>
        <translation type="unfinished"></translation>
    </message>
    <message>
        <location filename="../../../libAvKys/Plugins/Charify/share/qml/main.qml" line="181"/>
        <location filename="../../../libAvKys/Plugins/Matrix/share/qml/main.qml" line="172"/>
        <source>Match</source>
        <translation type="unfinished"></translation>
    </message>
    <message>
        <location filename="../../../libAvKys/Plugins/Charify/share/qml/main.qml" line="185"/>
        <location filename="../../../libAvKys/Plugins/Matrix/share/qml/main.qml" line="176"/>
        <source>Quality</source>
        <translation type="unfinished"></translation>
    </message>
    <message>
        <location filename="../../../libAvKys/Plugins/Charify/share/qml/main.qml" line="189"/>
        <location filename="../../../libAvKys/Plugins/Matrix/share/qml/main.qml" line="180"/>
        <source>Antialias</source>
        <translation type="unfinished"></translation>
    </message>
    <message>
        <location filename="../../../libAvKys/Plugins/Charify/share/qml/main.qml" line="193"/>
        <location filename="../../../libAvKys/Plugins/Matrix/share/qml/main.qml" line="184"/>
        <source>No antialias</source>
        <translation type="unfinished"></translation>
    </message>
    <message>
        <location filename="../../../libAvKys/Plugins/Charify/share/qml/main.qml" line="197"/>
        <location filename="../../../libAvKys/Plugins/Matrix/share/qml/main.qml" line="188"/>
        <source>Compatible with OpenGL</source>
        <translation type="unfinished"></translation>
    </message>
    <message>
        <location filename="../../../libAvKys/Plugins/Charify/share/qml/main.qml" line="201"/>
        <location filename="../../../libAvKys/Plugins/Matrix/share/qml/main.qml" line="192"/>
        <source>Force integer metrics</source>
        <translation type="unfinished"></translation>
    </message>
    <message>
        <location filename="../../../libAvKys/Plugins/Charify/share/qml/main.qml" line="205"/>
        <location filename="../../../libAvKys/Plugins/Matrix/share/qml/main.qml" line="196"/>
        <source>No subpixel antialias</source>
        <translation type="unfinished"></translation>
    </message>
    <message>
        <location filename="../../../libAvKys/Plugins/Charify/share/qml/main.qml" line="209"/>
        <location filename="../../../libAvKys/Plugins/Matrix/share/qml/main.qml" line="200"/>
        <source>No font merging</source>
        <translation type="unfinished"></translation>
    </message>
    <message>
        <location filename="../../../libAvKys/Plugins/Charify/share/qml/main.qml" line="218"/>
        <location filename="../../../libAvKys/Plugins/Matrix/share/qml/main.qml" line="224"/>
        <source>Foreground color</source>
        <translation type="unfinished"></translation>
    </message>
    <message>
        <location filename="../../../libAvKys/Plugins/Charify/share/qml/main.qml" line="234"/>
        <location filename="../../../libAvKys/Plugins/Matrix/share/qml/main.qml" line="239"/>
        <location filename="../../../libAvKys/Plugins/Wave/share/qml/main.qml" line="178"/>
        <source>Background color</source>
        <translation type="unfinished"></translation>
    </message>
    <message>
        <location filename="../../../libAvKys/Plugins/Charify/share/qml/main.qml" line="250"/>
        <source>Reversed</source>
        <translation type="unfinished"></translation>
    </message>
    <message>
        <location filename="../../../libAvKys/Plugins/Charify/share/qml/main.qml" line="265"/>
        <location filename="../../../libAvKys/Plugins/Matrix/share/qml/main.qml" line="326"/>
        <source>Please choose a font</source>
        <translation type="unfinished"></translation>
    </message>
    <message>
        <location filename="../../../libAvKys/Plugins/Charify/share/qml/main.qml" line="226"/>
        <location filename="../../../libAvKys/Plugins/Matrix/share/qml/main.qml" line="232"/>
        <source>Choose the foreground color</source>
        <translation type="unfinished"></translation>
    </message>
    <message>
        <location filename="../../../libAvKys/Plugins/Charify/share/qml/main.qml" line="242"/>
        <location filename="../../../libAvKys/Plugins/Matrix/share/qml/main.qml" line="247"/>
        <location filename="../../../libAvKys/Plugins/Wave/share/qml/main.qml" line="188"/>
        <source>Choose the background color</source>
        <translation type="unfinished"></translation>
    </message>
    <message>
        <location filename="../../../libAvKys/Plugins/Cinema/share/qml/main.qml" line="60"/>
        <location filename="../../../libAvKys/Plugins/Dice/share/qml/main.qml" line="38"/>
        <source>Size</source>
        <translation type="unfinished"></translation>
    </message>
    <message>
        <location filename="../../../libAvKys/Plugins/Cinema/share/qml/main.qml" line="96"/>
        <location filename="../../../libAvKys/Plugins/ColorFilter/share/qml/main.qml" line="59"/>
        <location filename="../../../libAvKys/Plugins/Life/share/qml/main.qml" line="63"/>
        <location filename="../../../libAvKys/Plugins/Vignette/share/qml/main.qml" line="68"/>
        <source>Color</source>
        <translation type="unfinished"></translation>
    </message>
    <message>
        <location filename="../../../libAvKys/Plugins/Cinema/share/qml/main.qml" line="106"/>
        <source>Choose the strips color</source>
        <translation type="unfinished"></translation>
    </message>
    <message>
        <location filename="../../../libAvKys/Plugins/ColorFilter/share/qml/main.qml" line="105"/>
        <location filename="../../../libAvKys/Plugins/FalseColor/share/qml/main.qml" line="72"/>
        <location filename="../../../libAvKys/Plugins/Fire/share/qml/main.qml" line="82"/>
        <source>Soft</source>
        <translation type="unfinished"></translation>
    </message>
    <message>
        <location filename="../../../libAvKys/Plugins/ColorFilter/share/qml/main.qml" line="69"/>
        <source>Select the color to filter</source>
        <translation type="unfinished"></translation>
    </message>
    <message>
        <location filename="../../../libAvKys/Plugins/ColorReplace/share/qml/main.qml" line="59"/>
        <source>Old color</source>
        <translation type="unfinished"></translation>
    </message>
    <message>
        <location filename="../../../libAvKys/Plugins/ColorReplace/share/qml/main.qml" line="80"/>
        <source>New color</source>
        <translation type="unfinished"></translation>
    </message>
    <message>
        <location filename="../../../libAvKys/Plugins/ColorReplace/share/qml/main.qml" line="69"/>
        <source>Select the color to replace</source>
        <translation type="unfinished"></translation>
    </message>
    <message>
        <location filename="../../../libAvKys/Plugins/ColorReplace/share/qml/main.qml" line="90"/>
        <source>Select the new color</source>
        <translation type="unfinished"></translation>
    </message>
    <message>
        <location filename="../../../libAvKys/Plugins/ColorTap/share/qml/main.qml" line="36"/>
        <location filename="../../../libAvKys/Plugins/FalseColor/share/qml/main.qml" line="87"/>
        <source>Color table</source>
        <translation type="unfinished"></translation>
    </message>
    <message>
        <location filename="../../../libAvKys/Plugins/ColorTap/share/qml/main.qml" line="46"/>
        <source>Base</source>
        <extracomment>Base color, show the image without modifications</extracomment>
        <translation type="unfinished"></translation>
    </message>
    <message>
        <location filename="../../../libAvKys/Plugins/ColorTap/share/qml/main.qml" line="50"/>
        <source>Metal</source>
        <translation type="unfinished"></translation>
    </message>
    <message>
        <location filename="../../../libAvKys/Plugins/ColorTap/share/qml/main.qml" line="55"/>
        <source>Heat</source>
        <extracomment>https://en.wikipedia.org/wiki/Heat_map</extracomment>
        <translation type="unfinished"></translation>
    </message>
    <message>
        <location filename="../../../libAvKys/Plugins/ColorTap/share/qml/main.qml" line="59"/>
        <source>Old Photo</source>
        <translation type="unfinished"></translation>
    </message>
    <message>
        <location filename="../../../libAvKys/Plugins/ColorTap/share/qml/main.qml" line="63"/>
        <source>Red &amp; Green</source>
        <translation type="unfinished"></translation>
    </message>
    <message>
        <location filename="../../../libAvKys/Plugins/ColorTap/share/qml/main.qml" line="68"/>
        <source>Sepia</source>
        <extracomment>https://en.wikipedia.org/wiki/Sepia_(color)</extracomment>
        <translation type="unfinished"></translation>
    </message>
    <message>
        <location filename="../../../libAvKys/Plugins/ColorTap/share/qml/main.qml" line="72"/>
        <source>X-Pro</source>
        <translation type="unfinished"></translation>
    </message>
    <message>
        <location filename="../../../libAvKys/Plugins/ColorTap/share/qml/main.qml" line="76"/>
        <source>X-Ray</source>
        <translation type="unfinished"></translation>
    </message>
    <message>
        <location filename="../../../libAvKys/Plugins/ColorTap/share/qml/main.qml" line="80"/>
        <source>Yellow &amp; Blue</source>
        <translation type="unfinished"></translation>
    </message>
    <message>
        <location filename="../../../libAvKys/Plugins/ColorTap/share/qml/main.qml" line="84"/>
        <location filename="../../../libAvKys/Plugins/FaceDetect/share/qml/main.qml" line="502"/>
        <location filename="../../../libAvKys/Plugins/FaceDetect/share/qml/main.qml" line="567"/>
        <location filename="../../../libAvKys/Plugins/Halftone/share/qml/main.qml" line="99"/>
        <source>Custom</source>
        <translation type="unfinished"></translation>
    </message>
    <message>
        <location filename="../../../libAvKys/Plugins/ColorTap/share/qml/main.qml" line="105"/>
        <source>Source palette</source>
        <translation type="unfinished"></translation>
    </message>
    <message>
        <location filename="../../../libAvKys/Plugins/ColorTap/share/qml/main.qml" line="134"/>
<<<<<<< HEAD
        <location filename="../../../libAvKys/Plugins/FaceDetect/share/qml/main.qml" line="968"/>
        <location filename="../../../libAvKys/Plugins/FaceDetect/share/qml/main.qml" line="977"/>
=======
        <location filename="../../../libAvKys/Plugins/FaceDetect/share/qml/main.qml" line="651"/>
        <location filename="../../../libAvKys/Plugins/FaceDetect/share/qml/main.qml" line="667"/>
>>>>>>> 18ac6ba5
        <location filename="../../../libAvKys/Plugins/Halftone/share/qml/main.qml" line="209"/>
        <source>Please choose an image file</source>
        <translation type="unfinished"></translation>
    </message>
    <message>
        <location filename="../../../libAvKys/Plugins/Convolve/share/qml/main.qml" line="47"/>
        <source>Convolve matrix</source>
        <extracomment>https://en.wikipedia.org/wiki/Kernel_(image_processing)</extracomment>
        <translation type="unfinished"></translation>
    </message>
    <message>
        <location filename="../../../libAvKys/Plugins/Convolve/share/qml/main.qml" line="162"/>
        <location filename="../../../libAvKys/Plugins/Convolve/share/qml/main.qml" line="166"/>
        <location filename="../../../libAvKys/Plugins/Denoise/share/qml/main.qml" line="64"/>
        <location filename="../../../libAvKys/Plugins/Denoise/share/qml/main.qml" line="68"/>
        <location filename="../../../libAvKys/Plugins/Emboss/share/qml/main.qml" line="29"/>
        <location filename="../../../libAvKys/Plugins/Emboss/share/qml/main.qml" line="33"/>
        <location filename="../../../libAvKys/Plugins/PrimariesColors/share/qml/main.qml" line="28"/>
        <location filename="../../../libAvKys/Plugins/PrimariesColors/share/qml/main.qml" line="32"/>
        <source>Factor</source>
        <translation type="unfinished"></translation>
    </message>
    <message>
        <location filename="../../../libAvKys/Plugins/Convolve/share/qml/main.qml" line="177"/>
        <location filename="../../../libAvKys/Plugins/Emboss/share/qml/main.qml" line="45"/>
        <location filename="../../../libAvKys/Plugins/Emboss/share/qml/main.qml" line="49"/>
        <source>Bias</source>
        <translation type="unfinished"></translation>
    </message>
    <message>
        <location filename="../../../libAvKys/Plugins/DelayGrab/share/qml/main.qml" line="42"/>
        <source>Grab mode</source>
        <translation type="unfinished"></translation>
    </message>
    <message>
        <location filename="../../../libAvKys/Plugins/DelayGrab/share/qml/main.qml" line="52"/>
        <source>Random square</source>
        <translation type="unfinished"></translation>
    </message>
    <message>
        <location filename="../../../libAvKys/Plugins/DelayGrab/share/qml/main.qml" line="56"/>
        <source>Vertical increase</source>
        <translation type="unfinished"></translation>
    </message>
    <message>
        <location filename="../../../libAvKys/Plugins/DelayGrab/share/qml/main.qml" line="60"/>
        <source>Horizontal increase</source>
        <translation type="unfinished"></translation>
    </message>
    <message>
        <location filename="../../../libAvKys/Plugins/DelayGrab/share/qml/main.qml" line="64"/>
        <source>Rings increase</source>
        <translation type="unfinished"></translation>
    </message>
    <message>
        <location filename="../../../libAvKys/Plugins/DelayGrab/share/qml/main.qml" line="73"/>
        <location filename="../../../libAvKys/Plugins/DelayGrab/share/qml/main.qml" line="77"/>
        <location filename="../../../libAvKys/Plugins/Pixelate/share/qml/main.qml" line="41"/>
        <location filename="../../../libAvKys/Plugins/Pixelate/share/qml/main.qml" line="45"/>
        <source>Block size</source>
        <translation type="unfinished"></translation>
    </message>
    <message>
        <location filename="../../../libAvKys/Plugins/DelayGrab/share/qml/main.qml" line="88"/>
        <location filename="../../../libAvKys/Plugins/DelayGrab/share/qml/main.qml" line="92"/>
        <location filename="../../../libAvKys/Plugins/FrameOverlap/share/qml/main.qml" line="29"/>
        <location filename="../../../libAvKys/Plugins/FrameOverlap/share/qml/main.qml" line="33"/>
        <location filename="../../../libAvKys/Plugins/Nervous/share/qml/main.qml" line="28"/>
        <location filename="../../../libAvKys/Plugins/Nervous/share/qml/main.qml" line="32"/>
        <location filename="../../../libAvKys/Plugins/Quark/share/qml/main.qml" line="28"/>
        <location filename="../../../libAvKys/Plugins/Quark/share/qml/main.qml" line="32"/>
        <location filename="../../../libAvKys/Plugins/Warhol/share/qml/main.qml" line="28"/>
        <location filename="../../../libAvKys/Plugins/Warhol/share/qml/main.qml" line="32"/>
        <source>N° of frames</source>
        <translation type="unfinished"></translation>
    </message>
    <message>
        <location filename="../../../libAvKys/Plugins/Denoise/share/qml/main.qml" line="85"/>
        <source>Mu</source>
        <extracomment>Mu factor (µ letter from greek), represents the average of a group of values. https://en.wikipedia.org/wiki/Arithmetic_mean</extracomment>
        <translation type="unfinished"></translation>
    </message>
    <message>
        <location filename="../../../libAvKys/Plugins/Denoise/share/qml/main.qml" line="106"/>
        <source>Sigma</source>
        <extracomment>Sigma factor (σ letter from greek), represents the standard deviation of a group of values. https://en.wikipedia.org/wiki/Standard_deviation</extracomment>
        <translation type="unfinished"></translation>
    </message>
    <message>
        <location filename="../../../libAvKys/Plugins/DesktopCapture/share/qml/main.qml" line="48"/>
        <source>Frame rate</source>
        <translation type="unfinished"></translation>
    </message>
    <message>
        <location filename="../../../libAvKys/Plugins/Distort/share/qml/main.qml" line="29"/>
        <location filename="../../../libAvKys/Plugins/Distort/share/qml/main.qml" line="33"/>
        <location filename="../../../libAvKys/Plugins/Ripple/share/qml/main.qml" line="64"/>
        <location filename="../../../libAvKys/Plugins/Ripple/share/qml/main.qml" line="68"/>
        <location filename="../../../libAvKys/Plugins/Wave/share/qml/main.qml" line="69"/>
        <source>Amplitude</source>
        <translation type="unfinished"></translation>
    </message>
    <message>
        <location filename="../../../libAvKys/Plugins/Distort/share/qml/main.qml" line="45"/>
        <location filename="../../../libAvKys/Plugins/Distort/share/qml/main.qml" line="49"/>
        <location filename="../../../libAvKys/Plugins/Wave/share/qml/main.qml" line="107"/>
        <source>Frequency</source>
        <translation type="unfinished"></translation>
    </message>
    <message>
        <location filename="../../../libAvKys/Plugins/Distort/share/qml/main.qml" line="61"/>
        <location filename="../../../libAvKys/Plugins/Distort/share/qml/main.qml" line="65"/>
        <source>Grid size</source>
        <translation type="unfinished"></translation>
    </message>
    <message>
        <location filename="../../../libAvKys/Plugins/Dizzy/share/qml/main.qml" line="48"/>
        <source>Speed</source>
        <translation type="unfinished"></translation>
    </message>
    <message>
        <location filename="../../../libAvKys/Plugins/Dizzy/share/qml/main.qml" line="86"/>
        <source>Zoom rate</source>
        <translation type="unfinished"></translation>
    </message>
    <message>
        <location filename="../../../libAvKys/Plugins/Dizzy/share/qml/main.qml" line="122"/>
        <source>Strength</source>
        <translation type="unfinished"></translation>
    </message>
    <message>
        <location filename="../../../libAvKys/Plugins/Edge/share/qml/main.qml" line="43"/>
        <source>Canny mode</source>
        <extracomment>https://en.wikipedia.org/wiki/Canny_edge_detector</extracomment>
        <translation type="unfinished"></translation>
    </message>
    <message>
        <location filename="../../../libAvKys/Plugins/Edge/share/qml/main.qml" line="59"/>
        <source>Canny threshold</source>
        <translation type="unfinished"></translation>
    </message>
    <message>
        <location filename="../../../libAvKys/Plugins/Edge/share/qml/main.qml" line="100"/>
        <source>Equalize</source>
        <extracomment>https://en.wikipedia.org/wiki/Histogram_equalization</extracomment>
        <translation type="unfinished"></translation>
    </message>
    <message>
        <location filename="../../../libAvKys/Plugins/Edge/share/qml/main.qml" line="115"/>
        <source>Invert</source>
        <translation type="unfinished"></translation>
    </message>
    <message>
        <location filename="../../../libAvKys/Plugins/FaceDetect/share/qml/main.qml" line="112"/>
        <location filename="../../../libAvKys/Plugins/FaceTrack/share/qml/main.qml" line="59"/>
        <source>Haar file</source>
        <extracomment>https://en.wikipedia.org/wiki/Haar-like_feature</extracomment>
        <translation type="unfinished"></translation>
    </message>
    <message>
        <location filename="../../../libAvKys/Plugins/FaceDetect/share/qml/main.qml" line="122"/>
        <location filename="../../../libAvKys/Plugins/FaceTrack/share/qml/main.qml" line="69"/>
        <source>Eye</source>
        <translation type="unfinished"></translation>
    </message>
    <message>
        <location filename="../../../libAvKys/Plugins/FaceDetect/share/qml/main.qml" line="126"/>
        <location filename="../../../libAvKys/Plugins/FaceTrack/share/qml/main.qml" line="73"/>
        <source>Eye glasses</source>
        <translation type="unfinished"></translation>
    </message>
    <message>
        <location filename="../../../libAvKys/Plugins/FaceDetect/share/qml/main.qml" line="130"/>
        <location filename="../../../libAvKys/Plugins/FaceTrack/share/qml/main.qml" line="77"/>
        <source>Frontal face alternative 1</source>
        <translation type="unfinished"></translation>
    </message>
    <message>
        <location filename="../../../libAvKys/Plugins/FaceDetect/share/qml/main.qml" line="134"/>
        <location filename="../../../libAvKys/Plugins/FaceTrack/share/qml/main.qml" line="81"/>
        <source>Frontal face alternative 2</source>
        <translation type="unfinished"></translation>
    </message>
    <message>
        <location filename="../../../libAvKys/Plugins/FaceDetect/share/qml/main.qml" line="138"/>
        <location filename="../../../libAvKys/Plugins/FaceTrack/share/qml/main.qml" line="85"/>
        <source>Frontal face alternative 3</source>
        <translation type="unfinished"></translation>
    </message>
    <message>
        <location filename="../../../libAvKys/Plugins/FaceDetect/share/qml/main.qml" line="142"/>
        <location filename="../../../libAvKys/Plugins/FaceTrack/share/qml/main.qml" line="89"/>
        <source>Frontal face default</source>
        <translation type="unfinished"></translation>
    </message>
    <message>
        <location filename="../../../libAvKys/Plugins/FaceDetect/share/qml/main.qml" line="146"/>
        <location filename="../../../libAvKys/Plugins/FaceTrack/share/qml/main.qml" line="93"/>
        <source>Full body</source>
        <translation type="unfinished"></translation>
    </message>
    <message>
        <location filename="../../../libAvKys/Plugins/FaceDetect/share/qml/main.qml" line="150"/>
        <location filename="../../../libAvKys/Plugins/FaceTrack/share/qml/main.qml" line="97"/>
        <source>Left Eye 1</source>
        <translation type="unfinished"></translation>
    </message>
    <message>
        <location filename="../../../libAvKys/Plugins/FaceDetect/share/qml/main.qml" line="154"/>
        <location filename="../../../libAvKys/Plugins/FaceTrack/share/qml/main.qml" line="101"/>
        <source>Lower body</source>
        <translation type="unfinished"></translation>
    </message>
    <message>
        <location filename="../../../libAvKys/Plugins/FaceDetect/share/qml/main.qml" line="158"/>
        <location filename="../../../libAvKys/Plugins/FaceTrack/share/qml/main.qml" line="105"/>
        <source>Eye pair big</source>
        <translation type="unfinished"></translation>
    </message>
    <message>
        <location filename="../../../libAvKys/Plugins/FaceDetect/share/qml/main.qml" line="162"/>
        <location filename="../../../libAvKys/Plugins/FaceTrack/share/qml/main.qml" line="109"/>
        <source>Eye pair small</source>
        <translation type="unfinished"></translation>
    </message>
    <message>
        <location filename="../../../libAvKys/Plugins/FaceDetect/share/qml/main.qml" line="166"/>
        <location filename="../../../libAvKys/Plugins/FaceTrack/share/qml/main.qml" line="113"/>
        <source>Left ear</source>
        <translation type="unfinished"></translation>
    </message>
    <message>
        <location filename="../../../libAvKys/Plugins/FaceDetect/share/qml/main.qml" line="170"/>
        <location filename="../../../libAvKys/Plugins/FaceTrack/share/qml/main.qml" line="117"/>
        <source>Left eye 2</source>
        <translation type="unfinished"></translation>
    </message>
    <message>
        <location filename="../../../libAvKys/Plugins/FaceDetect/share/qml/main.qml" line="174"/>
        <location filename="../../../libAvKys/Plugins/FaceTrack/share/qml/main.qml" line="121"/>
        <source>Mouth</source>
        <translation type="unfinished"></translation>
    </message>
    <message>
        <location filename="../../../libAvKys/Plugins/FaceDetect/share/qml/main.qml" line="178"/>
        <location filename="../../../libAvKys/Plugins/FaceTrack/share/qml/main.qml" line="125"/>
        <source>Nose</source>
        <translation type="unfinished"></translation>
    </message>
    <message>
        <location filename="../../../libAvKys/Plugins/FaceDetect/share/qml/main.qml" line="182"/>
        <location filename="../../../libAvKys/Plugins/FaceTrack/share/qml/main.qml" line="129"/>
        <source>Right ear</source>
        <translation type="unfinished"></translation>
    </message>
    <message>
        <location filename="../../../libAvKys/Plugins/FaceDetect/share/qml/main.qml" line="186"/>
        <location filename="../../../libAvKys/Plugins/FaceTrack/share/qml/main.qml" line="133"/>
        <source>Right Eye 1</source>
        <translation type="unfinished"></translation>
    </message>
    <message>
        <location filename="../../../libAvKys/Plugins/FaceDetect/share/qml/main.qml" line="190"/>
        <location filename="../../../libAvKys/Plugins/FaceTrack/share/qml/main.qml" line="137"/>
        <source>Upper body 1</source>
        <translation type="unfinished"></translation>
    </message>
    <message>
        <location filename="../../../libAvKys/Plugins/FaceDetect/share/qml/main.qml" line="194"/>
        <location filename="../../../libAvKys/Plugins/FaceTrack/share/qml/main.qml" line="141"/>
        <source>Profile face</source>
        <translation type="unfinished"></translation>
    </message>
    <message>
        <location filename="../../../libAvKys/Plugins/FaceDetect/share/qml/main.qml" line="198"/>
        <location filename="../../../libAvKys/Plugins/FaceTrack/share/qml/main.qml" line="145"/>
        <source>Right eye 2</source>
        <translation type="unfinished"></translation>
    </message>
    <message>
        <location filename="../../../libAvKys/Plugins/FaceDetect/share/qml/main.qml" line="202"/>
        <location filename="../../../libAvKys/Plugins/FaceTrack/share/qml/main.qml" line="149"/>
        <source>Smile</source>
        <translation type="unfinished"></translation>
    </message>
    <message>
        <location filename="../../../libAvKys/Plugins/FaceDetect/share/qml/main.qml" line="206"/>
        <location filename="../../../libAvKys/Plugins/FaceTrack/share/qml/main.qml" line="153"/>
        <source>Upper body</source>
        <translation type="unfinished"></translation>
    </message>
    <message>
        <location filename="../../../libAvKys/Plugins/FaceDetect/share/qml/main.qml" line="232"/>
        <source>Marker type</source>
        <translation type="unfinished"></translation>
    </message>
    <message>
        <location filename="../../../libAvKys/Plugins/FaceDetect/share/qml/main.qml" line="242"/>
        <source>Rectangle</source>
        <translation type="unfinished"></translation>
    </message>
    <message>
        <location filename="../../../libAvKys/Plugins/FaceDetect/share/qml/main.qml" line="246"/>
        <source>Ellipse</source>
        <translation type="unfinished"></translation>
    </message>
    <message>
        <location filename="../../../libAvKys/Plugins/FaceDetect/share/qml/main.qml" line="250"/>
        <source>Image</source>
        <translation type="unfinished"></translation>
    </message>
    <message>
        <location filename="../../../libAvKys/Plugins/FaceDetect/share/qml/main.qml" line="254"/>
        <source>Pixelate</source>
        <translation type="unfinished"></translation>
    </message>
    <message>
        <location filename="../../../libAvKys/Plugins/FaceDetect/share/qml/main.qml" line="258"/>
        <location filename="../../../libAvKys/Plugins/Fire/share/qml/main.qml" line="138"/>
        <location filename="../../../libAvKys/Plugins/Fire/share/qml/main.qml" line="142"/>
        <location filename="../../../libAvKys/Plugins/Radioactive/share/qml/main.qml" line="93"/>
        <location filename="../../../libAvKys/Plugins/Radioactive/share/qml/main.qml" line="97"/>
        <source>Blur</source>
        <translation type="unfinished"></translation>
    </message>
    <message>
        <location filename="../../../libAvKys/Plugins/FaceDetect/share/qml/main.qml" line="262"/>
        <source>Blur Outer</source>
        <translation type="unfinished"></translation>
    </message>
    <message>
        <location filename="../../../libAvKys/Plugins/FaceDetect/share/qml/main.qml" line="266"/>
        <source>Background Image</source>
        <translation type="unfinished"></translation>
    </message>
    <message>
        <location filename="../../../libAvKys/Plugins/FaceDetect/share/qml/main.qml" line="276"/>
        <source>Marker style</source>
        <translation type="unfinished"></translation>
    </message>
    <message>
        <location filename="../../../libAvKys/Plugins/FaceDetect/share/qml/main.qml" line="286"/>
        <source>Solid</source>
        <translation type="unfinished"></translation>
    </message>
    <message>
        <location filename="../../../libAvKys/Plugins/FaceDetect/share/qml/main.qml" line="290"/>
        <source>Dash</source>
        <translation type="unfinished"></translation>
    </message>
    <message>
        <location filename="../../../libAvKys/Plugins/FaceDetect/share/qml/main.qml" line="294"/>
        <source>Dot</source>
        <translation type="unfinished"></translation>
    </message>
    <message>
        <location filename="../../../libAvKys/Plugins/FaceDetect/share/qml/main.qml" line="298"/>
        <source>Dash dot</source>
        <translation type="unfinished"></translation>
    </message>
    <message>
        <location filename="../../../libAvKys/Plugins/FaceDetect/share/qml/main.qml" line="302"/>
        <source>Dash dot dot</source>
        <translation type="unfinished"></translation>
    </message>
    <message>
        <location filename="../../../libAvKys/Plugins/FaceDetect/share/qml/main.qml" line="312"/>
        <source>Marker color</source>
        <translation type="unfinished"></translation>
    </message>
    <message>
        <location filename="../../../libAvKys/Plugins/FaceDetect/share/qml/main.qml" line="329"/>
        <location filename="../../../libAvKys/Plugins/FaceDetect/share/qml/main.qml" line="333"/>
        <source>Marker width</source>
        <translation type="unfinished"></translation>
    </message>
    <message>
        <location filename="../../../libAvKys/Plugins/FaceDetect/share/qml/main.qml" line="345"/>
        <source>Masks</source>
        <translation type="unfinished"></translation>
    </message>
    <message>
        <location filename="../../../libAvKys/Plugins/FaceDetect/share/qml/main.qml" line="354"/>
        <source>Angel</source>
        <translation type="unfinished"></translation>
    </message>
    <message>
        <location filename="../../../libAvKys/Plugins/FaceDetect/share/qml/main.qml" line="358"/>
        <source>Bear</source>
        <translation type="unfinished"></translation>
    </message>
    <message>
        <location filename="../../../libAvKys/Plugins/FaceDetect/share/qml/main.qml" line="362"/>
        <source>Beaver</source>
        <translation type="unfinished"></translation>
    </message>
    <message>
        <location filename="../../../libAvKys/Plugins/FaceDetect/share/qml/main.qml" line="366"/>
        <source>Cat</source>
        <translation type="unfinished"></translation>
    </message>
    <message>
        <location filename="../../../libAvKys/Plugins/FaceDetect/share/qml/main.qml" line="370"/>
        <source>Chicken</source>
        <translation type="unfinished"></translation>
    </message>
    <message>
        <location filename="../../../libAvKys/Plugins/FaceDetect/share/qml/main.qml" line="374"/>
        <source>Cow</source>
        <translation type="unfinished"></translation>
    </message>
    <message>
        <location filename="../../../libAvKys/Plugins/FaceDetect/share/qml/main.qml" line="378"/>
        <source>Devil</source>
        <translation type="unfinished"></translation>
    </message>
    <message>
        <location filename="../../../libAvKys/Plugins/FaceDetect/share/qml/main.qml" line="382"/>
        <source>Dog</source>
        <translation type="unfinished"></translation>
    </message>
    <message>
        <location filename="../../../libAvKys/Plugins/FaceDetect/share/qml/main.qml" line="386"/>
        <source>Dalmatian dog</source>
        <translation type="unfinished"></translation>
    </message>
    <message>
        <location filename="../../../libAvKys/Plugins/FaceDetect/share/qml/main.qml" line="390"/>
        <source>Happy dog</source>
        <translation type="unfinished"></translation>
    </message>
    <message>
        <location filename="../../../libAvKys/Plugins/FaceDetect/share/qml/main.qml" line="394"/>
        <source>Dragon</source>
        <translation type="unfinished"></translation>
    </message>
    <message>
        <location filename="../../../libAvKys/Plugins/FaceDetect/share/qml/main.qml" line="398"/>
        <source>Elephant 1</source>
        <translation type="unfinished"></translation>
    </message>
    <message>
        <location filename="../../../libAvKys/Plugins/FaceDetect/share/qml/main.qml" line="402"/>
        <source>Elephant 2</source>
        <translation type="unfinished"></translation>
    </message>
    <message>
        <location filename="../../../libAvKys/Plugins/FaceDetect/share/qml/main.qml" line="406"/>
        <source>Elk</source>
        <translation type="unfinished"></translation>
    </message>
    <message>
        <location filename="../../../libAvKys/Plugins/FaceDetect/share/qml/main.qml" line="410"/>
        <source>Frog</source>
        <translation type="unfinished"></translation>
    </message>
    <message>
        <location filename="../../../libAvKys/Plugins/FaceDetect/share/qml/main.qml" line="414"/>
        <source>Ghost</source>
        <translation type="unfinished"></translation>
    </message>
    <message>
        <location filename="../../../libAvKys/Plugins/FaceDetect/share/qml/main.qml" line="418"/>
        <source>Giraffe</source>
        <translation type="unfinished"></translation>
    </message>
    <message>
        <location filename="../../../libAvKys/Plugins/FaceDetect/share/qml/main.qml" line="422"/>
        <source>Gnu</source>
        <translation type="unfinished"></translation>
    </message>
    <message>
        <location filename="../../../libAvKys/Plugins/FaceDetect/share/qml/main.qml" line="426"/>
        <source>Goat</source>
        <translation type="unfinished"></translation>
    </message>
    <message>
        <location filename="../../../libAvKys/Plugins/FaceDetect/share/qml/main.qml" line="430"/>
        <source>Hippo</source>
        <translation type="unfinished"></translation>
    </message>
    <message>
        <location filename="../../../libAvKys/Plugins/FaceDetect/share/qml/main.qml" line="434"/>
        <source>Horse</source>
        <translation type="unfinished"></translation>
    </message>
    <message>
        <location filename="../../../libAvKys/Plugins/FaceDetect/share/qml/main.qml" line="438"/>
        <source>Gray horse</source>
        <translation type="unfinished"></translation>
    </message>
    <message>
        <location filename="../../../libAvKys/Plugins/FaceDetect/share/qml/main.qml" line="442"/>
        <source>Koala</source>
        <translation type="unfinished"></translation>
    </message>
    <message>
        <location filename="../../../libAvKys/Plugins/FaceDetect/share/qml/main.qml" line="446"/>
        <source>Monkey</source>
        <translation type="unfinished"></translation>
    </message>
    <message>
        <location filename="../../../libAvKys/Plugins/FaceDetect/share/qml/main.qml" line="450"/>
        <source>Gray mouse</source>
        <translation type="unfinished"></translation>
    </message>
    <message>
        <location filename="../../../libAvKys/Plugins/FaceDetect/share/qml/main.qml" line="454"/>
        <source>White mouse</source>
        <translation type="unfinished"></translation>
    </message>
    <message>
        <location filename="../../../libAvKys/Plugins/FaceDetect/share/qml/main.qml" line="458"/>
        <source>Panda</source>
        <translation type="unfinished"></translation>
    </message>
    <message>
        <location filename="../../../libAvKys/Plugins/FaceDetect/share/qml/main.qml" line="462"/>
        <source>Penguin</source>
        <translation type="unfinished"></translation>
    </message>
    <message>
        <location filename="../../../libAvKys/Plugins/FaceDetect/share/qml/main.qml" line="466"/>
        <source>Pumpkin 1</source>
        <translation type="unfinished"></translation>
    </message>
    <message>
        <location filename="../../../libAvKys/Plugins/FaceDetect/share/qml/main.qml" line="470"/>
        <source>Pumpkin 2</source>
        <translation type="unfinished"></translation>
    </message>
    <message>
        <location filename="../../../libAvKys/Plugins/FaceDetect/share/qml/main.qml" line="474"/>
        <source>Raccoon</source>
        <translation type="unfinished"></translation>
    </message>
    <message>
        <location filename="../../../libAvKys/Plugins/FaceDetect/share/qml/main.qml" line="478"/>
        <source>Rhino</source>
        <translation type="unfinished"></translation>
    </message>
    <message>
        <location filename="../../../libAvKys/Plugins/FaceDetect/share/qml/main.qml" line="482"/>
        <source>Sheep</source>
        <translation type="unfinished"></translation>
    </message>
    <message>
        <location filename="../../../libAvKys/Plugins/FaceDetect/share/qml/main.qml" line="486"/>
        <source>Skull 1</source>
        <translation type="unfinished"></translation>
    </message>
    <message>
        <location filename="../../../libAvKys/Plugins/FaceDetect/share/qml/main.qml" line="490"/>
        <source>Skull 2</source>
        <translation type="unfinished"></translation>
    </message>
    <message>
        <location filename="../../../libAvKys/Plugins/FaceDetect/share/qml/main.qml" line="494"/>
        <source>Triceratops</source>
        <translation type="unfinished"></translation>
    </message>
    <message>
        <location filename="../../../libAvKys/Plugins/FaceDetect/share/qml/main.qml" line="498"/>
        <source>Zebra</source>
        <translation type="unfinished"></translation>
    </message>
    <message>
        <location filename="../../../libAvKys/Plugins/FaceDetect/share/qml/main.qml" line="511"/>
        <source>Marker picture</source>
        <translation type="unfinished"></translation>
    </message>
    <message>
        <location filename="../../../libAvKys/Plugins/FaceDetect/share/qml/main.qml" line="525"/>
        <source>Replace face with this picture</source>
        <translation type="unfinished"></translation>
    </message>
    <message>
        <location filename="../../../libAvKys/Plugins/FaceDetect/share/qml/main.qml" line="554"/>
        <source>Backgrounds</source>
        <translation type="unfinished"></translation>
    </message>
    <message>
        <location filename="../../../libAvKys/Plugins/FaceDetect/share/qml/main.qml" line="563"/>
        <source>Black Square</source>
        <translation type="unfinished"></translation>
    </message>
    <message>
        <location filename="../../../libAvKys/Plugins/FaceDetect/share/qml/main.qml" line="576"/>
        <source>Background picture</source>
        <translation type="unfinished"></translation>
    </message>
    <message>
        <location filename="../../../libAvKys/Plugins/FaceDetect/share/qml/main.qml" line="590"/>
        <source>Replace background with this picture</source>
        <translation type="unfinished"></translation>
    </message>
    <message>
        <location filename="../../../libAvKys/Plugins/FaceDetect/share/qml/main.qml" line="619"/>
        <location filename="../../../libAvKys/Plugins/FaceDetect/share/qml/main.qml" line="623"/>
        <source>Pixel grid size</source>
        <translation type="unfinished"></translation>
    </message>
    <message>
        <location filename="../../../libAvKys/Plugins/FaceDetect/share/qml/main.qml" line="635"/>
        <location filename="../../../libAvKys/Plugins/FaceDetect/share/qml/main.qml" line="639"/>
        <source>Blur radius</source>
        <translation type="unfinished"></translation>
    </message>
    <message>
<<<<<<< HEAD
        <location filename="../../../libAvKys/Plugins/FaceDetect/share/qml/main.qml" line="650"/>
        <source>Face Area Settings</source>
        <translation type="unfinished"></translation>
    </message>
    <message>
        <location filename="../../../libAvKys/Plugins/FaceDetect/share/qml/main.qml" line="657"/>
        <source>Advanced face area settings for 
background blur or image below.</source>
        <translation type="unfinished"></translation>
    </message>
    <message>
        <location filename="../../../libAvKys/Plugins/FaceDetect/share/qml/main.qml" line="708"/>
        <source>H-Offset</source>
        <translation type="unfinished"></translation>
    </message>
    <message>
        <location filename="../../../libAvKys/Plugins/FaceDetect/share/qml/main.qml" line="734"/>
        <source>V-Offset</source>
        <translation type="unfinished"></translation>
    </message>
    <message>
        <location filename="../../../libAvKys/Plugins/FaceDetect/share/qml/main.qml" line="761"/>
        <location filename="../../../libAvKys/Plugins/FaceDetect/share/qml/main.qml" line="866"/>
        <source>Width Adjust %</source>
        <translation type="unfinished"></translation>
    </message>
    <message>
        <location filename="../../../libAvKys/Plugins/FaceDetect/share/qml/main.qml" line="787"/>
        <location filename="../../../libAvKys/Plugins/FaceDetect/share/qml/main.qml" line="892"/>
        <source>Height Adjust %</source>
        <translation type="unfinished"></translation>
    </message>
    <message>
        <location filename="../../../libAvKys/Plugins/FaceDetect/share/qml/main.qml" line="814"/>
        <source>Round Area</source>
        <translation type="unfinished"></translation>
    </message>
    <message>
        <location filename="../../../libAvKys/Plugins/FaceDetect/share/qml/main.qml" line="919"/>
        <source>H-Radius %</source>
        <translation type="unfinished"></translation>
    </message>
    <message>
        <location filename="../../../libAvKys/Plugins/FaceDetect/share/qml/main.qml" line="943"/>
        <source>V-Radius %</source>
        <translation type="unfinished"></translation>
    </message>
    <message>
=======
>>>>>>> 18ac6ba5
        <location filename="../../../libAvKys/Plugins/FaceDetect/share/qml/main.qml" line="320"/>
        <source>Select marker color</source>
        <translation type="unfinished"></translation>
    </message>
    <message>
        <location filename="../../../libAvKys/Plugins/Fire/share/qml/main.qml" line="86"/>
        <source>Hard</source>
        <translation type="unfinished"></translation>
    </message>
    <message>
        <location filename="../../../libAvKys/Plugins/Fire/share/qml/main.qml" line="96"/>
        <source>Cooling</source>
        <translation type="unfinished"></translation>
    </message>
    <message>
        <location filename="../../../libAvKys/Plugins/Fire/share/qml/main.qml" line="121"/>
        <location filename="../../../libAvKys/Plugins/Fire/share/qml/main.qml" line="125"/>
        <source>Dissolve</source>
        <translation type="unfinished"></translation>
    </message>
    <message>
        <location filename="../../../libAvKys/Plugins/Fire/share/qml/main.qml" line="155"/>
        <location filename="../../../libAvKys/Plugins/Fire/share/qml/main.qml" line="159"/>
        <location filename="../../../libAvKys/Plugins/Radioactive/share/qml/main.qml" line="107"/>
        <location filename="../../../libAvKys/Plugins/Radioactive/share/qml/main.qml" line="111"/>
        <source>Zoom</source>
        <translation type="unfinished"></translation>
    </message>
    <message>
        <location filename="../../../libAvKys/Plugins/Cartoon/share/qml/main.qml" line="148"/>
        <location filename="../../../libAvKys/Plugins/Fire/share/qml/main.qml" line="172"/>
        <location filename="../../../libAvKys/Plugins/Hypnotic/share/qml/main.qml" line="98"/>
        <location filename="../../../libAvKys/Plugins/Life/share/qml/main.qml" line="83"/>
        <location filename="../../../libAvKys/Plugins/Radioactive/share/qml/main.qml" line="121"/>
        <location filename="../../../libAvKys/Plugins/Radioactive/share/qml/main.qml" line="125"/>
        <location filename="../../../libAvKys/Plugins/Ripple/share/qml/main.qml" line="92"/>
        <location filename="../../../libAvKys/Plugins/Ripple/share/qml/main.qml" line="96"/>
        <source>Threshold</source>
        <translation type="unfinished"></translation>
    </message>
    <message>
        <location filename="../../../libAvKys/Plugins/Fire/share/qml/main.qml" line="200"/>
        <location filename="../../../libAvKys/Plugins/Radioactive/share/qml/main.qml" line="141"/>
        <location filename="../../../libAvKys/Plugins/Ripple/share/qml/main.qml" line="112"/>
        <source>Luma threshold</source>
        <extracomment>Minimum luminance/light/white level/intensity in a gray or black and white picture. https://en.wikipedia.org/wiki/Luma_(video)</extracomment>
        <translation type="unfinished"></translation>
    </message>
    <message>
        <location filename="../../../libAvKys/Plugins/Fire/share/qml/main.qml" line="226"/>
        <source>Alpha diff</source>
        <extracomment>Alpha channel, also known as the transparency component of a pixel in an image.</extracomment>
        <translation type="unfinished"></translation>
    </message>
    <message>
        <location filename="../../../libAvKys/Plugins/Fire/share/qml/main.qml" line="254"/>
        <source>Alpha variation</source>
        <extracomment>Alpha channel, also known as the transparency component of a pixel in an image.</extracomment>
        <translation type="unfinished"></translation>
    </message>
    <message>
        <location filename="../../../libAvKys/Plugins/FrameOverlap/share/qml/main.qml" line="45"/>
        <location filename="../../../libAvKys/Plugins/FrameOverlap/share/qml/main.qml" line="49"/>
        <source>Stride</source>
        <translation type="unfinished"></translation>
    </message>
    <message>
        <location filename="../../../libAvKys/Plugins/Halftone/share/qml/main.qml" line="50"/>
        <source>Pattern</source>
        <translation type="unfinished"></translation>
    </message>
    <message>
        <location filename="../../../libAvKys/Plugins/Halftone/share/qml/main.qml" line="59"/>
        <source>90° Halftone 6x6</source>
        <translation type="unfinished"></translation>
    </message>
    <message>
        <location filename="../../../libAvKys/Plugins/Halftone/share/qml/main.qml" line="63"/>
        <source>Cluster 3</source>
        <translation type="unfinished"></translation>
    </message>
    <message>
        <location filename="../../../libAvKys/Plugins/Halftone/share/qml/main.qml" line="67"/>
        <source>Cluster 4</source>
        <translation type="unfinished"></translation>
    </message>
    <message>
        <location filename="../../../libAvKys/Plugins/Halftone/share/qml/main.qml" line="71"/>
        <source>Cluster 8</source>
        <translation type="unfinished"></translation>
    </message>
    <message>
        <location filename="../../../libAvKys/Plugins/Halftone/share/qml/main.qml" line="75"/>
        <source>Lines 4x4</source>
        <translation type="unfinished"></translation>
    </message>
    <message>
        <location filename="../../../libAvKys/Plugins/Halftone/share/qml/main.qml" line="79"/>
        <source>Magic 2x2</source>
        <translation type="unfinished"></translation>
    </message>
    <message>
        <location filename="../../../libAvKys/Plugins/Halftone/share/qml/main.qml" line="83"/>
        <source>Magic 4x4</source>
        <translation type="unfinished"></translation>
    </message>
    <message>
        <location filename="../../../libAvKys/Plugins/Halftone/share/qml/main.qml" line="87"/>
        <source>Ordered 4x4</source>
        <translation type="unfinished"></translation>
    </message>
    <message>
        <location filename="../../../libAvKys/Plugins/Halftone/share/qml/main.qml" line="91"/>
        <source>Ordered 6x6</source>
        <translation type="unfinished"></translation>
    </message>
    <message>
        <location filename="../../../libAvKys/Plugins/Halftone/share/qml/main.qml" line="95"/>
        <source>Ordered 8x8</source>
        <translation type="unfinished"></translation>
    </message>
    <message>
        <location filename="../../../libAvKys/Plugins/Halftone/share/qml/main.qml" line="121"/>
        <source>Bitmap pattern</source>
        <translation type="unfinished"></translation>
    </message>
    <message>
        <location filename="../../../libAvKys/Plugins/Halftone/share/qml/main.qml" line="151"/>
        <location filename="../../../libAvKys/Plugins/Halftone/share/qml/main.qml" line="155"/>
        <source>Pattern size</source>
        <translation type="unfinished"></translation>
    </message>
    <message>
        <location filename="../../../libAvKys/Plugins/Halftone/share/qml/main.qml" line="165"/>
        <location filename="../../../libAvKys/Plugins/Halftone/share/qml/main.qml" line="169"/>
        <source>Lightness</source>
        <translation type="unfinished"></translation>
    </message>
    <message>
        <location filename="../../../libAvKys/Plugins/Halftone/share/qml/main.qml" line="179"/>
        <location filename="../../../libAvKys/Plugins/Halftone/share/qml/main.qml" line="183"/>
        <source>Slope</source>
        <translation type="unfinished"></translation>
    </message>
    <message>
        <location filename="../../../libAvKys/Plugins/Halftone/share/qml/main.qml" line="193"/>
        <location filename="../../../libAvKys/Plugins/Halftone/share/qml/main.qml" line="197"/>
        <source>Intercept</source>
        <translation type="unfinished"></translation>
    </message>
    <message>
        <location filename="../../../libAvKys/Plugins/Hypnotic/share/qml/main.qml" line="62"/>
        <source>Spiral 1</source>
        <translation type="unfinished"></translation>
    </message>
    <message>
        <location filename="../../../libAvKys/Plugins/Hypnotic/share/qml/main.qml" line="66"/>
        <source>Spiral 2</source>
        <translation type="unfinished"></translation>
    </message>
    <message>
        <location filename="../../../libAvKys/Plugins/Hypnotic/share/qml/main.qml" line="70"/>
        <source>Parabola</source>
        <translation type="unfinished"></translation>
    </message>
    <message>
        <location filename="../../../libAvKys/Plugins/Hypnotic/share/qml/main.qml" line="74"/>
        <source>Horizontal stripe</source>
        <translation type="unfinished"></translation>
    </message>
    <message>
        <location filename="../../../libAvKys/Plugins/Hypnotic/share/qml/main.qml" line="82"/>
        <location filename="../../../libAvKys/Plugins/Hypnotic/share/qml/main.qml" line="86"/>
        <source>Speed increment</source>
        <translation type="unfinished"></translation>
    </message>
    <message>
        <location filename="../../../libAvKys/Plugins/Implode/share/qml/main.qml" line="28"/>
        <location filename="../../../libAvKys/Plugins/Implode/share/qml/main.qml" line="32"/>
        <source>Amount</source>
        <translation type="unfinished"></translation>
    </message>
    <message>
        <location filename="../../../libAvKys/Plugins/Life/share/qml/main.qml" line="110"/>
        <source>Luma Threshold</source>
        <extracomment>Minimum luminance/light/white level/intensity in a gray or black and white picture. https://en.wikipedia.org/wiki/Luma_(video)</extracomment>
        <translation type="unfinished"></translation>
    </message>
    <message>
        <location filename="../../../libAvKys/Plugins/Life/share/qml/main.qml" line="74"/>
        <source>Choose the automata color</source>
        <extracomment>https://en.wikipedia.org/wiki/Life-like_cellular_automaton</extracomment>
        <translation type="unfinished"></translation>
    </message>
    <message>
        <location filename="../../../libAvKys/Plugins/Matrix/share/qml/main.qml" line="63"/>
        <location filename="../../../libAvKys/Plugins/Matrix/share/qml/main.qml" line="67"/>
        <source>N° of drops</source>
        <translation type="unfinished"></translation>
    </message>
    <message>
        <location filename="../../../libAvKys/Plugins/Matrix/share/qml/main.qml" line="102"/>
        <source>Select</source>
        <translation type="unfinished"></translation>
    </message>
    <message>
        <location filename="../../../libAvKys/Plugins/Matrix/share/qml/main.qml" line="209"/>
        <source>Cursor color</source>
        <translation type="unfinished"></translation>
    </message>
    <message>
        <location filename="../../../libAvKys/Plugins/Matrix/share/qml/main.qml" line="217"/>
        <source>Choose the cursor color</source>
        <translation type="unfinished"></translation>
    </message>
    <message>
        <location filename="../../../libAvKys/Plugins/Matrix/share/qml/main.qml" line="254"/>
        <location filename="../../../libAvKys/Plugins/Matrix/share/qml/main.qml" line="258"/>
        <source>Min. drop length</source>
        <translation type="unfinished"></translation>
    </message>
    <message>
        <location filename="../../../libAvKys/Plugins/Matrix/share/qml/main.qml" line="268"/>
        <location filename="../../../libAvKys/Plugins/Matrix/share/qml/main.qml" line="272"/>
        <source>Max. drop length</source>
        <translation type="unfinished"></translation>
    </message>
    <message>
        <location filename="../../../libAvKys/Plugins/Matrix/share/qml/main.qml" line="282"/>
        <location filename="../../../libAvKys/Plugins/Matrix/share/qml/main.qml" line="286"/>
        <source>Min. speed</source>
        <translation type="unfinished"></translation>
    </message>
    <message>
        <location filename="../../../libAvKys/Plugins/Matrix/share/qml/main.qml" line="296"/>
        <location filename="../../../libAvKys/Plugins/Matrix/share/qml/main.qml" line="300"/>
        <source>Max. speed</source>
        <translation type="unfinished"></translation>
    </message>
    <message>
        <location filename="../../../libAvKys/Plugins/Matrix/share/qml/main.qml" line="311"/>
        <source>Show cursor</source>
        <translation type="unfinished"></translation>
    </message>
    <message>
        <location filename="../../../libAvKys/Plugins/MultiSrc/share/qml/main.qml" line="119"/>
        <source>Video track</source>
        <translation type="unfinished"></translation>
    </message>
    <message>
        <location filename="../../../libAvKys/Plugins/MultiSrc/share/qml/main.qml" line="132"/>
        <source>Audio track</source>
        <translation type="unfinished"></translation>
    </message>
    <message>
        <location filename="../../../libAvKys/Plugins/MultiSrc/share/qml/main.qml" line="145"/>
        <source>Subtitles track</source>
        <translation type="unfinished"></translation>
    </message>
    <message>
        <location filename="../../../libAvKys/Plugins/Nervous/share/qml/main.qml" line="43"/>
        <source>Simple</source>
        <translation type="unfinished"></translation>
    </message>
    <message>
        <location filename="../../../libAvKys/Plugins/Photocopy/share/qml/main.qml" line="28"/>
        <location filename="../../../libAvKys/Plugins/Photocopy/share/qml/main.qml" line="32"/>
        <source>Brightness</source>
        <translation type="unfinished"></translation>
    </message>
    <message>
        <location filename="../../../libAvKys/Plugins/Photocopy/share/qml/main.qml" line="42"/>
        <location filename="../../../libAvKys/Plugins/Photocopy/share/qml/main.qml" line="46"/>
        <source>Contrast</source>
        <translation type="unfinished"></translation>
    </message>
    <message>
        <location filename="../../../libAvKys/Plugins/Radioactive/share/qml/main.qml" line="72"/>
        <source>Soft normal</source>
        <translation type="unfinished"></translation>
    </message>
    <message>
        <location filename="../../../libAvKys/Plugins/Radioactive/share/qml/main.qml" line="76"/>
        <source>Hard normal</source>
        <translation type="unfinished"></translation>
    </message>
    <message>
        <location filename="../../../libAvKys/Plugins/Radioactive/share/qml/main.qml" line="80"/>
        <source>Soft color</source>
        <translation type="unfinished"></translation>
    </message>
    <message>
        <location filename="../../../libAvKys/Plugins/Radioactive/share/qml/main.qml" line="84"/>
        <source>Hard color</source>
        <translation type="unfinished"></translation>
    </message>
    <message>
        <location filename="../../../libAvKys/Plugins/Radioactive/share/qml/main.qml" line="159"/>
        <source>Alpha differential</source>
        <extracomment>Alpha channel, also known as the transparency component of a pixel in an image.</extracomment>
        <translation type="unfinished"></translation>
    </message>
    <message>
        <location filename="../../../libAvKys/Plugins/Radioactive/share/qml/main.qml" line="174"/>
        <source>Radiation color</source>
        <translation type="unfinished"></translation>
    </message>
    <message>
        <location filename="../../../libAvKys/Plugins/Ripple/share/qml/main.qml" line="51"/>
        <source>Motion detect</source>
        <translation type="unfinished"></translation>
    </message>
    <message>
        <location filename="../../../libAvKys/Plugins/Ripple/share/qml/main.qml" line="55"/>
        <source>Rain</source>
        <translation type="unfinished"></translation>
    </message>
    <message>
        <location filename="../../../libAvKys/Plugins/Ripple/share/qml/main.qml" line="78"/>
        <location filename="../../../libAvKys/Plugins/Ripple/share/qml/main.qml" line="82"/>
        <source>Decay</source>
        <translation type="unfinished"></translation>
    </message>
    <message>
        <location filename="../../../libAvKys/Plugins/ScanLines/share/qml/main.qml" line="53"/>
        <location filename="../../../libAvKys/Plugins/ScanLines/share/qml/main.qml" line="57"/>
        <source>Show lines</source>
        <translation type="unfinished"></translation>
    </message>
    <message>
        <location filename="../../../libAvKys/Plugins/ScanLines/share/qml/main.qml" line="67"/>
        <location filename="../../../libAvKys/Plugins/ScanLines/share/qml/main.qml" line="71"/>
        <source>Hide lines</source>
        <translation type="unfinished"></translation>
    </message>
    <message>
        <location filename="../../../libAvKys/Plugins/ScanLines/share/qml/main.qml" line="81"/>
        <source>Hide color</source>
        <translation type="unfinished"></translation>
    </message>
    <message>
        <location filename="../../../libAvKys/Plugins/ScanLines/share/qml/main.qml" line="89"/>
        <source>Choose the hide color</source>
        <translation type="unfinished"></translation>
    </message>
    <message>
        <location filename="../../../libAvKys/Plugins/Scroll/share/qml/main.qml" line="43"/>
        <source>Vertical Sync</source>
        <translation type="unfinished"></translation>
    </message>
    <message>
        <location filename="../../../libAvKys/Plugins/Scroll/share/qml/main.qml" line="81"/>
        <source>Noise</source>
        <translation type="unfinished"></translation>
    </message>
    <message>
        <location filename="../../../libAvKys/Plugins/Shagadelic/share/qml/main.qml" line="33"/>
        <location filename="../../../libAvKys/Plugins/Shagadelic/share/qml/main.qml" line="37"/>
        <source>Mask</source>
        <translation type="unfinished"></translation>
    </message>
    <message>
        <location filename="../../../libAvKys/Plugins/Swirl/share/qml/main.qml" line="37"/>
        <source>Degrees</source>
        <translation type="unfinished"></translation>
    </message>
    <message>
        <location filename="../../../libAvKys/Plugins/Temperature/share/qml/main.qml" line="37"/>
        <source>Temperature</source>
        <translation type="unfinished"></translation>
    </message>
    <message>
        <location filename="../../../libAvKys/Plugins/VideoCapture/share/qml/main.qml" line="280"/>
        <source>Video format</source>
        <translation type="unfinished"></translation>
    </message>
    <message>
        <location filename="../../../libAvKys/Plugins/VideoCapture/share/qml/main.qml" line="299"/>
        <source>Resolution</source>
        <translation type="unfinished"></translation>
    </message>
    <message>
        <location filename="../../../libAvKys/Plugins/VideoCapture/share/qml/main.qml" line="318"/>
        <source>FPS</source>
        <translation type="unfinished"></translation>
    </message>
    <message>
        <location filename="../../../libAvKys/Plugins/VideoCapture/share/qml/main.qml" line="341"/>
        <source>Reset</source>
        <translation type="unfinished"></translation>
    </message>
    <message>
        <location filename="../../../libAvKys/Plugins/Vignette/share/qml/main.qml" line="88"/>
        <source>Aspect</source>
        <extracomment>Aspect ratio</extracomment>
        <translation type="unfinished"></translation>
    </message>
    <message>
        <location filename="../../../libAvKys/Plugins/FaceDetect/share/qml/main.qml" line="666"/>
        <location filename="../../../libAvKys/Plugins/FaceDetect/share/qml/main.qml" line="825"/>
        <location filename="../../../libAvKys/Plugins/Vignette/share/qml/main.qml" line="124"/>
        <source>Scale</source>
        <translation type="unfinished"></translation>
    </message>
    <message>
        <location filename="../../../libAvKys/Plugins/Vignette/share/qml/main.qml" line="160"/>
        <source>Softness</source>
        <translation type="unfinished"></translation>
    </message>
    <message>
        <location filename="../../../libAvKys/Plugins/Vignette/share/qml/main.qml" line="78"/>
        <source>Choose the vignette color</source>
        <translation type="unfinished"></translation>
    </message>
    <message>
        <location filename="../../../libAvKys/Plugins/Warp/share/qml/main.qml" line="28"/>
        <location filename="../../../libAvKys/Plugins/Warp/share/qml/main.qml" line="32"/>
        <source>Ripples</source>
        <translation type="unfinished"></translation>
    </message>
    <message>
        <location filename="../../../libAvKys/Plugins/Wave/share/qml/main.qml" line="143"/>
        <source>Phase</source>
        <translation type="unfinished"></translation>
    </message>
    <message>
        <location filename="../qml/main.qml" line="132"/>
        <source>Use flash</source>
        <translation type="unfinished"></translation>
    </message>
    <message>
        <location filename="../qml/main.qml" line="152"/>
        <source>Now</source>
        <translation type="unfinished"></translation>
    </message>
    <message>
        <location filename="../qml/main.qml" line="159"/>
        <source>%1 seconds</source>
        <translation type="unfinished"></translation>
    </message>
    <message>
        <location filename="../qml/main.qml" line="260"/>
        <source>Take a photo</source>
        <translation type="unfinished"></translation>
    </message>
    <message>
        <location filename="../qml/main.qml" line="44"/>
        <source>%1/Picture %2.%3</source>
        <translation type="unfinished"></translation>
    </message>
    <message>
        <location filename="../qml/main.qml" line="309"/>
        <source>Record video</source>
        <translation type="unfinished"></translation>
    </message>
    <message>
        <location filename="../../../libAvKys/Plugins/FaceTrack/share/qml/main.qml" line="402"/>
        <source>Aspect ratio</source>
        <translation type="unfinished"></translation>
    </message>
    <message>
        <location filename="../../../libAvKys/Plugins/FaceTrack/share/qml/main.qml" line="180"/>
        <source>Face bracketing
duration (seconds)</source>
        <translation type="unfinished"></translation>
    </message>
    <message>
        <location filename="../../../libAvKys/Plugins/FaceTrack/share/qml/main.qml" line="195"/>
        <source>Face bracket count</source>
        <translation type="unfinished"></translation>
    </message>
    <message>
        <location filename="../../../libAvKys/Plugins/FaceTrack/share/qml/main.qml" line="210"/>
        <source>Zoom out rate</source>
        <translation type="unfinished"></translation>
    </message>
    <message>
        <location filename="../../../libAvKys/Plugins/FaceTrack/share/qml/main.qml" line="225"/>
        <source>Zoom in rate</source>
        <translation type="unfinished"></translation>
    </message>
    <message>
        <location filename="../../../libAvKys/Plugins/FaceTrack/share/qml/main.qml" line="240"/>
        <source>Face padding (% of face size)</source>
        <translation type="unfinished"></translation>
    </message>
    <message>
        <location filename="../../../libAvKys/Plugins/FaceTrack/share/qml/main.qml" line="320"/>
        <source>Face margin (% of face size)</source>
        <translation type="unfinished"></translation>
    </message>
    <message>
        <location filename="../../../libAvKys/Plugins/FaceTrack/share/qml/main.qml" line="410"/>
        <source>e.g. 16:9, 4:3</source>
        <translation type="unfinished"></translation>
    </message>
    <message>
        <location filename="../../../libAvKys/Plugins/FaceTrack/share/qml/main.qml" line="434"/>
        <source>Lock viewport</source>
        <translation type="unfinished"></translation>
    </message>
    <message>
        <location filename="../../../libAvKys/Plugins/FaceTrack/share/qml/main.qml" line="445"/>
        <source>Debug mode</source>
        <translation type="unfinished"></translation>
    </message>
    <message>
        <location filename="../../../libAvKys/Plugins/Flip/share/qml/main.qml" line="28"/>
        <source>Flip horizontally</source>
        <translation type="unfinished"></translation>
    </message>
    <message>
        <location filename="../../../libAvKys/Plugins/Flip/share/qml/main.qml" line="37"/>
        <source>Flip vertically</source>
        <translation type="unfinished"></translation>
    </message>
    <message>
        <location filename="../../../libAvKys/Plugins/Scale/share/qml/main.qml" line="42"/>
        <source>Width</source>
        <translation type="unfinished"></translation>
    </message>
    <message>
        <location filename="../../../libAvKys/Plugins/Scale/share/qml/main.qml" line="55"/>
        <source>Height</source>
        <translation type="unfinished"></translation>
    </message>
    <message>
        <location filename="../../../libAvKys/Plugins/Scale/share/qml/main.qml" line="68"/>
        <source>Scaling mode</source>
        <translation type="unfinished"></translation>
    </message>
    <message>
        <location filename="../../../libAvKys/Plugins/Scale/share/qml/main.qml" line="76"/>
        <source>Fast</source>
        <translation type="unfinished"></translation>
    </message>
    <message>
        <location filename="../../../libAvKys/Plugins/Scale/share/qml/main.qml" line="80"/>
        <source>Linear</source>
        <translation type="unfinished"></translation>
    </message>
    <message>
        <location filename="../../../libAvKys/Plugins/Scale/share/qml/main.qml" line="88"/>
        <source>Aspect ratio mode</source>
        <translation type="unfinished"></translation>
    </message>
    <message>
        <location filename="../../../libAvKys/Plugins/Scale/share/qml/main.qml" line="96"/>
        <source>Ignore</source>
        <translation type="unfinished"></translation>
    </message>
    <message>
        <location filename="../../../libAvKys/Plugins/Scale/share/qml/main.qml" line="100"/>
        <source>Keep</source>
        <translation type="unfinished"></translation>
    </message>
    <message>
        <location filename="../../../libAvKys/Plugins/Scale/share/qml/main.qml" line="104"/>
        <source>Expanding</source>
        <translation type="unfinished"></translation>
    </message>
</context>
</TS><|MERGE_RESOLUTION|>--- conflicted
+++ resolved
@@ -1369,13 +1369,8 @@
     </message>
     <message>
         <location filename="../../../libAvKys/Plugins/ColorTap/share/qml/main.qml" line="134"/>
-<<<<<<< HEAD
         <location filename="../../../libAvKys/Plugins/FaceDetect/share/qml/main.qml" line="968"/>
-        <location filename="../../../libAvKys/Plugins/FaceDetect/share/qml/main.qml" line="977"/>
-=======
-        <location filename="../../../libAvKys/Plugins/FaceDetect/share/qml/main.qml" line="651"/>
-        <location filename="../../../libAvKys/Plugins/FaceDetect/share/qml/main.qml" line="667"/>
->>>>>>> 18ac6ba5
+        <location filename="../../../libAvKys/Plugins/FaceDetect/share/qml/main.qml" line="984"/>
         <location filename="../../../libAvKys/Plugins/Halftone/share/qml/main.qml" line="209"/>
         <source>Please choose an image file</source>
         <translation type="unfinished"></translation>
@@ -1985,7 +1980,6 @@
         <translation type="unfinished"></translation>
     </message>
     <message>
-<<<<<<< HEAD
         <location filename="../../../libAvKys/Plugins/FaceDetect/share/qml/main.qml" line="650"/>
         <source>Face Area Settings</source>
         <translation type="unfinished"></translation>
@@ -2034,8 +2028,6 @@
         <translation type="unfinished"></translation>
     </message>
     <message>
-=======
->>>>>>> 18ac6ba5
         <location filename="../../../libAvKys/Plugins/FaceDetect/share/qml/main.qml" line="320"/>
         <source>Select marker color</source>
         <translation type="unfinished"></translation>
