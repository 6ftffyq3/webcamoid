--- conflicted
+++ resolved
@@ -2488,6 +2488,12 @@
         <translation>Fondo</translation>
     </message>
     <message>
+        <location filename="../../../libAvKys/Plugins/FaceDetect/share/qml/main.qml" line="687"/>
+        <source>Advanced face area settings for 
+background blur or image below.</source>
+        <translation type="unfinished"></translation>
+    </message>
+    <message>
         <location filename="../../../libAvKys/Plugins/FaceDetect/share/qml/main.qml" line="740"/>
         <source>Horizontal Offset</source>
         <translation>Desplazamiento horizontal</translation>
@@ -2543,13 +2549,6 @@
         <location filename="../../../libAvKys/Plugins/FaceDetect/share/qml/main.qml" line="680"/>
         <source>Face Area Settings</source>
         <translation>Configuraciones del área de cara</translation>
-    </message>
-    <message>
-        <location filename="../../../libAvKys/Plugins/FaceDetect/share/qml/main.qml" line="687"/>
-        <source>Advanced face area settings for 
-background blur or image below.</source>
-        <translation>Configuración avanzada de las caras para el 
-desenfoque del fondo o la imagen a continuación.</translation>
     </message>
     <message>
         <location filename="../../../libAvKys/Plugins/FaceDetect/share/qml/main.qml" line="799"/>
@@ -3259,20 +3258,12 @@
         <translation>Abrir el último video grabado</translation>
     </message>
     <message>
-<<<<<<< HEAD
         <location filename="../qml/main.qml" line="593"/>
-=======
-        <location filename="../qml/main.qml" line="592"/>
->>>>>>> c6641a28
         <source>Installing virtual camera</source>
         <translation type="unfinished"></translation>
     </message>
     <message>
-<<<<<<< HEAD
         <location filename="../qml/main.qml" line="594"/>
-=======
-        <location filename="../qml/main.qml" line="593"/>
->>>>>>> c6641a28
         <source>Running commands</source>
         <translation type="unfinished"></translation>
     </message>
