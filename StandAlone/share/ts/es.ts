--- conflicted
+++ resolved
@@ -496,13 +496,8 @@
     </message>
     <message>
         <location filename="../../src/clioptions.cpp" line="73"/>
-<<<<<<< HEAD
-        <source>Semi-colon separated list of paths to search for virtual camera driver</source>
-        <translation type="unfinished"></translation>
-=======
         <source>virtual camera driver path</source>
         <translation>ruta del controlador de la cámara virtual</translation>
->>>>>>> a0305eed
     </message>
 </context>
 <context>
