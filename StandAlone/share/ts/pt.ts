<?xml version="1.0" encoding="utf-8"?>
<!DOCTYPE TS>
<TS version="2.1" language="pt">
<context>
    <name>About</name>
    <message>
        <location filename="../qml/About.qml" line="61"/>
        <source>Built from</source>
        <extracomment>Built from &quot;short commit hash&quot;</extracomment>
        <translation type="unfinished"></translation>
    </message>
    <message>
        <location filename="../qml/About.qml" line="67"/>
        <source>Built from %1</source>
        <translation type="unfinished"></translation>
    </message>
    <message>
        <location filename="../qml/About.qml" line="69"/>
        <source>Open the commit in your web browser</source>
        <translation type="unfinished"></translation>
    </message>
    <message>
        <location filename="../qml/About.qml" line="75"/>
        <source>Using Qt %1</source>
        <translation>Utilizando o Qt %1</translation>
    </message>
    <message>
        <location filename="../qml/About.qml" line="94"/>
        <source>Website</source>
        <translation>Site</translation>
    </message>
    <message>
        <location filename="../qml/About.qml" line="98"/>
        <source>Go to %1 website</source>
        <translation type="unfinished"></translation>
    </message>
    <message>
        <location filename="../qml/About.qml" line="79"/>
        <source>Webcam capture application.</source>
        <translation>Aplicação de captura da câmara web.</translation>
    </message>
    <message>
        <location filename="../qml/About.qml" line="84"/>
        <source>A simple webcam application for picture and video capture.</source>
        <translation>Uma aplicação simples para captura de imagens e vídeos da câmara web.</translation>
    </message>
</context>
<context>
    <name>AboutDialog</name>
    <message>
        <location filename="../qml/AboutDialog.qml" line="35"/>
        <source>About %1</source>
        <translation type="unfinished"></translation>
    </message>
    <message>
        <location filename="../qml/AboutDialog.qml" line="78"/>
        <source>About</source>
        <extracomment>Information of the program, like name, description, version, etc..</extracomment>
        <translation type="unfinished">Sobre</translation>
    </message>
    <message>
        <location filename="../qml/AboutDialog.qml" line="84"/>
        <source>Contributors</source>
        <extracomment>List of people contributing to the project: software developers, translators, designers, etc..</extracomment>
        <translation type="unfinished">Contribuidores</translation>
    </message>
    <message>
        <location filename="../qml/AboutDialog.qml" line="88"/>
        <source>License</source>
        <extracomment>Program license.</extracomment>
        <translation type="unfinished">Licença</translation>
    </message>
    <message>
        <location filename="../qml/AboutDialog.qml" line="94"/>
        <source>3rd Party Licenses</source>
        <extracomment>License for 3rd party components used in Webcamoid, like libraries and code snippets.</extracomment>
        <translation type="unfinished">Licenças de Softwares de Terceiros</translation>
    </message>
</context>
<context>
    <name>AddVideoFormat</name>
    <message>
        <location filename="../qml/AddVideoFormat.qml" line="44"/>
        <source>Add Video Format</source>
        <translation>Adicionar formato do vídeo</translation>
    </message>
    <message>
        <location filename="../qml/AddVideoFormat.qml" line="45"/>
        <source>Change Video Format</source>
        <translation>Mudar formato do vídeo</translation>
    </message>
    <message>
        <location filename="../qml/AddVideoFormat.qml" line="97"/>
        <source>Remove format</source>
        <translation>Remover formato</translation>
    </message>
    <message>
        <location filename="../qml/AddVideoFormat.qml" line="109"/>
        <source>Format</source>
        <translation>Formato</translation>
    </message>
    <message>
        <location filename="../qml/AddVideoFormat.qml" line="120"/>
        <source>Width</source>
        <translation>Largura</translation>
    </message>
    <message>
        <location filename="../qml/AddVideoFormat.qml" line="133"/>
        <source>Height</source>
        <translation>Altura</translation>
    </message>
    <message>
        <location filename="../qml/AddVideoFormat.qml" line="146"/>
        <source>Frame rate</source>
        <translation>Taxa de quadros</translation>
    </message>
</context>
<context>
    <name>AudioCodecOptions</name>
    <message>
        <location filename="../qml/AudioCodecOptions.qml" line="27"/>
        <source>Audio Codec Options</source>
        <translation>Opções do codec de áudio</translation>
    </message>
    <message>
        <location filename="../qml/AudioCodecOptions.qml" line="167"/>
        <source>Bitrate</source>
        <translation>Taxa de bits</translation>
    </message>
    <message>
        <location filename="../qml/AudioCodecOptions.qml" line="171"/>
        <source>Bitrate (bits/secs)</source>
        <translation>Taxa de bits (bits/sec)</translation>
    </message>
</context>
<context>
    <name>AudioDeviceOptions</name>
    <message>
        <location filename="../qml/AudioDeviceOptions.qml" line="27"/>
        <source>Audio Device Options</source>
        <translation>Opções do aparelho de áudio</translation>
    </message>
    <message>
        <location filename="../qml/AudioDeviceOptions.qml" line="137"/>
        <source>Sample Format</source>
        <extracomment>An sample represents the strength of the wave at a certain time. A sample can be expressed as the number of bits defining it (more bits better sound), the type of data representing it (signed integer, unsigned integer, floating point), and the endianness of the data (big endian, little endian). The sample format is the representation of that information. For example, &apos;s16le&apos; means that each sample format is represented by a 16 bits signed integer arranged as little endian.</extracomment>
        <translation>Formato de amostra</translation>
    </message>
    <message>
        <location filename="../qml/AudioDeviceOptions.qml" line="161"/>
        <source>Channels</source>
        <translation>Canais</translation>
    </message>
    <message>
        <location filename="../qml/AudioDeviceOptions.qml" line="186"/>
        <source>Sample Rate</source>
        <extracomment>Number of audio samples per channel to be played per second.</extracomment>
        <translation>Taxa de amostragem</translation>
    </message>
    <message>
        <location filename="../qml/AudioDeviceOptions.qml" line="219"/>
        <source>Latency (ms)</source>
        <extracomment>The latency is the amount of accumulated audio ready to play, measured in time. Higher latency == smoother audio playback, but more desynchronization with the video. Lowerer latency == audio synchronization near to the video, but glitchy audio playback. https://en.wikipedia.org/wiki/Latency_(audio)</extracomment>
        <translation>Latência (ms)</translation>
    </message>
</context>
<context>
    <name>AudioInputs</name>
    <message>
        <location filename="../qml/AudioInputs.qml" line="44"/>
        <source>Configure input</source>
        <translation type="unfinished"></translation>
    </message>
</context>
<context>
    <name>AudioLayer</name>
    <message>
        <location filename="../../src/audiolayer.cpp" line="244"/>
        <source>Silence</source>
        <translation>Silêncio</translation>
    </message>
</context>
<context>
    <name>AudioOptions</name>
    <message>
        <location filename="../qml/AudioOptions.qml" line="30"/>
        <source>Outputs</source>
        <translation>Saídas</translation>
    </message>
    <message>
        <location filename="../qml/AudioOptions.qml" line="33"/>
        <source>Sources</source>
        <translation>Fontes</translation>
    </message>
</context>
<context>
    <name>AudioOutputs</name>
    <message>
        <location filename="../qml/AudioOutputs.qml" line="44"/>
        <source>Configure output</source>
        <translation type="unfinished"></translation>
    </message>
</context>
<context>
    <name>Commons</name>
    <message>
        <location filename="../qml/Commons.qml" line="28"/>
        <source>The virtual camera is in use by the following applications:</source>
        <translation>A câmara virtual está a ser usada pelas seguintes aplicações:</translation>
    </message>
    <message>
        <location filename="../qml/Commons.qml" line="40"/>
        <source>Stop the camera in those applications or close them and try again.</source>
        <translation>Pare a câmara nessas aplicações ou as feche e tente novamente.</translation>
    </message>
</context>
<context>
    <name>Contributors</name>
    <message>
        <location filename="../qml/Contributors.qml" line="36"/>
        <source>Thanks to all these cool people that helped contributing to Webcamoid all these years.</source>
        <translation>Obrigado a todas a essas pessoas legais que ajudaram contribuindo com o Webcamoid por todos esses anos.</translation>
    </message>
</context>
<context>
    <name>DownloadDialog</name>
    <message>
        <location filename="../qml/DownloadDialog.qml" line="35"/>
        <source>Downloading %1</source>
        <translation type="unfinished"></translation>
    </message>
    <message>
        <location filename="../qml/DownloadDialog.qml" line="155"/>
        <source>&lt;b&gt;From:&lt;/b&gt; %1</source>
        <translation type="unfinished"></translation>
    </message>
    <message>
        <location filename="../qml/DownloadDialog.qml" line="160"/>
        <source>&lt;b&gt;To:&lt;/b&gt; %1</source>
        <translation type="unfinished"></translation>
    </message>
    <message>
        <location filename="../qml/DownloadDialog.qml" line="165"/>
        <source>&lt;b&gt;Size:&lt;/b&gt; %1 %2B / %3 %4B</source>
        <translation type="unfinished"></translation>
    </message>
    <message>
        <location filename="../qml/DownloadDialog.qml" line="173"/>
        <source>&lt;b&gt;Speed:&lt;/b&gt; %1 %2B/s</source>
        <translation type="unfinished"></translation>
    </message>
    <message>
        <location filename="../qml/DownloadDialog.qml" line="179"/>
        <source>&lt;b&gt;Time remaining:&lt;/b&gt; %1</source>
        <translation type="unfinished"></translation>
    </message>
</context>
<context>
    <name>DownloadFailedDialog</name>
    <message>
        <location filename="../qml/DownloadFailedDialog.qml" line="34"/>
        <source>Download failed</source>
        <translation type="unfinished"></translation>
    </message>
</context>
<context>
    <name>DownloadSucceededDialog</name>
    <message>
        <location filename="../qml/DownloadSucceededDialog.qml" line="34"/>
        <source>Download ready</source>
        <translation type="unfinished"></translation>
    </message>
    <message>
        <location filename="../qml/DownloadSucceededDialog.qml" line="52"/>
        <source>Install the virtual camera?</source>
        <translation type="unfinished"></translation>
    </message>
</context>
<context>
    <name>GeneralConfig</name>
    <message>
        <location filename="../qml/GeneralConfig.qml" line="94"/>
        <source>Video capture</source>
        <translation>Captura de vídeo</translation>
    </message>
    <message>
        <location filename="../qml/GeneralConfig.qml" line="151"/>
        <source>Video convert</source>
        <translation>Conversão do vídeo</translation>
    </message>
    <message>
        <location filename="../qml/GeneralConfig.qml" line="208"/>
        <source>Virtual camera driver</source>
        <translation>Controlador da câmara virtual</translation>
    </message>
    <message>
        <location filename="../qml/GeneralConfig.qml" line="170"/>
        <source>Video playback</source>
        <translation>Reprodução do vídeo</translation>
    </message>
    <message>
        <location filename="../qml/GeneralConfig.qml" line="73"/>
        <source>Play sources on start</source>
        <extracomment>Start playing the webcam and other sources right after * opening Webcamoid.</extracomment>
        <translation>Executar fontes ao inicializar</translation>
    </message>
    <message>
        <location filename="../qml/GeneralConfig.qml" line="84"/>
        <source>Frameworks and libraries</source>
        <translation>Frameworks e bibliotecas</translation>
    </message>
    <message>
        <location filename="../qml/GeneralConfig.qml" line="113"/>
        <source>Screen capture</source>
        <translation type="unfinished"></translation>
    </message>
    <message>
        <location filename="../qml/GeneralConfig.qml" line="132"/>
        <source>Audio capture/playback</source>
        <translation type="unfinished"></translation>
    </message>
    <message>
        <location filename="../qml/GeneralConfig.qml" line="189"/>
        <source>Video record</source>
        <translation>Gravação de vídeo</translation>
    </message>
    <message>
        <location filename="../qml/GeneralConfig.qml" line="230"/>
        <source>Root method</source>
        <extracomment>The preferred method for executing commands with elevated privileges in the system.</extracomment>
        <translation>Método de root</translation>
    </message>
</context>
<context>
    <name>ImageCapture</name>
    <message>
        <location filename="../qml/ImageCapture.qml" line="44"/>
        <source>Images directory</source>
        <translation>Imagens do diretório</translation>
    </message>
    <message>
        <location filename="../qml/ImageCapture.qml" line="55"/>
        <source>Search</source>
        <translation>Pesquisar</translation>
    </message>
    <message>
        <location filename="../qml/ImageCapture.qml" line="56"/>
        <source>Search directory to save images</source>
        <translation type="unfinished"></translation>
    </message>
    <message>
        <location filename="../qml/ImageCapture.qml" line="65"/>
        <source>File format</source>
        <translation>Formato de ficheiro</translation>
    </message>
    <message>
        <location filename="../qml/ImageCapture.qml" line="96"/>
        <source>Quality</source>
        <translation>Qualidade</translation>
    </message>
    <message>
        <location filename="../qml/ImageCapture.qml" line="123"/>
        <source>Select the folder to save your photos</source>
        <translation>Selecione a pasta para gravar as suas fotos</translation>
    </message>
</context>
<context>
    <name>ImageCaptureDialog</name>
    <message>
        <location filename="../qml/ImageCaptureDialog.qml" line="29"/>
        <source>Image capture settings</source>
        <translation type="unfinished"></translation>
    </message>
    <message>
        <location filename="../qml/ImageCaptureDialog.qml" line="53"/>
        <source>Use flash</source>
        <translation type="unfinished"></translation>
    </message>
    <message>
        <location filename="../qml/ImageCaptureDialog.qml" line="59"/>
        <source>Use flash when taking a photo</source>
        <translation type="unfinished"></translation>
    </message>
    <message>
        <location filename="../qml/ImageCaptureDialog.qml" line="63"/>
        <source>Delay</source>
        <translation type="unfinished"></translation>
    </message>
    <message>
        <location filename="../qml/ImageCaptureDialog.qml" line="71"/>
        <source>Photo timer</source>
        <translation type="unfinished"></translation>
    </message>
    <message>
        <location filename="../qml/ImageCaptureDialog.qml" line="72"/>
        <source>The time to wait before the photo is taken</source>
        <translation type="unfinished"></translation>
    </message>
    <message>
        <location filename="../qml/ImageCaptureDialog.qml" line="77"/>
        <source>Now</source>
        <translation type="unfinished"></translation>
    </message>
    <message>
        <location filename="../qml/ImageCaptureDialog.qml" line="86"/>
        <source>%1 seconds</source>
        <translation type="unfinished"></translation>
    </message>
</context>
<context>
    <name>LocalSettingsMenu</name>
    <message>
        <location filename="../qml/LocalSettingsMenu.qml" line="33"/>
        <source>Copy to clipboard</source>
        <translation type="unfinished"></translation>
    </message>
    <message>
        <location filename="../qml/LocalSettingsMenu.qml" line="39"/>
        <source>Image capture settings</source>
        <translation type="unfinished"></translation>
    </message>
</context>
<context>
    <name>MainPanel</name>
    <message>
        <location filename="../qml/MainPanel.qml" line="27"/>
        <source>Audio</source>
        <translation type="unfinished">Áudio</translation>
    </message>
    <message>
        <location filename="../qml/MainPanel.qml" line="29"/>
        <source>Video</source>
        <translation type="unfinished">Vídeo</translation>
    </message>
    <message>
        <location filename="../qml/MainPanel.qml" line="31"/>
        <source>Effects</source>
        <translation type="unfinished">Efeitos</translation>
    </message>
    <message>
        <location filename="../qml/MainPanel.qml" line="33"/>
        <source>Video Source Options</source>
        <translation type="unfinished">Opções do vídeo fonte</translation>
    </message>
    <message>
        <location filename="../qml/MainPanel.qml" line="35"/>
        <source>Video Output Options</source>
        <translation type="unfinished">Opções de saída do vídeo</translation>
    </message>
    <message>
        <location filename="../qml/MainPanel.qml" line="36"/>
        <source>%1 options</source>
        <translation type="unfinished">%1 opções</translation>
    </message>
</context>
<context>
    <name>OptionsPanel</name>
    <message>
        <location filename="../qml/OptionsPanel.qml" line="199"/>
        <source>Close %1 panel</source>
        <translation type="unfinished"></translation>
    </message>
</context>
<context>
    <name>PipewireScreenDev</name>
    <message>
        <location filename="../../../libAvKys/Plugins/DesktopCapture/src/pipewire/src/pipewirescreendev.cpp" line="218"/>
        <source>PipeWire Screen</source>
        <translation type="unfinished"></translation>
    </message>
</context>
<context>
    <name>PluginConfig</name>
    <message>
        <location filename="../qml/PluginConfig.qml" line="35"/>
        <source>Paths</source>
        <translation>Caminhos</translation>
    </message>
    <message>
        <location filename="../qml/PluginConfig.qml" line="38"/>
        <source>Plugins</source>
        <translation>Plugins</translation>
    </message>
    <message>
        <location filename="../qml/PluginConfig.qml" line="179"/>
        <source>Search plugins in subfolders</source>
        <translation>Pesquisar plugins em subpastas</translation>
    </message>
    <message>
        <location filename="../qml/PluginConfig.qml" line="188"/>
        <source>Add path</source>
        <translation>Adicionar caminho</translation>
    </message>
    <message>
        <location filename="../qml/PluginConfig.qml" line="226"/>
        <source>Update</source>
        <translation>Atualizar</translation>
    </message>
    <message>
        <location filename="../qml/PluginConfig.qml" line="227"/>
        <source>Update plugins list</source>
        <translation type="unfinished"></translation>
    </message>
    <message>
        <location filename="../qml/PluginConfig.qml" line="254"/>
        <source>Add plugins search path</source>
        <translation>Adicionar diretório de procura de plugins</translation>
    </message>
</context>
<context>
    <name>PluginsPathItem</name>
    <message>
        <location filename="../qml/PluginsPathItem.qml" line="52"/>
        <source>Remove</source>
        <translation type="unfinished">Remover</translation>
    </message>
</context>
<context>
    <name>QObject</name>
    <message>
        <location filename="../../src/clioptions.cpp" line="45"/>
        <source>Webcam capture application.</source>
        <translation>Aplicação de captura da câmara web.</translation>
    </message>
    <message>
        <location filename="../../src/clioptions.cpp" line="48"/>
        <source>Load settings from PATH. If PATH is empty, load configs from application directory.</source>
        <translation>Carregar definições a partir de CAMINHO. Se CAMINHO estiver vazio, carregar definições a partir do diretório da aplicação.</translation>
    </message>
    <message>
        <location filename="../../src/clioptions.cpp" line="50"/>
        <source>PATH</source>
        <translation>CAMINHO</translation>
    </message>
    <message>
        <location filename="../../src/clioptions.cpp" line="62"/>
        <location filename="../../src/clioptions.cpp" line="71"/>
        <source>PATH1;PATH2;PATH3;...</source>
        <translation>CAMINHO1;CAMINHO2;CAMINHO3;...</translation>
    </message>
    <message>
        <location filename="../../src/clioptions.cpp" line="76"/>
        <source>Send debug output to a file</source>
        <translation type="unfinished"></translation>
    </message>
    <message>
        <location filename="../../src/clioptions.cpp" line="77"/>
        <source>FILE</source>
        <translation type="unfinished"></translation>
    </message>
    <message>
        <location filename="../../src/clioptions.cpp" line="81"/>
        <source>Open a new instance of %1.</source>
        <translation type="unfinished"></translation>
    </message>
    <message>
        <location filename="../../src/clioptions.cpp" line="55"/>
        <source>Search in the specified plugins paths recursively.</source>
        <translation>Pesquisar nos caminhos de plugins especificados recursivamente.</translation>
    </message>
    <message>
        <location filename="../../src/clioptions.cpp" line="60"/>
        <source>Semi-colon separated list of paths to search for plugins.</source>
        <translation>Lista separada por ponto e vírgula dos diretórios para pesquisa de plugins.</translation>
    </message>
    <message>
        <location filename="../../src/clioptions.cpp" line="69"/>
        <source>Semi-colon separated list of paths to avoid loading.</source>
        <extracomment>Blacklist of plugins that could have conflicts when loading in Webcamoid.</extracomment>
        <translation>Lista separada por ponto e vírgula dos diretórios a evitar carregamento.</translation>
    </message>
</context>
<context>
    <name>Recording</name>
    <message>
        <location filename="../../src/recording.cpp" line="385"/>
        <source>%1/Video %2.%3</source>
        <translation>%1/Vídeo %2.%3</translation>
    </message>
</context>
<context>
    <name>RecordingNotice</name>
    <message>
        <location filename="../qml/RecordingNotice.qml" line="55"/>
        <source>Recording</source>
        <translation>Gravação</translation>
    </message>
</context>
<context>
    <name>RunCommandDialog</name>
    <message>
        <location filename="../qml/RunCommandDialog.qml" line="92"/>
        <source>Close</source>
        <translation type="unfinished"></translation>
    </message>
</context>
<context>
    <name>SettingsDialog</name>
    <message>
        <location filename="../qml/SettingsDialog.qml" line="73"/>
        <source>Image Capture</source>
        <translation>Captura de Imagem</translation>
    </message>
    <message>
        <location filename="../qml/SettingsDialog.qml" line="76"/>
        <source>Video Recording</source>
        <translation>Gravação de Vídeo</translation>
    </message>
    <message>
        <location filename="../qml/SettingsDialog.qml" line="79"/>
        <source>General Options</source>
        <translation>Opções Gerais</translation>
    </message>
    <message>
        <location filename="../qml/SettingsDialog.qml" line="82"/>
        <source>Plugins</source>
        <translation>Plugins</translation>
    </message>
    <message>
        <location filename="../qml/SettingsDialog.qml" line="85"/>
        <source>Updates</source>
        <translation>Atualizações</translation>
    </message>
</context>
<context>
    <name>SettingsMenu</name>
    <message>
        <location filename="../qml/SettingsMenu.qml" line="41"/>
        <source>Video</source>
        <translation type="unfinished">Vídeo</translation>
    </message>
    <message>
        <location filename="../qml/SettingsMenu.qml" line="47"/>
        <source>Audio</source>
        <translation type="unfinished">Áudio</translation>
    </message>
    <message>
        <location filename="../qml/SettingsMenu.qml" line="53"/>
        <source>Effects</source>
        <translation type="unfinished">Efeitos</translation>
    </message>
    <message>
        <location filename="../qml/SettingsMenu.qml" line="59"/>
        <source>Preferences</source>
        <translation>Preferências</translation>
    </message>
    <message>
        <location filename="../qml/SettingsMenu.qml" line="65"/>
        <source>Donate</source>
        <translation type="unfinished"></translation>
    </message>
    <message>
        <location filename="../qml/SettingsMenu.qml" line="71"/>
        <source>About</source>
        <translation type="unfinished">Sobre</translation>
    </message>
    <message>
        <location filename="../qml/SettingsMenu.qml" line="78"/>
        <source>Play sources</source>
        <translation>Executar fontes</translation>
    </message>
</context>
<context>
    <name>TableColor</name>
    <message>
        <location filename="../../../libAvKys/Plugins/FalseColor/share/qml/TableColor.qml" line="37"/>
        <source>Select the new color</source>
        <translation type="unfinished">Selecionar a nova cor</translation>
    </message>
    <message>
        <location filename="../../../libAvKys/Plugins/FalseColor/share/qml/TableColor.qml" line="39"/>
        <source>Color %1</source>
        <translation type="unfinished"></translation>
    </message>
    <message>
        <location filename="../../../libAvKys/Plugins/FalseColor/share/qml/TableColor.qml" line="45"/>
        <source>Remove color %1</source>
        <translation type="unfinished"></translation>
    </message>
</context>
<context>
    <name>UpdatesConfig</name>
    <message>
        <location filename="../qml/UpdatesConfig.qml" line="84"/>
        <source>Notify about new versions</source>
        <translation>Notificar sobre novas versões</translation>
    </message>
    <message>
        <location filename="../qml/UpdatesConfig.qml" line="96"/>
        <source>Show updates dialog</source>
        <translation>Mostrar caixa de diálogo de atualizações</translation>
    </message>
    <message>
        <location filename="../qml/UpdatesConfig.qml" line="106"/>
        <source>Check new versions</source>
        <translation>Verificar se existe nova versão</translation>
    </message>
    <message>
        <location filename="../qml/UpdatesConfig.qml" line="115"/>
        <source>Daily</source>
        <translation>Diariamente</translation>
    </message>
    <message>
        <location filename="../qml/UpdatesConfig.qml" line="119"/>
        <source>Every two days</source>
        <translation>A cada 2 dias</translation>
    </message>
    <message>
        <location filename="../qml/UpdatesConfig.qml" line="123"/>
        <source>Weekly</source>
        <translation>Semanalmente</translation>
    </message>
    <message>
        <location filename="../qml/UpdatesConfig.qml" line="127"/>
        <source>Every two weeks</source>
        <translation>A cada 2 semanas</translation>
    </message>
    <message>
        <location filename="../qml/UpdatesConfig.qml" line="131"/>
        <source>Monthly</source>
        <translation>Mensalmente</translation>
    </message>
    <message>
        <location filename="../qml/UpdatesConfig.qml" line="135"/>
        <source>Never</source>
        <translation>Nunca</translation>
    </message>
    <message>
        <location filename="../qml/UpdatesConfig.qml" line="148"/>
        <source>Last updated</source>
        <translation>Última atualização</translation>
    </message>
    <message>
        <location filename="../qml/UpdatesConfig.qml" line="169"/>
        <source>Your version of %1 is outdated. Latest version is &lt;b&gt;%2&lt;/b&gt;.</source>
        <translation>A sua versão de %1 está desatualizada. A última versão é &lt;b&gt;%2&lt;/b&gt;.</translation>
    </message>
    <message>
        <location filename="../qml/UpdatesConfig.qml" line="175"/>
        <source>Upgrade Now!</source>
        <translation>Atualizar agora!</translation>
    </message>
    <message>
        <location filename="../qml/UpdatesConfig.qml" line="190"/>
        <source>Thanks for using a &lt;b&gt;development version&lt;/b&gt;!&lt;br /&gt;It will be very helpful if you can report any bug and suggestions you have.</source>
        <translation>Obrigado por usar a &lt;b&gt;versão de desenvolvimento&lt;/b&gt;!&lt;br /&gt;Seria muito útil se pudesse reportar qualquer erro ou sugestão que tenha.</translation>
    </message>
    <message>
        <location filename="../qml/UpdatesConfig.qml" line="195"/>
        <source>Report a Bug</source>
        <translation>Reportar um erro</translation>
    </message>
</context>
<context>
    <name>UpdatesDialog</name>
    <message>
        <location filename="../qml/UpdatesDialog.qml" line="29"/>
        <source>New version available!</source>
        <translation>Nova versão disponível!</translation>
    </message>
    <message>
        <location filename="../qml/UpdatesDialog.qml" line="72"/>
        <source>Download %1 %2 NOW!</source>
        <translation>Descarregue %1 %2 AGORA!</translation>
    </message>
    <message>
        <location filename="../qml/UpdatesDialog.qml" line="79"/>
        <source>Show this dialog next time</source>
        <translation>Mostrar esta caixa de diálogo na próxima vez</translation>
    </message>
</context>
<context>
    <name>VCamInstallFailedDialog</name>
    <message>
        <location filename="../qml/VCamInstallFailedDialog.qml" line="31"/>
        <source>Installation failed</source>
        <translation type="unfinished"></translation>
    </message>
</context>
<context>
    <name>VCamInstallSucceededDialog</name>
    <message>
        <location filename="../qml/VCamInstallSucceededDialog.qml" line="31"/>
        <source>Installation succeeded</source>
        <translation type="unfinished"></translation>
    </message>
    <message>
        <location filename="../qml/VCamInstallSucceededDialog.qml" line="40"/>
        <source>Restart Webcamoid?</source>
        <translation type="unfinished"></translation>
    </message>
</context>
<context>
    <name>VCamManualDownloadDialog</name>
    <message>
        <location filename="../qml/VCamManualDownloadDialog.qml" line="31"/>
        <source>Can&apos;t get latest version</source>
        <translation type="unfinished"></translation>
    </message>
    <message>
        <location filename="../qml/VCamManualDownloadDialog.qml" line="40"/>
        <source>Download the virtual camera manually?</source>
        <translation type="unfinished"></translation>
    </message>
</context>
<context>
    <name>VideoCodecOptions</name>
    <message>
        <location filename="../qml/VideoCodecOptions.qml" line="27"/>
        <source>Video Codec Options</source>
        <translation>Opções do Codec de Vídeo</translation>
    </message>
    <message>
        <location filename="../qml/VideoCodecOptions.qml" line="179"/>
        <source>Bitrate</source>
        <translation>Taxa de bits</translation>
    </message>
    <message>
        <location filename="../qml/VideoCodecOptions.qml" line="183"/>
        <source>Bitrate (bits/secs)</source>
        <translation>Taxa de bits (bits/sec)</translation>
    </message>
    <message>
        <location filename="../qml/VideoCodecOptions.qml" line="196"/>
        <location filename="../qml/VideoCodecOptions.qml" line="200"/>
        <source>Keyframes stride</source>
        <translation type="unfinished"></translation>
    </message>
</context>
<context>
    <name>VideoEffectOptions</name>
    <message>
        <location filename="../qml/VideoEffectOptions.qml" line="53"/>
        <source>Remove</source>
        <translation>Remover</translation>
    </message>
    <message>
        <location filename="../qml/VideoEffectOptions.qml" line="58"/>
        <source>Remove %1 video effect</source>
        <translation type="unfinished"></translation>
    </message>
</context>
<context>
    <name>VideoEffectsDialog</name>
    <message>
        <location filename="../qml/VideoEffectsDialog.qml" line="36"/>
        <source>Add video effect</source>
        <translation>Adicionar efeito de vídeo</translation>
    </message>
    <message>
        <location filename="../qml/VideoEffectsDialog.qml" line="129"/>
        <source>Chain effect</source>
        <extracomment>Apply the effect over the other effects.</extracomment>
        <translation type="unfinished"></translation>
    </message>
</context>
<context>
    <name>VideoEffectsList</name>
    <message>
        <location filename="../qml/VideoEffectsList.qml" line="47"/>
        <source>Add effect</source>
        <translation>Adicionar efeito</translation>
    </message>
    <message>
        <location filename="../qml/VideoEffectsList.qml" line="54"/>
        <source>Remove all effects</source>
        <translation>Remover todos os efeitos</translation>
    </message>
</context>
<context>
    <name>VideoFormatOptions</name>
    <message>
        <location filename="../qml/VideoFormatOptions.qml" line="27"/>
        <source>Video Format Options</source>
        <translation>Opções de Formato de Vídeo</translation>
    </message>
    <message>
        <location filename="../qml/VideoFormatOptions.qml" line="172"/>
        <source>File extension</source>
        <translation>Extensão do ficheiro</translation>
    </message>
</context>
<context>
    <name>VideoInputAddEdit</name>
    <message>
        <location filename="../qml/VideoInputAddEdit.qml" line="60"/>
        <source>Edit Source</source>
        <translation>Editar Fonte</translation>
    </message>
    <message>
        <location filename="../qml/VideoInputAddEdit.qml" line="61"/>
        <source>Add Source</source>
        <translation>Adicionar Fonte</translation>
    </message>
    <message>
        <location filename="../qml/VideoInputAddEdit.qml" line="89"/>
        <source>File</source>
        <translation>Ficheiro</translation>
    </message>
    <message>
        <location filename="../qml/VideoInputAddEdit.qml" line="92"/>
        <location filename="../qml/VideoInputAddEdit.qml" line="183"/>
        <source>URL</source>
        <translation>URL</translation>
    </message>
    <message>
        <location filename="../qml/VideoInputAddEdit.qml" line="114"/>
        <location filename="../qml/VideoInputAddEdit.qml" line="167"/>
        <source>Description</source>
        <translation>Descrição</translation>
    </message>
    <message>
        <location filename="../qml/VideoInputAddEdit.qml" line="120"/>
        <location filename="../qml/VideoInputAddEdit.qml" line="173"/>
        <source>Source title</source>
        <translation>Título da fonte</translation>
    </message>
    <message>
        <location filename="../qml/VideoInputAddEdit.qml" line="130"/>
        <source>Path</source>
        <translation type="unfinished"></translation>
    </message>
    <message>
        <location filename="../qml/VideoInputAddEdit.qml" line="137"/>
        <source>File path</source>
        <translation>Caminho do ficheiro</translation>
    </message>
    <message>
        <location filename="../qml/VideoInputAddEdit.qml" line="145"/>
        <source>Search</source>
        <translation>Pesquisar</translation>
    </message>
    <message>
        <location filename="../qml/VideoInputAddEdit.qml" line="146"/>
        <source>Search file to use as source</source>
        <translation type="unfinished"></translation>
    </message>
    <message>
        <location filename="../qml/VideoInputAddEdit.qml" line="229"/>
        <source>Choose the file to add as source</source>
        <translation>Escolher ficheiro para adicionar como fonte</translation>
    </message>
</context>
<context>
    <name>VideoInputOptions</name>
    <message>
        <location filename="../qml/VideoInputOptions.qml" line="61"/>
        <source>Edit</source>
        <translation>Editar</translation>
    </message>
    <message>
        <location filename="../qml/VideoInputOptions.qml" line="74"/>
        <source>Remove</source>
        <translation>Remover</translation>
    </message>
</context>
<context>
    <name>VideoInputs</name>
    <message>
        <location filename="../qml/VideoInputs.qml" line="65"/>
        <source>Add source</source>
        <translation>Adicionar fonte</translation>
    </message>
    <message>
        <location filename="../qml/VideoInputs.qml" line="76"/>
        <source>No cameras found</source>
        <translation type="unfinished"></translation>
    </message>
    <message>
        <location filename="../qml/VideoInputs.qml" line="57"/>
        <source>Configure source</source>
        <translation type="unfinished"></translation>
    </message>
</context>
<context>
    <name>VideoLayer</name>
    <message>
        <location filename="../../src/videolayer.cpp" line="191"/>
        <source>3GP Video</source>
        <translation type="unfinished">Vídeo 3GP</translation>
    </message>
    <message>
        <location filename="../../src/videolayer.cpp" line="192"/>
        <source>AVI Video</source>
        <translation type="unfinished">Vídeo AVI</translation>
    </message>
    <message>
        <location filename="../../src/videolayer.cpp" line="193"/>
        <source>Windows Bitmap</source>
        <translation type="unfinished"></translation>
    </message>
    <message>
        <location filename="../../src/videolayer.cpp" line="194"/>
        <source>Microsoft Windows Cursor</source>
        <translation type="unfinished"></translation>
    </message>
    <message>
        <location filename="../../src/videolayer.cpp" line="196"/>
        <source>Flash Video</source>
        <extracomment>Adobe FLV Flash video</extracomment>
        <translation type="unfinished">Vídeo Flash</translation>
    </message>
    <message>
        <location filename="../../src/videolayer.cpp" line="197"/>
        <source>Animated GIF</source>
        <translation type="unfinished">GIF Animada</translation>
    </message>
    <message>
        <location filename="../../src/videolayer.cpp" line="198"/>
        <source>Graphic Interchange Format</source>
        <translation type="unfinished"></translation>
    </message>
    <message>
        <location filename="../../src/videolayer.cpp" line="199"/>
        <source>Apple Icon Image</source>
        <translation type="unfinished"></translation>
    </message>
    <message>
        <location filename="../../src/videolayer.cpp" line="200"/>
        <source>Microsoft Windows Icon</source>
        <translation type="unfinished"></translation>
    </message>
    <message>
        <location filename="../../src/videolayer.cpp" line="201"/>
        <source>Joint Photographic Experts Group</source>
        <translation type="unfinished"></translation>
    </message>
    <message>
        <location filename="../../src/videolayer.cpp" line="202"/>
        <source>MKV Video</source>
        <translation type="unfinished">Vídeo MKV</translation>
    </message>
    <message>
        <location filename="../../src/videolayer.cpp" line="203"/>
        <source>Animated PNG</source>
        <translation type="unfinished">PNG Animada</translation>
    </message>
    <message>
        <location filename="../../src/videolayer.cpp" line="204"/>
        <source>Multiple-image Network Graphics</source>
        <translation type="unfinished"></translation>
    </message>
    <message>
        <location filename="../../src/videolayer.cpp" line="205"/>
        <source>QuickTime Video</source>
        <translation type="unfinished">Vídeo QuickTime</translation>
    </message>
    <message>
        <location filename="../../src/videolayer.cpp" line="206"/>
        <source>MP4 Video</source>
        <translation type="unfinished">Vídeo MP4</translation>
    </message>
    <message>
        <location filename="../../src/videolayer.cpp" line="207"/>
        <source>MPEG Video</source>
        <translation type="unfinished">Vídeo MPEG</translation>
    </message>
    <message>
        <location filename="../../src/videolayer.cpp" line="208"/>
        <source>Ogg Video</source>
        <translation type="unfinished">Vídeo Ogg</translation>
    </message>
    <message>
        <location filename="../../src/videolayer.cpp" line="209"/>
        <source>Portable Bitmap</source>
        <translation type="unfinished"></translation>
    </message>
    <message>
        <location filename="../../src/videolayer.cpp" line="210"/>
        <source>Portable Graymap</source>
        <translation type="unfinished"></translation>
    </message>
    <message>
        <location filename="../../src/videolayer.cpp" line="211"/>
        <source>Portable Network Graphics</source>
        <translation type="unfinished"></translation>
    </message>
    <message>
        <location filename="../../src/videolayer.cpp" line="212"/>
        <source>Portable Pixmap</source>
        <translation type="unfinished"></translation>
    </message>
    <message>
        <location filename="../../src/videolayer.cpp" line="214"/>
        <source>RealMedia Video</source>
        <extracomment>Don&apos;t translate &quot;RealMedia&quot;, leave it as is.</extracomment>
        <translation type="unfinished">Vídeo RealMedia</translation>
    </message>
    <message>
        <location filename="../../src/videolayer.cpp" line="215"/>
        <source>Scalable Vector Graphics</source>
        <translation type="unfinished"></translation>
    </message>
    <message>
        <location filename="../../src/videolayer.cpp" line="216"/>
        <source>Truevision TGA</source>
        <translation type="unfinished"></translation>
    </message>
    <message>
        <location filename="../../src/videolayer.cpp" line="217"/>
        <source>Tagged Image File Format</source>
        <translation type="unfinished"></translation>
    </message>
    <message>
        <location filename="../../src/videolayer.cpp" line="218"/>
        <source>DVD Video</source>
        <translation type="unfinished">Vídeo DVD</translation>
    </message>
    <message>
        <location filename="../../src/videolayer.cpp" line="219"/>
        <source>Wireless Bitmap</source>
        <translation type="unfinished"></translation>
    </message>
    <message>
        <location filename="../../src/videolayer.cpp" line="220"/>
        <source>WebM Video</source>
        <translation type="unfinished">Vídeo WebM</translation>
    </message>
    <message>
        <location filename="../../src/videolayer.cpp" line="221"/>
        <source>WebP</source>
        <translation type="unfinished"></translation>
    </message>
    <message>
        <location filename="../../src/videolayer.cpp" line="223"/>
        <source>Windows Media Video</source>
        <extracomment>Also known as WMV, is a video file format.</extracomment>
        <translation type="unfinished">Windows Media Video</translation>
    </message>
    <message>
        <location filename="../../src/videolayer.cpp" line="224"/>
        <source>X11 Bitmap</source>
        <translation type="unfinished"></translation>
    </message>
    <message>
        <location filename="../../src/videolayer.cpp" line="225"/>
        <source>X11 Pixmap</source>
        <translation type="unfinished"></translation>
    </message>
    <message>
        <location filename="../../src/videolayer.cpp" line="265"/>
        <source>All Image and Video Files</source>
        <translation type="unfinished"></translation>
    </message>
    <message>
        <location filename="../../src/videolayer.cpp" line="300"/>
        <source>All Files</source>
        <translation type="unfinished">Todos os ficheiros</translation>
    </message>
    <message>
        <location filename="../../src/videolayer.cpp" line="463"/>
        <source>No Output</source>
        <extracomment>Disable video output, don&apos;t send the video to the output device.</extracomment>
        <translation>Nenhuma Saída de Vídeo</translation>
    </message>
    <message>
        <location filename="../../src/videolayer.cpp" line="834"/>
        <source>Virtual Camera</source>
        <translation type="unfinished"></translation>
    </message>
</context>
<context>
    <name>VideoOptions</name>
    <message>
        <location filename="../qml/VideoOptions.qml" line="41"/>
        <source>Sources</source>
        <translation>Fontes</translation>
    </message>
    <message>
        <location filename="../qml/VideoOptions.qml" line="44"/>
        <source>Outputs</source>
        <translation>Saídas</translation>
    </message>
</context>
<context>
    <name>VideoOutputAddEdit</name>
    <message>
        <location filename="../qml/VideoOutputAddEdit.qml" line="179"/>
        <source>Edit Virtual Camera</source>
        <translation>Editar Câmara Virtual</translation>
    </message>
    <message>
        <location filename="../qml/VideoOutputAddEdit.qml" line="180"/>
        <source>Add Virtual Camera</source>
        <translation>Adicionar Câmara Virtual</translation>
    </message>
    <message>
        <location filename="../qml/VideoOutputAddEdit.qml" line="207"/>
        <source>Virtual camera name</source>
        <translation>Nome da câmara virtual</translation>
    </message>
    <message>
        <location filename="../qml/VideoOutputAddEdit.qml" line="226"/>
        <source>Add format</source>
        <translation>Adicionar formato</translation>
    </message>
    <message>
        <location filename="../qml/VideoOutputAddEdit.qml" line="236"/>
        <source>Clear formats</source>
        <translation>Limpar formatos</translation>
    </message>
    <message>
        <location filename="../qml/VideoOutputAddEdit.qml" line="268"/>
        <source>Can&apos;t edit the virtual camera</source>
        <translation type="unfinished"></translation>
    </message>
    <message>
        <location filename="../qml/VideoOutputAddEdit.qml" line="269"/>
        <source>Can&apos;t add the virtual camera</source>
        <translation type="unfinished"></translation>
    </message>
    <message>
        <location filename="../qml/VideoOutputAddEdit.qml" line="278"/>
        <location filename="../qml/VideoOutputAddEdit.qml" line="305"/>
        <source>Error editing the virtual camera</source>
        <translation type="unfinished"></translation>
    </message>
    <message>
        <location filename="../qml/VideoOutputAddEdit.qml" line="279"/>
        <source>Error adding the virtual camera</source>
        <translation type="unfinished"></translation>
    </message>
    <message>
        <location filename="../qml/VideoOutputAddEdit.qml" line="317"/>
        <source>Error creating the virtual camera</source>
        <translation type="unfinished"></translation>
    </message>
    <message>
        <location filename="../qml/VideoOutputAddEdit.qml" line="280"/>
        <source>Camera description and formats can&apos;t be empty.</source>
        <translation>Descrição da câmara e formatos não podem estar vazios.</translation>
    </message>
</context>
<context>
    <name>VideoOutputOptions</name>
    <message>
        <location filename="../qml/VideoOutputOptions.qml" line="61"/>
        <source>Edit</source>
        <translation>Editar</translation>
    </message>
    <message>
        <location filename="../qml/VideoOutputOptions.qml" line="73"/>
        <source>Can&apos;t Edit The Virtual Camera</source>
        <translation>Não Pode Editar A Câmara Virtual</translation>
    </message>
    <message>
        <location filename="../qml/VideoOutputOptions.qml" line="80"/>
        <source>Remove</source>
        <translation>Remover</translation>
    </message>
    <message>
        <location filename="../qml/VideoOutputOptions.qml" line="95"/>
        <source>Error removing the virtual camera</source>
        <translation type="unfinished"></translation>
    </message>
    <message>
        <location filename="../qml/VideoOutputOptions.qml" line="99"/>
        <source>Can&apos;t Remove The Virtual Camera</source>
        <translation>Não Pode Remover A Câmara Virtual</translation>
    </message>
</context>
<context>
    <name>VideoOutputPicture</name>
    <message>
        <location filename="../qml/VideoOutputPicture.qml" line="28"/>
        <source>Virtual camera output picture</source>
        <translation>Imagem de saída da câmara virtual</translation>
    </message>
    <message>
        <location filename="../qml/VideoOutputPicture.qml" line="69"/>
        <source>Virtual camera default output picture</source>
        <translation>Imagem de saída padrão da câmara virtual</translation>
    </message>
    <message>
        <location filename="../qml/VideoOutputPicture.qml" line="75"/>
        <source>Search</source>
        <translation>Pesquisar</translation>
    </message>
    <message>
        <location filename="../qml/VideoOutputPicture.qml" line="76"/>
        <source>Search image to use as default output picture</source>
        <translation type="unfinished"></translation>
    </message>
    <message>
        <location filename="../qml/VideoOutputPicture.qml" line="99"/>
        <source>Can&apos;t set virtual camera picture</source>
        <translation type="unfinished"></translation>
    </message>
    <message>
        <location filename="../qml/VideoOutputPicture.qml" line="103"/>
        <source>Error Removing Virtual Cameras</source>
        <translation>Erro ao Remover as Câmaras Virtuais</translation>
    </message>
    <message>
        <location filename="../qml/VideoOutputPicture.qml" line="115"/>
        <source>Please choose an image file</source>
        <translation>Por favor, escolha um ficheiro de imagem</translation>
    </message>
</context>
<context>
    <name>VideoOutputs</name>
    <message>
        <location filename="../qml/VideoOutputs.qml" line="89"/>
        <source>The virtual camera is outdated (%1), install the latest version (%2)?</source>
        <translation type="unfinished"></translation>
    </message>
    <message>
        <location filename="../qml/VideoOutputs.qml" line="98"/>
        <location filename="../qml/VideoOutputs.qml" line="234"/>
        <source>Install</source>
        <translation type="unfinished"></translation>
    </message>
    <message>
        <location filename="../qml/VideoOutputs.qml" line="103"/>
        <location filename="../qml/VideoOutputs.qml" line="238"/>
        <source>Install virtual camera</source>
        <translation type="unfinished"></translation>
    </message>
    <message>
        <location filename="../qml/VideoOutputs.qml" line="114"/>
        <source>Configure output</source>
        <translation type="unfinished"></translation>
    </message>
    <message>
        <location filename="../qml/VideoOutputs.qml" line="124"/>
        <source>Add output</source>
        <translation type="unfinished"></translation>
    </message>
    <message>
        <location filename="../qml/VideoOutputs.qml" line="132"/>
        <source>Error Creating Virtual Camera</source>
        <translation type="unfinished"></translation>
    </message>
    <message>
        <location filename="../qml/VideoOutputs.qml" line="139"/>
        <source>Remove all outputs</source>
        <translation type="unfinished"></translation>
    </message>
    <message>
        <location filename="../qml/VideoOutputs.qml" line="146"/>
        <source>Error removing virtual cameras</source>
        <translation type="unfinished"></translation>
    </message>
    <message>
        <location filename="../qml/VideoOutputs.qml" line="151"/>
        <source>Error Removing Virtual Cameras</source>
        <translation type="unfinished">Erro ao Remover as Câmaras Virtuais</translation>
    </message>
    <message>
        <location filename="../qml/VideoOutputs.qml" line="158"/>
        <source>Set output picture</source>
        <translation type="unfinished"></translation>
    </message>
    <message>
        <location filename="../qml/VideoOutputs.qml" line="226"/>
        <source>The virtual camera is not installed, do you want to install it?</source>
        <translation type="unfinished"></translation>
    </message>
    <message>
        <location filename="../qml/VideoOutputs.qml" line="227"/>
        <source>The virtual camera is not installed. Please, install &lt;b&gt;v4l2loopback&lt;/b&gt;.</source>
        <translation type="unfinished"></translation>
    </message>
    <message>
        <location filename="../qml/VideoOutputs.qml" line="255"/>
        <source>The virtual camera is not supported in this platform</source>
        <translation type="unfinished"></translation>
    </message>
</context>
<context>
    <name>VideoRecording</name>
    <message>
        <location filename="../qml/VideoRecording.qml" line="120"/>
        <source>Videos directory</source>
        <translation>Vídeos do diretório</translation>
    </message>
    <message>
        <location filename="../qml/VideoRecording.qml" line="131"/>
        <source>Search</source>
        <translation>Pesquisar</translation>
    </message>
    <message>
        <location filename="../qml/VideoRecording.qml" line="132"/>
        <source>Search directory to save videos</source>
        <translation type="unfinished"></translation>
    </message>
    <message>
        <location filename="../qml/VideoRecording.qml" line="141"/>
        <source>Record audio</source>
        <translation>Gravar áudio</translation>
    </message>
    <message>
        <location filename="../qml/VideoRecording.qml" line="153"/>
        <source>File format</source>
        <translation>Formato de ficheiro</translation>
    </message>
    <message>
        <location filename="../qml/VideoRecording.qml" line="184"/>
        <location filename="../qml/VideoRecording.qml" line="223"/>
        <location filename="../qml/VideoRecording.qml" line="264"/>
        <source>Configure</source>
        <translation>Configurar</translation>
    </message>
    <message>
        <location filename="../qml/VideoRecording.qml" line="185"/>
        <source>Configure file format</source>
        <translation type="unfinished"></translation>
    </message>
    <message>
        <location filename="../qml/VideoRecording.qml" line="192"/>
        <source>Video codec</source>
        <translation>Codec de vídeo</translation>
    </message>
    <message>
        <location filename="../qml/VideoRecording.qml" line="224"/>
        <source>Configure video codec</source>
        <translation type="unfinished"></translation>
    </message>
    <message>
        <location filename="../qml/VideoRecording.qml" line="231"/>
        <source>Audio codec</source>
        <translation>Codec de áudio</translation>
    </message>
    <message>
        <location filename="../qml/VideoRecording.qml" line="265"/>
        <source>Configure audio codec</source>
        <translation type="unfinished"></translation>
    </message>
    <message>
        <location filename="../qml/VideoRecording.qml" line="299"/>
        <source>Select the folder to save your videos</source>
        <translation>Selecione a pasta para gravar os seus vídeos</translation>
    </message>
</context>
<context>
    <name>main</name>
    <message>
        <location filename="../../../libAvKys/Plugins/Aging/share/qml/main.qml" line="40"/>
        <source>Number of scratches</source>
        <translation>Número de riscos</translation>
    </message>
    <message>
        <location filename="../../../libAvKys/Plugins/Aging/share/qml/main.qml" line="66"/>
        <source>Add dust</source>
        <translation>Adicionar pó</translation>
    </message>
    <message>
        <location filename="../../../libAvKys/Plugins/Blur/share/qml/main.qml" line="40"/>
        <location filename="../../../libAvKys/Plugins/ColorFilter/share/qml/main.qml" line="65"/>
        <location filename="../../../libAvKys/Plugins/ColorReplace/share/qml/main.qml" line="88"/>
        <location filename="../../../libAvKys/Plugins/Denoise/share/qml/main.qml" line="46"/>
        <location filename="../../../libAvKys/Plugins/OilPaint/share/qml/main.qml" line="39"/>
        <source>Radius</source>
        <translation>Raio</translation>
    </message>
    <message>
        <location filename="../../../libAvKys/Plugins/Cartoon/share/qml/main.qml" line="72"/>
        <location filename="../../../libAvKys/Plugins/Fire/share/qml/main.qml" line="313"/>
        <source>Number of colors</source>
        <translation type="unfinished"></translation>
    </message>
    <message>
        <location filename="../../../libAvKys/Plugins/Cartoon/share/qml/main.qml" line="97"/>
        <source>Color difference</source>
        <translation>Diferença de cor</translation>
    </message>
    <message>
        <location filename="../../../libAvKys/Plugins/Cartoon/share/qml/main.qml" line="122"/>
        <source>Show edges</source>
        <translation>Mostrar bordas</translation>
    </message>
    <message>
        <location filename="../../../libAvKys/Plugins/Cartoon/share/qml/main.qml" line="187"/>
        <source>Line color</source>
        <translation>Cor da linha</translation>
    </message>
    <message>
        <location filename="../../../libAvKys/Plugins/Cartoon/share/qml/main.qml" line="209"/>
        <location filename="../../../libAvKys/Plugins/Cartoon/share/qml/main.qml" line="213"/>
        <location filename="../../../libAvKys/Plugins/FaceDetect/share/qml/main.qml" line="222"/>
        <location filename="../../../libAvKys/Plugins/FaceDetect/share/qml/main.qml" line="226"/>
        <location filename="../../../libAvKys/Plugins/FaceTrack/share/qml/main.qml" line="167"/>
        <location filename="../../../libAvKys/Plugins/FaceTrack/share/qml/main.qml" line="171"/>
        <source>Scan block</source>
        <translation>Bloco de digitalização</translation>
    </message>
    <message>
        <location filename="../../../libAvKys/Plugins/Cartoon/share/qml/main.qml" line="198"/>
        <location filename="../../../libAvKys/Plugins/Radioactive/share/qml/main.qml" line="263"/>
        <source>Choose a color</source>
        <translation>Escolher cor</translation>
    </message>
    <message>
        <location filename="../../../libAvKys/Plugins/ChangeHSL/share/qml/main.qml" line="38"/>
        <location filename="../../../libAvKys/Plugins/ColorTransform/share/qml/main.qml" line="37"/>
        <location filename="../../../libAvKys/Plugins/MatrixTransform/share/qml/main.qml" line="36"/>
        <source>Transform matrix</source>
        <extracomment>https://en.wikipedia.org/wiki/Transformation_matrix</extracomment>
        <translation>Matriz de transformação</translation>
    </message>
    <message>
        <location filename="../../../libAvKys/Plugins/ChangeHSL/share/qml/main.qml" line="52"/>
        <location filename="../../../libAvKys/Plugins/ColorTransform/share/qml/main.qml" line="51"/>
        <location filename="../../../libAvKys/Plugins/Convolve/share/qml/main.qml" line="62"/>
        <location filename="../../../libAvKys/Plugins/MatrixTransform/share/qml/main.qml" line="50"/>
        <source>Column 0, Row 0</source>
        <translation type="unfinished"></translation>
    </message>
    <message>
        <location filename="../../../libAvKys/Plugins/ChangeHSL/share/qml/main.qml" line="64"/>
        <location filename="../../../libAvKys/Plugins/ColorTransform/share/qml/main.qml" line="63"/>
        <location filename="../../../libAvKys/Plugins/Convolve/share/qml/main.qml" line="74"/>
        <location filename="../../../libAvKys/Plugins/MatrixTransform/share/qml/main.qml" line="62"/>
        <source>Column 1, Row 0</source>
        <translation type="unfinished"></translation>
    </message>
    <message>
        <location filename="../../../libAvKys/Plugins/ChangeHSL/share/qml/main.qml" line="76"/>
        <location filename="../../../libAvKys/Plugins/ColorTransform/share/qml/main.qml" line="75"/>
        <location filename="../../../libAvKys/Plugins/Convolve/share/qml/main.qml" line="86"/>
        <location filename="../../../libAvKys/Plugins/MatrixTransform/share/qml/main.qml" line="74"/>
        <source>Column 2, Row 0</source>
        <translation type="unfinished"></translation>
    </message>
    <message>
        <location filename="../../../libAvKys/Plugins/ChangeHSL/share/qml/main.qml" line="88"/>
        <location filename="../../../libAvKys/Plugins/ColorTransform/share/qml/main.qml" line="87"/>
        <source>Column 3, Row 0</source>
        <translation type="unfinished"></translation>
    </message>
    <message>
        <location filename="../../../libAvKys/Plugins/ChangeHSL/share/qml/main.qml" line="102"/>
        <location filename="../../../libAvKys/Plugins/ColorTransform/share/qml/main.qml" line="101"/>
        <location filename="../../../libAvKys/Plugins/Convolve/share/qml/main.qml" line="100"/>
        <location filename="../../../libAvKys/Plugins/MatrixTransform/share/qml/main.qml" line="88"/>
        <source>Column 0, Row 1</source>
        <translation type="unfinished"></translation>
    </message>
    <message>
        <location filename="../../../libAvKys/Plugins/ChangeHSL/share/qml/main.qml" line="114"/>
        <location filename="../../../libAvKys/Plugins/ColorTransform/share/qml/main.qml" line="113"/>
        <location filename="../../../libAvKys/Plugins/Convolve/share/qml/main.qml" line="112"/>
        <location filename="../../../libAvKys/Plugins/MatrixTransform/share/qml/main.qml" line="100"/>
        <source>Column 1, Row 1</source>
        <translation type="unfinished"></translation>
    </message>
    <message>
        <location filename="../../../libAvKys/Plugins/ChangeHSL/share/qml/main.qml" line="126"/>
        <location filename="../../../libAvKys/Plugins/ColorTransform/share/qml/main.qml" line="125"/>
        <location filename="../../../libAvKys/Plugins/Convolve/share/qml/main.qml" line="124"/>
        <location filename="../../../libAvKys/Plugins/MatrixTransform/share/qml/main.qml" line="112"/>
        <source>Column 2, Row 1</source>
        <translation type="unfinished"></translation>
    </message>
    <message>
        <location filename="../../../libAvKys/Plugins/ChangeHSL/share/qml/main.qml" line="138"/>
        <location filename="../../../libAvKys/Plugins/ColorTransform/share/qml/main.qml" line="137"/>
        <source>Column 3, Row 1</source>
        <translation type="unfinished"></translation>
    </message>
    <message>
        <location filename="../../../libAvKys/Plugins/ChangeHSL/share/qml/main.qml" line="152"/>
        <location filename="../../../libAvKys/Plugins/ColorTransform/share/qml/main.qml" line="151"/>
        <location filename="../../../libAvKys/Plugins/Convolve/share/qml/main.qml" line="138"/>
        <source>Column 0, Row 2</source>
        <translation type="unfinished"></translation>
    </message>
    <message>
        <location filename="../../../libAvKys/Plugins/ChangeHSL/share/qml/main.qml" line="164"/>
        <location filename="../../../libAvKys/Plugins/ColorTransform/share/qml/main.qml" line="163"/>
        <location filename="../../../libAvKys/Plugins/Convolve/share/qml/main.qml" line="150"/>
        <source>Column 1, Row 2</source>
        <translation type="unfinished"></translation>
    </message>
    <message>
        <location filename="../../../libAvKys/Plugins/ChangeHSL/share/qml/main.qml" line="176"/>
        <location filename="../../../libAvKys/Plugins/ColorTransform/share/qml/main.qml" line="175"/>
        <location filename="../../../libAvKys/Plugins/Convolve/share/qml/main.qml" line="162"/>
        <source>Column 2, Row 2</source>
        <translation type="unfinished"></translation>
    </message>
    <message>
        <location filename="../../../libAvKys/Plugins/ChangeHSL/share/qml/main.qml" line="188"/>
        <location filename="../../../libAvKys/Plugins/ColorTransform/share/qml/main.qml" line="187"/>
        <source>Column 3, Row 2</source>
        <translation type="unfinished"></translation>
    </message>
    <message>
        <location filename="../../../libAvKys/Plugins/Charify/share/qml/main.qml" line="46"/>
        <location filename="../../../libAvKys/Plugins/Fire/share/qml/main.qml" line="84"/>
        <location filename="../../../libAvKys/Plugins/Hypnotic/share/qml/main.qml" line="54"/>
        <location filename="../../../libAvKys/Plugins/Radioactive/share/qml/main.qml" line="79"/>
        <location filename="../../../libAvKys/Plugins/Ripple/share/qml/main.qml" line="96"/>
        <source>Mode</source>
        <translation>Modo</translation>
    </message>
    <message>
        <location filename="../../../libAvKys/Plugins/Charify/share/qml/main.qml" line="56"/>
        <source>Natural</source>
        <translation type="unfinished"></translation>
    </message>
    <message>
        <location filename="../../../libAvKys/Plugins/Charify/share/qml/main.qml" line="60"/>
        <source>Fixed</source>
        <translation type="unfinished"></translation>
    </message>
    <message>
        <location filename="../../../libAvKys/Plugins/Charify/share/qml/main.qml" line="70"/>
        <location filename="../../../libAvKys/Plugins/Charify/share/qml/main.qml" line="74"/>
        <location filename="../../../libAvKys/Plugins/Matrix/share/qml/main.qml" line="61"/>
        <location filename="../../../libAvKys/Plugins/Matrix/share/qml/main.qml" line="65"/>
        <source>Symbols</source>
        <translation>Símbolos</translation>
    </message>
    <message>
        <location filename="../../../libAvKys/Plugins/Charify/share/qml/main.qml" line="84"/>
        <location filename="../../../libAvKys/Plugins/Charify/share/qml/main.qml" line="90"/>
        <location filename="../../../libAvKys/Plugins/Matrix/share/qml/main.qml" line="75"/>
        <location filename="../../../libAvKys/Plugins/Matrix/share/qml/main.qml" line="81"/>
        <source>Font</source>
        <translation>Fonte</translation>
    </message>
    <message>
        <location filename="../../../libAvKys/Plugins/Charify/share/qml/main.qml" line="98"/>
        <location filename="../../../libAvKys/Plugins/ColorTap/share/qml/main.qml" line="135"/>
        <location filename="../../../libAvKys/Plugins/FaceDetect/share/qml/main.qml" line="564"/>
        <location filename="../../../libAvKys/Plugins/FaceDetect/share/qml/main.qml" line="634"/>
        <location filename="../../../libAvKys/Plugins/Halftone/share/qml/main.qml" line="162"/>
        <source>Search</source>
        <translation>Pesquisar</translation>
    </message>
    <message>
        <location filename="../../../libAvKys/Plugins/Charify/share/qml/main.qml" line="100"/>
        <source>Search the font to be used</source>
        <translation type="unfinished"></translation>
    </message>
    <message>
        <location filename="../../../libAvKys/Plugins/Charify/share/qml/main.qml" line="108"/>
        <location filename="../../../libAvKys/Plugins/Matrix/share/qml/main.qml" line="99"/>
        <source>Hinting</source>
        <translation>Sugestão</translation>
    </message>
    <message>
        <location filename="../../../libAvKys/Plugins/Charify/share/qml/main.qml" line="119"/>
        <location filename="../../../libAvKys/Plugins/Charify/share/qml/main.qml" line="153"/>
        <location filename="../../../libAvKys/Plugins/Matrix/share/qml/main.qml" line="110"/>
        <location filename="../../../libAvKys/Plugins/Matrix/share/qml/main.qml" line="144"/>
        <source>Default</source>
        <translation>Padrão</translation>
    </message>
    <message>
        <location filename="../../../libAvKys/Plugins/Charify/share/qml/main.qml" line="123"/>
        <location filename="../../../libAvKys/Plugins/Matrix/share/qml/main.qml" line="114"/>
        <source>No hinting</source>
        <translation>Sem sugestão</translation>
    </message>
    <message>
        <location filename="../../../libAvKys/Plugins/Charify/share/qml/main.qml" line="127"/>
        <location filename="../../../libAvKys/Plugins/Matrix/share/qml/main.qml" line="118"/>
        <source>Vertical hinting</source>
        <translation>Sugestão vertical</translation>
    </message>
    <message>
        <location filename="../../../libAvKys/Plugins/Charify/share/qml/main.qml" line="131"/>
        <location filename="../../../libAvKys/Plugins/Matrix/share/qml/main.qml" line="122"/>
        <source>Full hinting</source>
        <translation>Sugestão completa</translation>
    </message>
    <message>
        <location filename="../../../libAvKys/Plugins/Charify/share/qml/main.qml" line="142"/>
        <location filename="../../../libAvKys/Plugins/Matrix/share/qml/main.qml" line="133"/>
        <source>Style</source>
        <extracomment>Different font rendering strategies</extracomment>
        <translation>Estilo</translation>
    </message>
    <message>
        <location filename="../../../libAvKys/Plugins/Charify/share/qml/main.qml" line="157"/>
        <location filename="../../../libAvKys/Plugins/Matrix/share/qml/main.qml" line="148"/>
        <source>Bitmap</source>
        <translation>Bitmap</translation>
    </message>
    <message>
        <location filename="../../../libAvKys/Plugins/Charify/share/qml/main.qml" line="161"/>
        <location filename="../../../libAvKys/Plugins/Matrix/share/qml/main.qml" line="152"/>
        <source>Device</source>
        <translation>Aparelho</translation>
    </message>
    <message>
        <location filename="../../../libAvKys/Plugins/Charify/share/qml/main.qml" line="165"/>
        <location filename="../../../libAvKys/Plugins/Matrix/share/qml/main.qml" line="156"/>
        <source>Outline</source>
        <translation>Contorno</translation>
    </message>
    <message>
        <location filename="../../../libAvKys/Plugins/Charify/share/qml/main.qml" line="169"/>
        <location filename="../../../libAvKys/Plugins/Matrix/share/qml/main.qml" line="160"/>
        <source>Force outline</source>
        <translation>Forçar contorno</translation>
    </message>
    <message>
        <location filename="../../../libAvKys/Plugins/Charify/share/qml/main.qml" line="173"/>
        <location filename="../../../libAvKys/Plugins/Matrix/share/qml/main.qml" line="164"/>
        <source>Match</source>
        <translation>Corresponder</translation>
    </message>
    <message>
        <location filename="../../../libAvKys/Plugins/Charify/share/qml/main.qml" line="177"/>
        <location filename="../../../libAvKys/Plugins/Matrix/share/qml/main.qml" line="168"/>
        <source>Quality</source>
        <translation>Qualidade</translation>
    </message>
    <message>
        <location filename="../../../libAvKys/Plugins/Charify/share/qml/main.qml" line="181"/>
        <location filename="../../../libAvKys/Plugins/Matrix/share/qml/main.qml" line="172"/>
        <source>Antialias</source>
        <translation>Anti-serrilhado</translation>
    </message>
    <message>
        <location filename="../../../libAvKys/Plugins/Charify/share/qml/main.qml" line="185"/>
        <location filename="../../../libAvKys/Plugins/Matrix/share/qml/main.qml" line="176"/>
        <source>No antialias</source>
        <translation>Sem anti-serrilhado</translation>
    </message>
    <message>
        <location filename="../../../libAvKys/Plugins/Charify/share/qml/main.qml" line="189"/>
        <location filename="../../../libAvKys/Plugins/Matrix/share/qml/main.qml" line="180"/>
        <source>Compatible with OpenGL</source>
        <translation>Compatível com OpenGL</translation>
    </message>
    <message>
        <location filename="../../../libAvKys/Plugins/Charify/share/qml/main.qml" line="193"/>
        <location filename="../../../libAvKys/Plugins/Matrix/share/qml/main.qml" line="184"/>
        <source>Force integer metrics</source>
        <translation>Forçar métricas inteiras</translation>
    </message>
    <message>
        <location filename="../../../libAvKys/Plugins/Charify/share/qml/main.qml" line="197"/>
        <location filename="../../../libAvKys/Plugins/Matrix/share/qml/main.qml" line="188"/>
        <source>No subpixel antialias</source>
        <translation>Sem anti-serrilhado de sub-píxel</translation>
    </message>
    <message>
        <location filename="../../../libAvKys/Plugins/Charify/share/qml/main.qml" line="201"/>
        <location filename="../../../libAvKys/Plugins/Matrix/share/qml/main.qml" line="192"/>
        <source>No font merging</source>
        <translation>Sem fusão de fontes</translation>
    </message>
    <message>
        <location filename="../../../libAvKys/Plugins/Charify/share/qml/main.qml" line="211"/>
        <location filename="../../../libAvKys/Plugins/Matrix/share/qml/main.qml" line="219"/>
        <source>Foreground color</source>
        <translation>Cor de cima</translation>
    </message>
    <message>
        <location filename="../../../libAvKys/Plugins/Charify/share/qml/main.qml" line="229"/>
        <location filename="../../../libAvKys/Plugins/Matrix/share/qml/main.qml" line="236"/>
        <source>Background color</source>
        <translation>Cor do fundo</translation>
    </message>
    <message>
        <location filename="../../../libAvKys/Plugins/Charify/share/qml/main.qml" line="263"/>
        <source>Reversed</source>
        <translation>Invertido</translation>
    </message>
    <message>
        <location filename="../../../libAvKys/Plugins/Charify/share/qml/main.qml" line="279"/>
        <location filename="../../../libAvKys/Plugins/Matrix/share/qml/main.qml" line="366"/>
        <source>Please choose a font</source>
        <translation>Por favor escolha uma fonte</translation>
    </message>
    <message>
        <location filename="../../../libAvKys/Plugins/Charify/share/qml/main.qml" line="219"/>
        <location filename="../../../libAvKys/Plugins/Matrix/share/qml/main.qml" line="227"/>
        <source>Choose the foreground color</source>
        <translation>Escolher a cor de cima</translation>
    </message>
    <message>
        <location filename="../../../libAvKys/Plugins/Charify/share/qml/main.qml" line="237"/>
        <location filename="../../../libAvKys/Plugins/Matrix/share/qml/main.qml" line="244"/>
        <source>Choose the background color</source>
        <translation>Escolher a cor do fundo</translation>
    </message>
    <message>
        <location filename="../../../libAvKys/Plugins/Cinema/share/qml/main.qml" line="42"/>
        <location filename="../../../libAvKys/Plugins/Dice/share/qml/main.qml" line="39"/>
        <source>Size</source>
        <translation>Tamanho</translation>
    </message>
    <message>
        <location filename="../../../libAvKys/Plugins/Cinema/share/qml/main.qml" line="81"/>
        <location filename="../../../libAvKys/Plugins/ColorFilter/share/qml/main.qml" line="42"/>
        <location filename="../../../libAvKys/Plugins/Life/share/qml/main.qml" line="47"/>
        <location filename="../../../libAvKys/Plugins/Vignette/share/qml/main.qml" line="53"/>
        <source>Color</source>
        <translation>Cor</translation>
    </message>
    <message>
        <location filename="../../../libAvKys/Plugins/Cinema/share/qml/main.qml" line="91"/>
        <source>Choose the strips color</source>
        <translation>Escolher a cor das riscas</translation>
    </message>
    <message>
        <location filename="../../../libAvKys/Plugins/ColorFilter/share/qml/main.qml" line="91"/>
        <location filename="../../../libAvKys/Plugins/ColorReplace/share/qml/main.qml" line="114"/>
        <location filename="../../../libAvKys/Plugins/FalseColor/share/qml/main.qml" line="70"/>
        <location filename="../../../libAvKys/Plugins/Fire/share/qml/main.qml" line="96"/>
        <source>Soft</source>
        <translation>Suave</translation>
    </message>
    <message>
        <location filename="../../../libAvKys/Plugins/ColorFilter/share/qml/main.qml" line="52"/>
        <source>Select the color to filter</source>
        <translation>Selecionar a cor a filtrar</translation>
    </message>
    <message>
        <location filename="../../../libAvKys/Plugins/ColorTap/share/qml/main.qml" line="44"/>
        <source>Color table</source>
        <translation>Tabela de cores</translation>
    </message>
    <message>
        <location filename="../../../libAvKys/Plugins/ColorTap/share/qml/main.qml" line="55"/>
        <source>Base</source>
        <extracomment>Base color, show the image without modifications</extracomment>
        <translation>Base</translation>
    </message>
    <message>
        <location filename="../../../libAvKys/Plugins/ColorTap/share/qml/main.qml" line="59"/>
        <source>Metal</source>
        <translation>Metal</translation>
    </message>
    <message>
        <location filename="../../../libAvKys/Plugins/ColorTap/share/qml/main.qml" line="64"/>
        <source>Heat</source>
        <extracomment>https://en.wikipedia.org/wiki/Heat_map</extracomment>
        <translation>Calor</translation>
    </message>
    <message>
        <location filename="../../../libAvKys/Plugins/ColorTap/share/qml/main.qml" line="68"/>
        <source>Old Photo</source>
        <translation>Foto antiga</translation>
    </message>
    <message>
        <location filename="../../../libAvKys/Plugins/ColorTap/share/qml/main.qml" line="72"/>
        <source>Red &amp; Green</source>
        <translation>Vermelho e verde</translation>
    </message>
    <message>
        <location filename="../../../libAvKys/Plugins/ColorTap/share/qml/main.qml" line="77"/>
        <source>Sepia</source>
        <extracomment>https://en.wikipedia.org/wiki/Sepia_(color)</extracomment>
        <translation>Sépia</translation>
    </message>
    <message>
        <location filename="../../../libAvKys/Plugins/ColorTap/share/qml/main.qml" line="81"/>
        <source>X-Pro</source>
        <translation>X-Pro</translation>
    </message>
    <message>
        <location filename="../../../libAvKys/Plugins/ColorTap/share/qml/main.qml" line="85"/>
        <source>X-Ray</source>
        <translation>Raio X</translation>
    </message>
    <message>
        <location filename="../../../libAvKys/Plugins/ColorTap/share/qml/main.qml" line="89"/>
        <source>Yellow &amp; Blue</source>
        <translation>Amarelo e azul</translation>
    </message>
    <message>
        <location filename="../../../libAvKys/Plugins/ColorTap/share/qml/main.qml" line="93"/>
        <location filename="../../../libAvKys/Plugins/FaceDetect/share/qml/main.qml" line="519"/>
        <location filename="../../../libAvKys/Plugins/FaceDetect/share/qml/main.qml" line="589"/>
        <location filename="../../../libAvKys/Plugins/Halftone/share/qml/main.qml" line="118"/>
        <source>Custom</source>
        <translation>Personalizado</translation>
    </message>
    <message>
        <location filename="../../../libAvKys/Plugins/ColorTap/share/qml/main.qml" line="114"/>
        <source>Source palette</source>
        <translation>Paleta fonte</translation>
    </message>
    <message>
        <location filename="../../../libAvKys/Plugins/ColorTap/share/qml/main.qml" line="117"/>
        <source>Image file to use as palette</source>
        <translation type="unfinished"></translation>
    </message>
    <message>
        <location filename="../../../libAvKys/Plugins/ColorTap/share/qml/main.qml" line="137"/>
        <source>Search the image file to use as palette</source>
        <translation type="unfinished"></translation>
    </message>
    <message>
        <location filename="../../../libAvKys/Plugins/ColorTap/share/qml/main.qml" line="145"/>
        <location filename="../../../libAvKys/Plugins/FaceDetect/share/qml/main.qml" line="1027"/>
        <location filename="../../../libAvKys/Plugins/FaceDetect/share/qml/main.qml" line="1037"/>
        <location filename="../../../libAvKys/Plugins/Halftone/share/qml/main.qml" line="250"/>
        <source>Please choose an image file</source>
        <translation>Por favor escolha um ficheiro de imagem</translation>
    </message>
    <message>
        <location filename="../../../libAvKys/Plugins/Convolve/share/qml/main.qml" line="48"/>
        <source>Convolve matrix</source>
        <extracomment>https://en.wikipedia.org/wiki/Kernel_(image_processing)</extracomment>
        <translation>Matriz de convolver</translation>
    </message>
    <message>
        <location filename="../../../libAvKys/Plugins/Convolve/share/qml/main.qml" line="173"/>
        <location filename="../../../libAvKys/Plugins/Convolve/share/qml/main.qml" line="177"/>
        <location filename="../../../libAvKys/Plugins/Denoise/share/qml/main.qml" line="71"/>
        <location filename="../../../libAvKys/Plugins/Denoise/share/qml/main.qml" line="75"/>
        <location filename="../../../libAvKys/Plugins/Emboss/share/qml/main.qml" line="30"/>
        <location filename="../../../libAvKys/Plugins/Emboss/share/qml/main.qml" line="34"/>
        <location filename="../../../libAvKys/Plugins/Saturated/share/qml/main.qml" line="39"/>
        <source>Factor</source>
        <translation>Fator</translation>
    </message>
    <message>
        <location filename="../../../libAvKys/Plugins/Convolve/share/qml/main.qml" line="190"/>
        <location filename="../../../libAvKys/Plugins/Emboss/share/qml/main.qml" line="48"/>
        <location filename="../../../libAvKys/Plugins/Emboss/share/qml/main.qml" line="52"/>
        <source>Bias</source>
        <translation>Tendência</translation>
    </message>
    <message>
        <location filename="../../../libAvKys/Plugins/DelayGrab/share/qml/main.qml" line="44"/>
        <source>Grab mode</source>
        <translation>Modo de colher</translation>
    </message>
    <message>
        <location filename="../../../libAvKys/Plugins/DelayGrab/share/qml/main.qml" line="55"/>
        <source>Random square</source>
        <translation>Quadrado aleatório</translation>
    </message>
    <message>
        <location filename="../../../libAvKys/Plugins/DelayGrab/share/qml/main.qml" line="59"/>
        <source>Vertical increase</source>
        <translation>Aumento vertical</translation>
    </message>
    <message>
        <location filename="../../../libAvKys/Plugins/DelayGrab/share/qml/main.qml" line="63"/>
        <source>Horizontal increase</source>
        <translation>Aumento horizontal</translation>
    </message>
    <message>
        <location filename="../../../libAvKys/Plugins/DelayGrab/share/qml/main.qml" line="67"/>
        <source>Rings increase</source>
        <translation>Aumento de anéis</translation>
    </message>
    <message>
        <location filename="../../../libAvKys/Plugins/DelayGrab/share/qml/main.qml" line="77"/>
        <location filename="../../../libAvKys/Plugins/DelayGrab/share/qml/main.qml" line="81"/>
        <location filename="../../../libAvKys/Plugins/Pixelate/share/qml/main.qml" line="42"/>
        <location filename="../../../libAvKys/Plugins/Pixelate/share/qml/main.qml" line="46"/>
        <source>Block size</source>
        <translation>Tamanho do bloco</translation>
    </message>
    <message>
        <location filename="../../../libAvKys/Plugins/DelayGrab/share/qml/main.qml" line="94"/>
        <location filename="../../../libAvKys/Plugins/DelayGrab/share/qml/main.qml" line="98"/>
        <location filename="../../../libAvKys/Plugins/FrameOverlap/share/qml/main.qml" line="30"/>
        <location filename="../../../libAvKys/Plugins/FrameOverlap/share/qml/main.qml" line="34"/>
        <location filename="../../../libAvKys/Plugins/Nervous/share/qml/main.qml" line="29"/>
        <location filename="../../../libAvKys/Plugins/Nervous/share/qml/main.qml" line="33"/>
        <location filename="../../../libAvKys/Plugins/Quark/share/qml/main.qml" line="29"/>
        <location filename="../../../libAvKys/Plugins/Quark/share/qml/main.qml" line="33"/>
        <source>Number of frames</source>
        <translation type="unfinished"></translation>
    </message>
    <message>
        <location filename="../../../libAvKys/Plugins/Denoise/share/qml/main.qml" line="93"/>
        <source>Mu</source>
        <extracomment>Mu factor (µ letter from greek), represents the average of a group of values. https://en.wikipedia.org/wiki/Arithmetic_mean</extracomment>
        <translation>Mu</translation>
    </message>
    <message>
        <location filename="../../../libAvKys/Plugins/Denoise/share/qml/main.qml" line="116"/>
        <source>Sigma</source>
        <extracomment>Sigma factor (σ letter from greek), represents the standard deviation of a group of values. https://en.wikipedia.org/wiki/Standard_deviation</extracomment>
        <translation>Sigma</translation>
    </message>
    <message>
        <location filename="../../../libAvKys/Plugins/DesktopCapture/share/qml/main.qml" line="48"/>
        <location filename="../../../libAvKys/Plugins/ImageSrc/share/qml/main.qml" line="66"/>
        <source>Frame rate</source>
        <translation>Fotogramas por segundo</translation>
    </message>
    <message>
        <location filename="../../../libAvKys/Plugins/DesktopCapture/share/qml/main.qml" line="102"/>
        <source>Cursor size</source>
        <translation type="unfinished"></translation>
    </message>
    <message>
        <location filename="../../../libAvKys/Plugins/Distort/share/qml/main.qml" line="30"/>
        <location filename="../../../libAvKys/Plugins/Distort/share/qml/main.qml" line="34"/>
        <location filename="../../../libAvKys/Plugins/Ripple/share/qml/main.qml" line="129"/>
        <source>Amplitude</source>
        <translation>Amplitude</translation>
    </message>
    <message>
        <location filename="../../../libAvKys/Plugins/Distort/share/qml/main.qml" line="48"/>
        <location filename="../../../libAvKys/Plugins/Distort/share/qml/main.qml" line="52"/>
        <source>Frequency</source>
        <translation>Frequência</translation>
    </message>
    <message>
        <location filename="../../../libAvKys/Plugins/Distort/share/qml/main.qml" line="66"/>
        <location filename="../../../libAvKys/Plugins/Distort/share/qml/main.qml" line="70"/>
        <source>Grid size</source>
        <translation>Tamanho da grelha</translation>
    </message>
    <message>
        <location filename="../../../libAvKys/Plugins/Dizzy/share/qml/main.qml" line="51"/>
        <source>Speed</source>
        <translation>Velocidade</translation>
    </message>
    <message>
        <location filename="../../../libAvKys/Plugins/Dizzy/share/qml/main.qml" line="91"/>
        <source>Zoom rate</source>
        <translation>Rácio de ampliação</translation>
    </message>
    <message>
        <location filename="../../../libAvKys/Plugins/Dizzy/share/qml/main.qml" line="129"/>
        <source>Strength</source>
        <translation>Força</translation>
    </message>
    <message>
        <location filename="../../../libAvKys/Plugins/Edge/share/qml/main.qml" line="47"/>
        <source>Canny mode</source>
        <extracomment>https://en.wikipedia.org/wiki/Canny_edge_detector</extracomment>
        <translation>Modo Canny</translation>
    </message>
    <message>
        <location filename="../../../libAvKys/Plugins/Edge/share/qml/main.qml" line="65"/>
        <source>Canny threshold</source>
        <translation type="unfinished"></translation>
    </message>
    <message>
        <location filename="../../../libAvKys/Plugins/Edge/share/qml/main.qml" line="76"/>
        <source>Canny threshold low</source>
        <translation type="unfinished"></translation>
    </message>
    <message>
        <location filename="../../../libAvKys/Plugins/Edge/share/qml/main.qml" line="100"/>
        <source>Canny threshold hi</source>
        <translation type="unfinished"></translation>
    </message>
    <message>
        <location filename="../../../libAvKys/Plugins/Edge/share/qml/main.qml" line="110"/>
        <source>Equalize</source>
        <extracomment>https://en.wikipedia.org/wiki/Histogram_equalization</extracomment>
        <translation>Equalizar</translation>
    </message>
    <message>
        <location filename="../../../libAvKys/Plugins/Edge/share/qml/main.qml" line="127"/>
        <source>Invert</source>
        <translation>Inverter</translation>
    </message>
    <message>
        <location filename="../../../libAvKys/Plugins/FaceDetect/share/qml/main.qml" line="116"/>
        <location filename="../../../libAvKys/Plugins/FaceTrack/share/qml/main.qml" line="60"/>
        <source>Haar file</source>
        <extracomment>https://en.wikipedia.org/wiki/Haar-like_feature</extracomment>
        <translation>Ficheiro Haar</translation>
    </message>
    <message>
        <location filename="../../../libAvKys/Plugins/FaceDetect/share/qml/main.qml" line="127"/>
        <location filename="../../../libAvKys/Plugins/FaceTrack/share/qml/main.qml" line="71"/>
        <source>Eye</source>
        <translation>Olho</translation>
    </message>
    <message>
        <location filename="../../../libAvKys/Plugins/FaceDetect/share/qml/main.qml" line="131"/>
        <location filename="../../../libAvKys/Plugins/FaceTrack/share/qml/main.qml" line="75"/>
        <source>Eye glasses</source>
        <translation>Óculos dos olhos</translation>
    </message>
    <message>
        <location filename="../../../libAvKys/Plugins/FaceDetect/share/qml/main.qml" line="135"/>
        <location filename="../../../libAvKys/Plugins/FaceTrack/share/qml/main.qml" line="79"/>
        <source>Frontal face alternative 1</source>
        <translation>Face frontal alternativa 1</translation>
    </message>
    <message>
        <location filename="../../../libAvKys/Plugins/FaceDetect/share/qml/main.qml" line="139"/>
        <location filename="../../../libAvKys/Plugins/FaceTrack/share/qml/main.qml" line="83"/>
        <source>Frontal face alternative 2</source>
        <translation>Face frontal alternativa 2</translation>
    </message>
    <message>
        <location filename="../../../libAvKys/Plugins/FaceDetect/share/qml/main.qml" line="143"/>
        <location filename="../../../libAvKys/Plugins/FaceTrack/share/qml/main.qml" line="87"/>
        <source>Frontal face alternative 3</source>
        <translation>Face frontal alternativa 3</translation>
    </message>
    <message>
        <location filename="../../../libAvKys/Plugins/FaceDetect/share/qml/main.qml" line="147"/>
        <location filename="../../../libAvKys/Plugins/FaceTrack/share/qml/main.qml" line="91"/>
        <source>Frontal face default</source>
        <translation>Face frontal padrão</translation>
    </message>
    <message>
        <location filename="../../../libAvKys/Plugins/FaceDetect/share/qml/main.qml" line="151"/>
        <location filename="../../../libAvKys/Plugins/FaceTrack/share/qml/main.qml" line="95"/>
        <source>Full body</source>
        <translation>Corpo inteiro</translation>
    </message>
    <message>
        <location filename="../../../libAvKys/Plugins/FaceDetect/share/qml/main.qml" line="155"/>
        <location filename="../../../libAvKys/Plugins/FaceTrack/share/qml/main.qml" line="99"/>
        <source>Left Eye 1</source>
        <translation>Olho esquerdo 1</translation>
    </message>
    <message>
        <location filename="../../../libAvKys/Plugins/FaceDetect/share/qml/main.qml" line="159"/>
        <location filename="../../../libAvKys/Plugins/FaceTrack/share/qml/main.qml" line="103"/>
        <source>Lower body</source>
        <translation>Parte de baixo do corpo</translation>
    </message>
    <message>
        <location filename="../../../libAvKys/Plugins/FaceDetect/share/qml/main.qml" line="163"/>
        <location filename="../../../libAvKys/Plugins/FaceTrack/share/qml/main.qml" line="107"/>
        <source>Eye pair big</source>
        <translation>Par de olhos grande</translation>
    </message>
    <message>
        <location filename="../../../libAvKys/Plugins/FaceDetect/share/qml/main.qml" line="167"/>
        <location filename="../../../libAvKys/Plugins/FaceTrack/share/qml/main.qml" line="111"/>
        <source>Eye pair small</source>
        <translation>Par de olhos pequeno</translation>
    </message>
    <message>
        <location filename="../../../libAvKys/Plugins/FaceDetect/share/qml/main.qml" line="171"/>
        <location filename="../../../libAvKys/Plugins/FaceTrack/share/qml/main.qml" line="115"/>
        <source>Left ear</source>
        <translation>Orelha esquerda</translation>
    </message>
    <message>
        <location filename="../../../libAvKys/Plugins/FaceDetect/share/qml/main.qml" line="175"/>
        <location filename="../../../libAvKys/Plugins/FaceTrack/share/qml/main.qml" line="119"/>
        <source>Left eye 2</source>
        <translation>Olho esquerdo 2</translation>
    </message>
    <message>
        <location filename="../../../libAvKys/Plugins/FaceDetect/share/qml/main.qml" line="179"/>
        <location filename="../../../libAvKys/Plugins/FaceTrack/share/qml/main.qml" line="123"/>
        <source>Mouth</source>
        <translation>Boca</translation>
    </message>
    <message>
        <location filename="../../../libAvKys/Plugins/FaceDetect/share/qml/main.qml" line="183"/>
        <location filename="../../../libAvKys/Plugins/FaceTrack/share/qml/main.qml" line="127"/>
        <source>Nose</source>
        <translation>Nariz</translation>
    </message>
    <message>
        <location filename="../../../libAvKys/Plugins/FaceDetect/share/qml/main.qml" line="187"/>
        <location filename="../../../libAvKys/Plugins/FaceTrack/share/qml/main.qml" line="131"/>
        <source>Right ear</source>
        <translation>Orelha direira</translation>
    </message>
    <message>
        <location filename="../../../libAvKys/Plugins/FaceDetect/share/qml/main.qml" line="191"/>
        <location filename="../../../libAvKys/Plugins/FaceTrack/share/qml/main.qml" line="135"/>
        <source>Right Eye 1</source>
        <translation>Olho direito 1</translation>
    </message>
    <message>
        <location filename="../../../libAvKys/Plugins/FaceDetect/share/qml/main.qml" line="195"/>
        <location filename="../../../libAvKys/Plugins/FaceTrack/share/qml/main.qml" line="139"/>
        <source>Upper body 1</source>
        <translation>Parte de cima do corpo 1</translation>
    </message>
    <message>
        <location filename="../../../libAvKys/Plugins/FaceDetect/share/qml/main.qml" line="199"/>
        <location filename="../../../libAvKys/Plugins/FaceTrack/share/qml/main.qml" line="143"/>
        <source>Profile face</source>
        <translation>Face de perfil</translation>
    </message>
    <message>
        <location filename="../../../libAvKys/Plugins/FaceDetect/share/qml/main.qml" line="203"/>
        <location filename="../../../libAvKys/Plugins/FaceTrack/share/qml/main.qml" line="147"/>
        <source>Right eye 2</source>
        <translation>Olho direito 2</translation>
    </message>
    <message>
        <location filename="../../../libAvKys/Plugins/FaceDetect/share/qml/main.qml" line="207"/>
        <location filename="../../../libAvKys/Plugins/FaceTrack/share/qml/main.qml" line="151"/>
        <source>Smile</source>
        <translation>Sorriso</translation>
    </message>
    <message>
        <location filename="../../../libAvKys/Plugins/FaceDetect/share/qml/main.qml" line="211"/>
        <location filename="../../../libAvKys/Plugins/FaceTrack/share/qml/main.qml" line="155"/>
        <source>Upper body</source>
        <translation>Parte de cima do corpo</translation>
    </message>
    <message>
        <location filename="../../../libAvKys/Plugins/FaceDetect/share/qml/main.qml" line="240"/>
        <source>Marker type</source>
        <translation>Tipo de marcador</translation>
    </message>
    <message>
        <location filename="../../../libAvKys/Plugins/FaceDetect/share/qml/main.qml" line="251"/>
        <source>Rectangle</source>
        <translation>Retângulo</translation>
    </message>
    <message>
        <location filename="../../../libAvKys/Plugins/FaceDetect/share/qml/main.qml" line="255"/>
        <source>Ellipse</source>
        <translation>Elipse</translation>
    </message>
    <message>
        <location filename="../../../libAvKys/Plugins/FaceDetect/share/qml/main.qml" line="259"/>
        <source>Image</source>
        <translation>Imagem</translation>
    </message>
    <message>
        <location filename="../../../libAvKys/Plugins/FaceDetect/share/qml/main.qml" line="263"/>
        <source>Pixelate</source>
        <translation>Pixelizar</translation>
    </message>
    <message>
        <location filename="../../../libAvKys/Plugins/FaceDetect/share/qml/main.qml" line="267"/>
        <location filename="../../../libAvKys/Plugins/Fire/share/qml/main.qml" line="158"/>
        <location filename="../../../libAvKys/Plugins/Fire/share/qml/main.qml" line="162"/>
        <location filename="../../../libAvKys/Plugins/Radioactive/share/qml/main.qml" line="112"/>
        <source>Blur</source>
        <translation>Desfocar</translation>
    </message>
    <message>
        <location filename="../../../libAvKys/Plugins/FaceDetect/share/qml/main.qml" line="271"/>
        <source>Blur Outer</source>
        <translation>Desfocar Exterior</translation>
    </message>
    <message>
        <location filename="../../../libAvKys/Plugins/FaceDetect/share/qml/main.qml" line="275"/>
        <source>Background Image</source>
        <translation type="unfinished"></translation>
    </message>
    <message>
        <location filename="../../../libAvKys/Plugins/FaceDetect/share/qml/main.qml" line="286"/>
        <source>Marker style</source>
        <translation>Estilo de marcador</translation>
    </message>
    <message>
        <location filename="../../../libAvKys/Plugins/FaceDetect/share/qml/main.qml" line="297"/>
        <source>Solid</source>
        <translation>Sólido</translation>
    </message>
    <message>
        <location filename="../../../libAvKys/Plugins/FaceDetect/share/qml/main.qml" line="301"/>
        <source>Dash</source>
        <translation>Traço</translation>
    </message>
    <message>
        <location filename="../../../libAvKys/Plugins/FaceDetect/share/qml/main.qml" line="305"/>
        <source>Dot</source>
        <translation>Ponto</translation>
    </message>
    <message>
        <location filename="../../../libAvKys/Plugins/FaceDetect/share/qml/main.qml" line="309"/>
        <source>Dash dot</source>
        <translation>Traço ponto</translation>
    </message>
    <message>
        <location filename="../../../libAvKys/Plugins/FaceDetect/share/qml/main.qml" line="313"/>
        <source>Dash dot dot</source>
        <translation>Traço ponto ponto</translation>
    </message>
    <message>
        <location filename="../../../libAvKys/Plugins/FaceDetect/share/qml/main.qml" line="324"/>
        <source>Marker color</source>
        <translation>Cor do marcador</translation>
    </message>
    <message>
        <location filename="../../../libAvKys/Plugins/FaceDetect/share/qml/main.qml" line="343"/>
        <location filename="../../../libAvKys/Plugins/FaceDetect/share/qml/main.qml" line="347"/>
        <source>Marker width</source>
        <translation>Espessura do marcador</translation>
    </message>
    <message>
        <location filename="../../../libAvKys/Plugins/FaceDetect/share/qml/main.qml" line="361"/>
        <source>Masks</source>
        <translation>Máscaras</translation>
    </message>
    <message>
        <location filename="../../../libAvKys/Plugins/FaceDetect/share/qml/main.qml" line="371"/>
        <source>Angel</source>
        <translation>Anjo</translation>
    </message>
    <message>
        <location filename="../../../libAvKys/Plugins/FaceDetect/share/qml/main.qml" line="375"/>
        <source>Bear</source>
        <translation>Urso</translation>
    </message>
    <message>
        <location filename="../../../libAvKys/Plugins/FaceDetect/share/qml/main.qml" line="379"/>
        <source>Beaver</source>
        <translation>Castor</translation>
    </message>
    <message>
        <location filename="../../../libAvKys/Plugins/FaceDetect/share/qml/main.qml" line="383"/>
        <source>Cat</source>
        <translation>Gato</translation>
    </message>
    <message>
        <location filename="../../../libAvKys/Plugins/FaceDetect/share/qml/main.qml" line="387"/>
        <source>Chicken</source>
        <translation>Galinha</translation>
    </message>
    <message>
        <location filename="../../../libAvKys/Plugins/FaceDetect/share/qml/main.qml" line="391"/>
        <source>Cow</source>
        <translation>Vaca</translation>
    </message>
    <message>
        <location filename="../../../libAvKys/Plugins/FaceDetect/share/qml/main.qml" line="395"/>
        <source>Devil</source>
        <translation>Diabo</translation>
    </message>
    <message>
        <location filename="../../../libAvKys/Plugins/FaceDetect/share/qml/main.qml" line="399"/>
        <source>Dog</source>
        <translation>Cão</translation>
    </message>
    <message>
        <location filename="../../../libAvKys/Plugins/FaceDetect/share/qml/main.qml" line="403"/>
        <source>Dalmatian dog</source>
        <translation>Cão dálmata</translation>
    </message>
    <message>
        <location filename="../../../libAvKys/Plugins/FaceDetect/share/qml/main.qml" line="407"/>
        <source>Happy dog</source>
        <translation>Cão feliz</translation>
    </message>
    <message>
        <location filename="../../../libAvKys/Plugins/FaceDetect/share/qml/main.qml" line="411"/>
        <source>Dragon</source>
        <translation>Dragão</translation>
    </message>
    <message>
        <location filename="../../../libAvKys/Plugins/FaceDetect/share/qml/main.qml" line="415"/>
        <source>Elephant 1</source>
        <translation>Elefante 1</translation>
    </message>
    <message>
        <location filename="../../../libAvKys/Plugins/FaceDetect/share/qml/main.qml" line="419"/>
        <source>Elephant 2</source>
        <translation>Elefante 2</translation>
    </message>
    <message>
        <location filename="../../../libAvKys/Plugins/FaceDetect/share/qml/main.qml" line="423"/>
        <source>Elk</source>
        <translation>Alce</translation>
    </message>
    <message>
        <location filename="../../../libAvKys/Plugins/FaceDetect/share/qml/main.qml" line="427"/>
        <source>Frog</source>
        <translation>Rã</translation>
    </message>
    <message>
        <location filename="../../../libAvKys/Plugins/FaceDetect/share/qml/main.qml" line="431"/>
        <source>Ghost</source>
        <translation>Fantasma</translation>
    </message>
    <message>
        <location filename="../../../libAvKys/Plugins/FaceDetect/share/qml/main.qml" line="435"/>
        <source>Giraffe</source>
        <translation>Girafa</translation>
    </message>
    <message>
        <location filename="../../../libAvKys/Plugins/FaceDetect/share/qml/main.qml" line="439"/>
        <source>Gnu</source>
        <translation>Gnu</translation>
    </message>
    <message>
        <location filename="../../../libAvKys/Plugins/FaceDetect/share/qml/main.qml" line="443"/>
        <source>Goat</source>
        <translation>Cabra</translation>
    </message>
    <message>
        <location filename="../../../libAvKys/Plugins/FaceDetect/share/qml/main.qml" line="447"/>
        <source>Hippo</source>
        <translation>Hipopótamo</translation>
    </message>
    <message>
        <location filename="../../../libAvKys/Plugins/FaceDetect/share/qml/main.qml" line="451"/>
        <source>Horse</source>
        <translation>Cavalo</translation>
    </message>
    <message>
        <location filename="../../../libAvKys/Plugins/FaceDetect/share/qml/main.qml" line="455"/>
        <source>Gray horse</source>
        <translation>Cavalo cinzento</translation>
    </message>
    <message>
        <location filename="../../../libAvKys/Plugins/FaceDetect/share/qml/main.qml" line="459"/>
        <source>Koala</source>
        <translation>Coala</translation>
    </message>
    <message>
        <location filename="../../../libAvKys/Plugins/FaceDetect/share/qml/main.qml" line="463"/>
        <source>Monkey</source>
        <translation>Macaco</translation>
    </message>
    <message>
        <location filename="../../../libAvKys/Plugins/FaceDetect/share/qml/main.qml" line="467"/>
        <source>Gray mouse</source>
        <translation>Rato cinzento</translation>
    </message>
    <message>
        <location filename="../../../libAvKys/Plugins/FaceDetect/share/qml/main.qml" line="471"/>
        <source>White mouse</source>
        <translation>Rato branco</translation>
    </message>
    <message>
        <location filename="../../../libAvKys/Plugins/FaceDetect/share/qml/main.qml" line="475"/>
        <source>Panda</source>
        <translation>Panda</translation>
    </message>
    <message>
        <location filename="../../../libAvKys/Plugins/FaceDetect/share/qml/main.qml" line="479"/>
        <source>Penguin</source>
        <translation>Pinguim</translation>
    </message>
    <message>
        <location filename="../../../libAvKys/Plugins/FaceDetect/share/qml/main.qml" line="483"/>
        <source>Pumpkin 1</source>
        <translation>Abóbora 1</translation>
    </message>
    <message>
        <location filename="../../../libAvKys/Plugins/FaceDetect/share/qml/main.qml" line="487"/>
        <source>Pumpkin 2</source>
        <translation>Abóbora 2</translation>
    </message>
    <message>
        <location filename="../../../libAvKys/Plugins/FaceDetect/share/qml/main.qml" line="491"/>
        <source>Raccoon</source>
        <translation>Guaxinim</translation>
    </message>
    <message>
        <location filename="../../../libAvKys/Plugins/FaceDetect/share/qml/main.qml" line="495"/>
        <source>Rhino</source>
        <translation>Rinoceronte</translation>
    </message>
    <message>
        <location filename="../../../libAvKys/Plugins/FaceDetect/share/qml/main.qml" line="499"/>
        <source>Sheep</source>
        <translation>Ovelha</translation>
    </message>
    <message>
        <location filename="../../../libAvKys/Plugins/FaceDetect/share/qml/main.qml" line="503"/>
        <source>Skull 1</source>
        <translation>Caveira 1</translation>
    </message>
    <message>
        <location filename="../../../libAvKys/Plugins/FaceDetect/share/qml/main.qml" line="507"/>
        <source>Skull 2</source>
        <translation>Caveira 2</translation>
    </message>
    <message>
        <location filename="../../../libAvKys/Plugins/FaceDetect/share/qml/main.qml" line="511"/>
        <source>Triceratops</source>
        <translation>Tricerátops</translation>
    </message>
    <message>
        <location filename="../../../libAvKys/Plugins/FaceDetect/share/qml/main.qml" line="515"/>
        <source>Zebra</source>
        <translation>Zebra</translation>
    </message>
    <message>
        <location filename="../../../libAvKys/Plugins/FaceDetect/share/qml/main.qml" line="529"/>
        <source>Marker picture</source>
        <translation>Marcador de imagem</translation>
    </message>
    <message>
        <location filename="../../../libAvKys/Plugins/FaceDetect/share/qml/main.qml" line="543"/>
        <source>Replace face with this picture</source>
        <translation>Substituir face com esta imagem</translation>
    </message>
    <message>
        <location filename="../../../libAvKys/Plugins/FaceDetect/share/qml/main.qml" line="566"/>
        <source>Search the image to put into the detected rectangle</source>
        <translation type="unfinished"></translation>
    </message>
    <message>
        <location filename="../../../libAvKys/Plugins/FaceDetect/share/qml/main.qml" line="575"/>
        <source>Background</source>
        <translation type="unfinished"></translation>
    </message>
    <message>
        <location filename="../../../libAvKys/Plugins/FaceDetect/share/qml/main.qml" line="740"/>
        <source>Horizontal Offset</source>
        <translation type="unfinished"></translation>
    </message>
    <message>
        <location filename="../../../libAvKys/Plugins/FaceDetect/share/qml/main.qml" line="769"/>
        <source>Vertical Offset</source>
        <translation type="unfinished"></translation>
    </message>
    <message>
        <location filename="../../../libAvKys/Plugins/FaceDetect/share/qml/main.qml" line="973"/>
        <source>Horizontal Radius %</source>
        <translation type="unfinished"></translation>
    </message>
    <message>
        <location filename="../../../libAvKys/Plugins/FaceDetect/share/qml/main.qml" line="1000"/>
        <source>Vertical Radius %</source>
        <translation type="unfinished"></translation>
    </message>
    <message>
        <location filename="../../../libAvKys/Plugins/FaceDetect/share/qml/main.qml" line="585"/>
        <source>Black Square</source>
        <translation type="unfinished"></translation>
    </message>
    <message>
        <location filename="../../../libAvKys/Plugins/FaceDetect/share/qml/main.qml" line="599"/>
        <source>Background picture</source>
        <translation type="unfinished"></translation>
    </message>
    <message>
        <location filename="../../../libAvKys/Plugins/FaceDetect/share/qml/main.qml" line="613"/>
        <source>Replace background with this picture</source>
        <translation type="unfinished"></translation>
    </message>
    <message>
        <location filename="../../../libAvKys/Plugins/FaceDetect/share/qml/main.qml" line="636"/>
        <source>Search the image to use as background</source>
        <translation type="unfinished"></translation>
    </message>
    <message>
        <location filename="../../../libAvKys/Plugins/FaceDetect/share/qml/main.qml" line="645"/>
        <location filename="../../../libAvKys/Plugins/FaceDetect/share/qml/main.qml" line="649"/>
        <source>Pixel grid size</source>
        <translation>Tamanho da grelha do píxel</translation>
    </message>
    <message>
        <location filename="../../../libAvKys/Plugins/FaceDetect/share/qml/main.qml" line="663"/>
        <location filename="../../../libAvKys/Plugins/FaceDetect/share/qml/main.qml" line="667"/>
        <source>Blur radius</source>
        <translation>Raio da desfocagem</translation>
    </message>
    <message>
        <location filename="../../../libAvKys/Plugins/FaceDetect/share/qml/main.qml" line="680"/>
        <source>Face Area Settings</source>
        <translation type="unfinished"></translation>
    </message>
    <message>
        <location filename="../../../libAvKys/Plugins/FaceDetect/share/qml/main.qml" line="687"/>
        <source>Advanced face area settings for 
background blur or image below.</source>
        <translation type="unfinished"></translation>
    </message>
    <message>
        <location filename="../../../libAvKys/Plugins/FaceDetect/share/qml/main.qml" line="799"/>
        <location filename="../../../libAvKys/Plugins/FaceDetect/share/qml/main.qml" line="914"/>
        <source>Width Adjust %</source>
        <translation type="unfinished"></translation>
    </message>
    <message>
        <location filename="../../../libAvKys/Plugins/FaceDetect/share/qml/main.qml" line="828"/>
        <location filename="../../../libAvKys/Plugins/FaceDetect/share/qml/main.qml" line="943"/>
        <source>Height Adjust %</source>
        <translation type="unfinished"></translation>
    </message>
    <message>
        <location filename="../../../libAvKys/Plugins/FaceDetect/share/qml/main.qml" line="858"/>
        <source>Round Area</source>
        <translation type="unfinished"></translation>
    </message>
    <message>
        <location filename="../../../libAvKys/Plugins/FaceDetect/share/qml/main.qml" line="332"/>
        <source>Select marker color</source>
        <translation>Selecionar cor do marcador</translation>
    </message>
    <message>
        <location filename="../../../libAvKys/Plugins/Fire/share/qml/main.qml" line="100"/>
        <source>Hard</source>
        <translation>Duro</translation>
    </message>
    <message>
        <location filename="../../../libAvKys/Plugins/Fire/share/qml/main.qml" line="111"/>
        <source>Cooling</source>
        <translation>Refrescante</translation>
    </message>
    <message>
        <location filename="../../../libAvKys/Plugins/Fire/share/qml/main.qml" line="139"/>
        <location filename="../../../libAvKys/Plugins/Fire/share/qml/main.qml" line="143"/>
        <source>Dissolve</source>
        <translation>Dissolver</translation>
    </message>
    <message>
        <location filename="../../../libAvKys/Plugins/Fire/share/qml/main.qml" line="177"/>
        <location filename="../../../libAvKys/Plugins/Fire/share/qml/main.qml" line="181"/>
        <location filename="../../../libAvKys/Plugins/Radioactive/share/qml/main.qml" line="136"/>
        <location filename="../../../libAvKys/Plugins/Zoom/share/qml/main.qml" line="39"/>
        <source>Zoom</source>
        <translation>Ampliação</translation>
    </message>
    <message>
        <location filename="../../../libAvKys/Plugins/Cartoon/share/qml/main.qml" line="142"/>
        <location filename="../../../libAvKys/Plugins/Fire/share/qml/main.qml" line="196"/>
        <location filename="../../../libAvKys/Plugins/Hypnotic/share/qml/main.qml" line="105"/>
        <location filename="../../../libAvKys/Plugins/Life/share/qml/main.qml" line="68"/>
        <location filename="../../../libAvKys/Plugins/Radioactive/share/qml/main.qml" line="175"/>
        <location filename="../../../libAvKys/Plugins/Ripple/share/qml/main.qml" line="185"/>
        <source>Threshold</source>
        <translation>Limiar</translation>
    </message>
    <message>
        <location filename="../../../libAvKys/Plugins/Fire/share/qml/main.qml" line="227"/>
        <location filename="../../../libAvKys/Plugins/Radioactive/share/qml/main.qml" line="204"/>
        <location filename="../../../libAvKys/Plugins/Ripple/share/qml/main.qml" line="214"/>
        <source>Luma threshold</source>
        <extracomment>Minimum luminance/light/white level/intensity in a gray or black and white picture. https://en.wikipedia.org/wiki/Luma_(video)</extracomment>
        <translation>Limiar de luminância</translation>
    </message>
    <message>
        <location filename="../../../libAvKys/Plugins/Fire/share/qml/main.qml" line="256"/>
        <source>Alpha diff</source>
        <extracomment>Alpha channel, also known as the transparency component of a pixel in an image.</extracomment>
        <translation>Diferença de alfa</translation>
    </message>
    <message>
        <location filename="../../../libAvKys/Plugins/Fire/share/qml/main.qml" line="287"/>
        <source>Alpha variation</source>
        <extracomment>Alpha channel, also known as the transparency component of a pixel in an image.</extracomment>
        <translation>Variação de alfa</translation>
    </message>
    <message>
        <location filename="../../../libAvKys/Plugins/FrameOverlap/share/qml/main.qml" line="48"/>
        <location filename="../../../libAvKys/Plugins/FrameOverlap/share/qml/main.qml" line="52"/>
        <source>Stride</source>
        <translation>Passo</translation>
    </message>
    <message>
        <location filename="../../../libAvKys/Plugins/Halftone/share/qml/main.qml" line="67"/>
        <source>Pattern</source>
        <translation>Padrão</translation>
    </message>
    <message>
        <location filename="../../../libAvKys/Plugins/Halftone/share/qml/main.qml" line="78"/>
        <source>90° Halftone 6x6</source>
        <translation>Meio-tom 90° 6x6</translation>
    </message>
    <message>
        <location filename="../../../libAvKys/Plugins/Halftone/share/qml/main.qml" line="82"/>
        <source>Cluster 3</source>
        <translation>Aglomerado 3</translation>
    </message>
    <message>
        <location filename="../../../libAvKys/Plugins/Halftone/share/qml/main.qml" line="86"/>
        <source>Cluster 4</source>
        <translation>Aglomerado 4</translation>
    </message>
    <message>
        <location filename="../../../libAvKys/Plugins/Halftone/share/qml/main.qml" line="90"/>
        <source>Cluster 8</source>
        <translation>Aglomerado 8</translation>
    </message>
    <message>
        <location filename="../../../libAvKys/Plugins/Halftone/share/qml/main.qml" line="94"/>
        <source>Lines 4x4</source>
        <translation>Linhas 4x4</translation>
    </message>
    <message>
        <location filename="../../../libAvKys/Plugins/Halftone/share/qml/main.qml" line="98"/>
        <source>Magic 2x2</source>
        <translation>Mágico 2x2</translation>
    </message>
    <message>
        <location filename="../../../libAvKys/Plugins/Halftone/share/qml/main.qml" line="102"/>
        <source>Magic 4x4</source>
        <translation>Mágico 4x4</translation>
    </message>
    <message>
        <location filename="../../../libAvKys/Plugins/Halftone/share/qml/main.qml" line="106"/>
        <source>Ordered 4x4</source>
        <translation>Ordenado 4x4</translation>
    </message>
    <message>
        <location filename="../../../libAvKys/Plugins/Halftone/share/qml/main.qml" line="110"/>
        <source>Ordered 6x6</source>
        <translation>Ordenado 6x6</translation>
    </message>
    <message>
        <location filename="../../../libAvKys/Plugins/Halftone/share/qml/main.qml" line="114"/>
        <source>Ordered 8x8</source>
        <translation>Ordenado 8x8</translation>
    </message>
    <message>
        <location filename="../../../libAvKys/Plugins/Halftone/share/qml/main.qml" line="140"/>
        <source>Bitmap pattern</source>
        <translation type="unfinished"></translation>
    </message>
    <message>
        <location filename="../../../libAvKys/Plugins/Halftone/share/qml/main.qml" line="143"/>
        <source>Image to use as pattern</source>
        <translation type="unfinished"></translation>
    </message>
    <message>
        <location filename="../../../libAvKys/Plugins/Halftone/share/qml/main.qml" line="164"/>
        <source>Search the image to use as pattern</source>
        <translation type="unfinished"></translation>
    </message>
    <message>
        <location filename="../../../libAvKys/Plugins/Halftone/share/qml/main.qml" line="173"/>
        <location filename="../../../libAvKys/Plugins/Halftone/share/qml/main.qml" line="177"/>
        <source>Pattern size</source>
        <translation>Tamanho do padrão</translation>
    </message>
    <message>
        <location filename="../../../libAvKys/Plugins/Halftone/share/qml/main.qml" line="190"/>
        <source>Lightning</source>
        <translation type="unfinished"></translation>
    </message>
    <message>
        <location filename="../../../libAvKys/Plugins/Halftone/share/qml/main.qml" line="215"/>
        <location filename="../../../libAvKys/Plugins/Halftone/share/qml/main.qml" line="219"/>
        <source>Slope</source>
        <translation>Declive</translation>
    </message>
    <message>
        <location filename="../../../libAvKys/Plugins/Halftone/share/qml/main.qml" line="232"/>
        <source>Interception</source>
        <translation type="unfinished"></translation>
    </message>
    <message>
        <location filename="../../../libAvKys/Plugins/Halftone/share/qml/main.qml" line="236"/>
        <source>Intercept</source>
        <translation>Interseção</translation>
    </message>
    <message>
        <location filename="../../../libAvKys/Plugins/Hypnotic/share/qml/main.qml" line="66"/>
        <source>Spiral 1</source>
        <translation>Espiral 1</translation>
    </message>
    <message>
        <location filename="../../../libAvKys/Plugins/Hypnotic/share/qml/main.qml" line="70"/>
        <source>Spiral 2</source>
        <translation>Espiral 2</translation>
    </message>
    <message>
        <location filename="../../../libAvKys/Plugins/Hypnotic/share/qml/main.qml" line="74"/>
        <source>Parabola</source>
        <translation>Parábola</translation>
    </message>
    <message>
        <location filename="../../../libAvKys/Plugins/Hypnotic/share/qml/main.qml" line="78"/>
        <source>Horizontal stripe</source>
        <translation>Risca horizontal</translation>
    </message>
    <message>
        <location filename="../../../libAvKys/Plugins/Hypnotic/share/qml/main.qml" line="87"/>
        <location filename="../../../libAvKys/Plugins/Hypnotic/share/qml/main.qml" line="91"/>
        <source>Speed increment</source>
        <translation>Incremento de velocidade</translation>
    </message>
    <message>
        <location filename="../../../libAvKys/Plugins/Implode/share/qml/main.qml" line="39"/>
        <source>Amount</source>
        <translation>Quantidade</translation>
    </message>
    <message>
        <location filename="../../../libAvKys/Plugins/Life/share/qml/main.qml" line="98"/>
        <source>Luma Threshold</source>
        <extracomment>Minimum luminance/light/white level/intensity in a gray or black and white picture. https://en.wikipedia.org/wiki/Luma_(video)</extracomment>
        <translation>Limiar de luminância</translation>
    </message>
    <message>
        <location filename="../../../libAvKys/Plugins/Life/share/qml/main.qml" line="58"/>
        <source>Choose the automata color</source>
        <extracomment>https://en.wikipedia.org/wiki/Life-like_cellular_automaton</extracomment>
        <translation>Escolher a cor do autómata</translation>
    </message>
    <message>
        <location filename="../../../libAvKys/Plugins/Matrix/share/qml/main.qml" line="45"/>
        <location filename="../../../libAvKys/Plugins/Matrix/share/qml/main.qml" line="49"/>
        <source>Number of drops</source>
        <translation type="unfinished"></translation>
    </message>
    <message>
        <location filename="../../../libAvKys/Plugins/Matrix/share/qml/main.qml" line="89"/>
        <source>Select</source>
        <translation>Selecionar</translation>
    </message>
    <message>
        <location filename="../../../libAvKys/Plugins/Matrix/share/qml/main.qml" line="91"/>
        <source>Select font</source>
        <translation type="unfinished"></translation>
    </message>
    <message>
        <location filename="../../../libAvKys/Plugins/Matrix/share/qml/main.qml" line="202"/>
        <source>Cursor color</source>
        <translation>Cor do cursor</translation>
    </message>
    <message>
        <location filename="../../../libAvKys/Plugins/Matrix/share/qml/main.qml" line="210"/>
        <source>Choose the cursor color</source>
        <translation>Escolha a cor do cursor</translation>
    </message>
    <message>
        <location filename="../../../libAvKys/Plugins/Matrix/share/qml/main.qml" line="253"/>
        <source>Minimum drop length</source>
        <translation type="unfinished"></translation>
    </message>
    <message>
        <location filename="../../../libAvKys/Plugins/Matrix/share/qml/main.qml" line="257"/>
        <source>Min. drop length</source>
        <translation type="unfinished"></translation>
    </message>
    <message>
        <location filename="../../../libAvKys/Plugins/Matrix/share/qml/main.qml" line="269"/>
        <source>Maximum drop length</source>
        <translation type="unfinished"></translation>
    </message>
    <message>
        <location filename="../../../libAvKys/Plugins/Matrix/share/qml/main.qml" line="273"/>
        <source>Max. drop length</source>
        <translation type="unfinished"></translation>
    </message>
    <message>
        <location filename="../../../libAvKys/Plugins/Matrix/share/qml/main.qml" line="285"/>
        <source>Minimum speed</source>
        <translation type="unfinished"></translation>
    </message>
    <message>
        <location filename="../../../libAvKys/Plugins/Matrix/share/qml/main.qml" line="289"/>
        <source>Min. speed</source>
        <translation>Velocidade mín</translation>
    </message>
    <message>
        <location filename="../../../libAvKys/Plugins/Matrix/share/qml/main.qml" line="301"/>
        <source>Maximum speed</source>
        <translation type="unfinished"></translation>
    </message>
    <message>
        <location filename="../../../libAvKys/Plugins/Matrix/share/qml/main.qml" line="305"/>
        <source>Max. speed</source>
        <translation>Velocidade máx</translation>
    </message>
    <message>
        <location filename="../../../libAvKys/Plugins/Charify/share/qml/main.qml" line="247"/>
        <location filename="../../../libAvKys/Plugins/Matrix/share/qml/main.qml" line="318"/>
        <source>Smooth scaling</source>
        <translation type="unfinished"></translation>
    </message>
    <message>
        <location filename="../../../libAvKys/Plugins/DesktopCapture/share/qml/main.qml" line="83"/>
        <location filename="../../../libAvKys/Plugins/Matrix/share/qml/main.qml" line="334"/>
        <source>Show cursor</source>
        <translation>Mostrar cursor</translation>
    </message>
    <message>
        <location filename="../../../libAvKys/Plugins/Matrix/share/qml/main.qml" line="350"/>
        <source>Show rain</source>
        <translation type="unfinished"></translation>
    </message>
    <message>
        <location filename="../../../libAvKys/Plugins/MultiSrc/share/qml/main.qml" line="123"/>
        <source>Video track</source>
        <translation>Faixa de vídeo</translation>
    </message>
    <message>
        <location filename="../../../libAvKys/Plugins/MultiSrc/share/qml/main.qml" line="139"/>
        <source>Audio track</source>
        <translation>Faixa de áudio</translation>
    </message>
    <message>
        <location filename="../../../libAvKys/Plugins/MultiSrc/share/qml/main.qml" line="155"/>
        <source>Subtitles track</source>
        <translation>Faixa de legendas</translation>
    </message>
    <message>
        <location filename="../../../libAvKys/Plugins/MultiSrc/share/qml/main.qml" line="171"/>
        <source>Synchronise</source>
        <translation type="unfinished"></translation>
    </message>
    <message>
        <location filename="../../../libAvKys/Plugins/Nervous/share/qml/main.qml" line="46"/>
        <source>Simple</source>
        <translation>Simples</translation>
    </message>
    <message>
        <location filename="../../../libAvKys/Plugins/Photocopy/share/qml/main.qml" line="45"/>
        <source>Brightness</source>
        <translation>Brilho</translation>
    </message>
    <message>
        <location filename="../../../libAvKys/Plugins/Contrast/share/qml/main.qml" line="40"/>
        <location filename="../../../libAvKys/Plugins/Photocopy/share/qml/main.qml" line="70"/>
        <source>Contrast</source>
        <translation>Contraste</translation>
    </message>
    <message>
        <location filename="../../../libAvKys/Plugins/Radioactive/share/qml/main.qml" line="103"/>
        <source>Soft normal</source>
        <translation>Normal suave</translation>
    </message>
    <message>
        <location filename="../../../libAvKys/Plugins/Radioactive/share/qml/main.qml" line="95"/>
        <source>Hard normal</source>
        <translation>Normal duro</translation>
    </message>
    <message>
        <location filename="../../../libAvKys/Plugins/Radioactive/share/qml/main.qml" line="99"/>
        <source>Soft color</source>
        <translation>Cor suave</translation>
    </message>
    <message>
        <location filename="../../../libAvKys/Plugins/Radioactive/share/qml/main.qml" line="91"/>
        <source>Hard color</source>
        <translation>Cor dura</translation>
    </message>
    <message>
        <location filename="../../../libAvKys/Plugins/Radioactive/share/qml/main.qml" line="231"/>
        <source>Alpha differential</source>
        <extracomment>Alpha channel, also known as the transparency component of a pixel in an image.</extracomment>
        <translation>Diferencial alfa</translation>
    </message>
    <message>
        <location filename="../../../libAvKys/Plugins/Radioactive/share/qml/main.qml" line="256"/>
        <source>Radiation color</source>
        <translation>Cor da radiação</translation>
    </message>
    <message>
        <location filename="../../../libAvKys/Plugins/Ripple/share/qml/main.qml" line="108"/>
        <source>Motion detect</source>
        <translation>Deteção de movimento</translation>
    </message>
    <message>
        <location filename="../../../libAvKys/Plugins/Ripple/share/qml/main.qml" line="112"/>
        <source>Rain</source>
        <translation>Chuva</translation>
    </message>
    <message>
        <location filename="../../../libAvKys/Plugins/Ripple/share/qml/main.qml" line="120"/>
        <source>&lt;b&gt;General parameters&lt;/b&gt;</source>
        <translation type="unfinished"></translation>
    </message>
    <message>
        <location filename="../../../libAvKys/Plugins/Ripple/share/qml/main.qml" line="153"/>
        <source>Decay</source>
        <translation>Degradação</translation>
    </message>
    <message>
        <location filename="../../../libAvKys/Plugins/Ripple/share/qml/main.qml" line="176"/>
        <source>&lt;b&gt;Motion detection parameters&lt;/b&gt;</source>
        <translation type="unfinished"></translation>
    </message>
    <message>
        <location filename="../../../libAvKys/Plugins/Ripple/share/qml/main.qml" line="237"/>
        <source>&lt;b&gt;Rain parameters&lt;/b&gt;</source>
        <translation type="unfinished"></translation>
    </message>
    <message>
        <location filename="../../../libAvKys/Plugins/Ripple/share/qml/main.qml" line="247"/>
        <source>Minimum drop size</source>
        <translation type="unfinished"></translation>
    </message>
    <message>
        <location filename="../../../libAvKys/Plugins/Ripple/share/qml/main.qml" line="272"/>
        <source>Maximum drop size</source>
        <translation type="unfinished"></translation>
    </message>
    <message>
        <location filename="../../../libAvKys/Plugins/Ripple/share/qml/main.qml" line="296"/>
        <source>Drop thickness</source>
        <translation type="unfinished"></translation>
    </message>
    <message>
        <location filename="../../../libAvKys/Plugins/Ripple/share/qml/main.qml" line="335"/>
        <source>Drop frequency</source>
        <translation type="unfinished"></translation>
    </message>
    <message>
        <location filename="../../../libAvKys/Plugins/ScanLines/share/qml/main.qml" line="35"/>
        <location filename="../../../libAvKys/Plugins/ScanLines/share/qml/main.qml" line="39"/>
        <source>Show lines</source>
        <translation>Mostrar linhas</translation>
    </message>
    <message>
        <location filename="../../../libAvKys/Plugins/ScanLines/share/qml/main.qml" line="51"/>
        <location filename="../../../libAvKys/Plugins/ScanLines/share/qml/main.qml" line="55"/>
        <source>Hide lines</source>
        <translation>Esconder linhas</translation>
    </message>
    <message>
        <location filename="../../../libAvKys/Plugins/ScanLines/share/qml/main.qml" line="67"/>
        <source>Hide color</source>
        <translation>Esconder cor</translation>
    </message>
    <message>
        <location filename="../../../libAvKys/Plugins/ScanLines/share/qml/main.qml" line="75"/>
        <source>Choose the hide color</source>
        <translation>Escolha a cor de esconder</translation>
    </message>
    <message>
        <location filename="../../../libAvKys/Plugins/AnalogTV/share/qml/main.qml" line="69"/>
        <source>Vertical sync</source>
        <translation type="unfinished"></translation>
    </message>
    <message>
        <location filename="../../../libAvKys/Plugins/AnalogTV/share/qml/main.qml" line="108"/>
        <source>Horizontal offset</source>
        <translation type="unfinished"></translation>
    </message>
    <message>
        <location filename="../../../libAvKys/Plugins/AnalogTV/share/qml/main.qml" line="134"/>
        <source>Horizontcal sync factor</source>
        <translation type="unfinished"></translation>
    </message>
    <message>
        <location filename="../../../libAvKys/Plugins/AnalogTV/share/qml/main.qml" line="173"/>
        <source>Horizontcal sync smoothness</source>
        <translation type="unfinished"></translation>
    </message>
    <message>
        <location filename="../../../libAvKys/Plugins/AnalogTV/share/qml/main.qml" line="199"/>
        <source>Hue dephasing factor</source>
        <translation type="unfinished"></translation>
    </message>
    <message>
        <location filename="../../../libAvKys/Plugins/AnalogTV/share/qml/main.qml" line="238"/>
        <source>Noise</source>
        <translation>Ruído</translation>
    </message>
    <message>
        <location filename="../../../libAvKys/Plugins/Shagadelic/share/qml/main.qml" line="34"/>
        <location filename="../../../libAvKys/Plugins/Shagadelic/share/qml/main.qml" line="38"/>
        <source>Mask</source>
        <translation>Máscara</translation>
    </message>
    <message>
        <location filename="../../../libAvKys/Plugins/Swirl/share/qml/main.qml" line="39"/>
        <source>Degrees</source>
        <translation>Graus</translation>
    </message>
    <message>
        <location filename="../../../libAvKys/Plugins/Temperature/share/qml/main.qml" line="39"/>
        <source>Temperature</source>
        <translation>Temperatura</translation>
    </message>
    <message>
        <location filename="../../../libAvKys/Plugins/VideoCapture/share/qml/main.qml" line="318"/>
        <source>Video format</source>
        <translation>Formato do vídeo</translation>
    </message>
    <message>
        <location filename="../../../libAvKys/Plugins/VideoCapture/share/qml/main.qml" line="338"/>
        <source>Resolution</source>
        <translation>Resolução</translation>
    </message>
    <message>
        <location filename="../../../libAvKys/Plugins/VideoCapture/share/qml/main.qml" line="358"/>
        <source>FPS</source>
        <translation>FPS</translation>
    </message>
    <message>
        <location filename="../../../libAvKys/Plugins/Crop/share/qml/main.qml" line="61"/>
        <source>Edit</source>
        <translation type="unfinished">Editar</translation>
    </message>
    <message>
        <location filename="../../../libAvKys/Plugins/Crop/share/qml/main.qml" line="63"/>
        <source>Enable edition mode</source>
        <translation type="unfinished"></translation>
    </message>
    <message>
        <location filename="../../../libAvKys/Plugins/Crop/share/qml/main.qml" line="70"/>
        <source>Pixels/%</source>
        <translation type="unfinished"></translation>
    </message>
    <message>
        <location filename="../../../libAvKys/Plugins/Crop/share/qml/main.qml" line="71"/>
        <source>Select cropping unit</source>
        <translation type="unfinished"></translation>
    </message>
    <message>
        <location filename="../../../libAvKys/Plugins/Crop/share/qml/main.qml" line="175"/>
        <source>Top</source>
        <translation type="unfinished"></translation>
    </message>
    <message>
        <location filename="../../../libAvKys/Plugins/Crop/share/qml/main.qml" line="214"/>
        <source>Bottom</source>
        <translation type="unfinished"></translation>
    </message>
    <message>
        <location filename="../../../libAvKys/Plugins/Crop/share/qml/main.qml" line="97"/>
        <source>Left</source>
        <translation type="unfinished"></translation>
    </message>
    <message>
        <location filename="../../../libAvKys/Plugins/Crop/share/qml/main.qml" line="136"/>
        <source>Right</source>
        <translation type="unfinished"></translation>
    </message>
    <message>
        <location filename="../../../libAvKys/Plugins/Crop/share/qml/main.qml" line="253"/>
        <source>Fill color</source>
        <translation type="unfinished"></translation>
    </message>
    <message>
        <location filename="../../../libAvKys/Plugins/Crop/share/qml/main.qml" line="263"/>
        <source>Choose the filling color</source>
        <translation type="unfinished"></translation>
    </message>
    <message>
        <location filename="../../../libAvKys/Plugins/Crop/share/qml/main.qml" line="271"/>
        <location filename="../../../libAvKys/Plugins/VideoCapture/share/qml/main.qml" line="382"/>
        <source>Reset</source>
        <translation>Repor</translation>
    </message>
    <message>
        <location filename="../../../libAvKys/Plugins/Crop/share/qml/main.qml" line="273"/>
        <source>Reset parameters</source>
        <translation type="unfinished"></translation>
    </message>
    <message>
        <location filename="../../../libAvKys/Plugins/VideoCapture/share/qml/main.qml" line="385"/>
        <source>Reset to default values</source>
        <translation type="unfinished"></translation>
    </message>
    <message>
        <location filename="../../../libAvKys/Plugins/Vignette/share/qml/main.qml" line="74"/>
        <source>Aspect</source>
        <extracomment>Aspect ratio</extracomment>
        <translation>Proporção</translation>
    </message>
    <message>
        <location filename="../../../libAvKys/Plugins/FaceDetect/share/qml/main.qml" line="697"/>
        <location filename="../../../libAvKys/Plugins/FaceDetect/share/qml/main.qml" line="871"/>
        <location filename="../../../libAvKys/Plugins/Vignette/share/qml/main.qml" line="112"/>
        <source>Scale</source>
        <translation>Escala</translation>
    </message>
    <message>
        <location filename="../../../libAvKys/Plugins/Vignette/share/qml/main.qml" line="150"/>
        <source>Softness</source>
        <translation>Suavidade</translation>
    </message>
    <message>
        <location filename="../../../libAvKys/Plugins/Vignette/share/qml/main.qml" line="63"/>
        <source>Choose the vignette color</source>
        <translation>Escolha a cor da vinhetagem</translation>
    </message>
    <message>
        <location filename="../../../libAvKys/Plugins/Warp/share/qml/main.qml" line="45"/>
        <source>Ripples</source>
        <translation>Ondas</translation>
    </message>
    <message>
        <location filename="../../../libAvKys/Plugins/Warp/share/qml/main.qml" line="82"/>
        <source>Duration (in seconds)</source>
        <translation type="unfinished"></translation>
    </message>
    <message>
        <location filename="../qml/main.qml" line="295"/>
        <location filename="../qml/main.qml" line="298"/>
        <source>Take a photo</source>
        <translation>Tirar uma foto</translation>
    </message>
    <message>
        <location filename="../qml/main.qml" line="60"/>
        <source>%1/Picture %2.%3</source>
        <translation type="unfinished"></translation>
    </message>
    <message>
        <location filename="../qml/main.qml" line="46"/>
        <source>Daily Build</source>
        <translation type="unfinished">Compilação diária</translation>
    </message>
    <message>
        <location filename="../qml/main.qml" line="186"/>
        <source>Main menu</source>
        <translation type="unfinished"></translation>
    </message>
    <message>
        <location filename="../qml/main.qml" line="196"/>
        <source>Open main menu</source>
        <translation type="unfinished"></translation>
    </message>
    <message>
        <location filename="../qml/main.qml" line="214"/>
        <source>Image capture options</source>
        <translation type="unfinished"></translation>
    </message>
    <message>
        <location filename="../qml/main.qml" line="224"/>
        <source>Open image capture options menu</source>
        <translation type="unfinished"></translation>
    </message>
    <message>
        <location filename="../qml/main.qml" line="263"/>
        <source>Open last photo</source>
        <translation type="unfinished"></translation>
    </message>
    <message>
        <location filename="../qml/main.qml" line="274"/>
        <source>Open last photo taken</source>
        <translation type="unfinished"></translation>
    </message>
    <message>
        <location filename="../qml/main.qml" line="299"/>
        <source>Image capture mode</source>
        <translation type="unfinished"></translation>
    </message>
    <message>
        <location filename="../qml/main.qml" line="302"/>
        <source>Make a capture and save it to an image file</source>
        <translation type="unfinished"></translation>
    </message>
    <message>
        <location filename="../qml/main.qml" line="303"/>
        <source>Put %1 in image capture mode</source>
        <translation type="unfinished"></translation>
    </message>
    <message>
        <location filename="../qml/main.qml" line="350"/>
        <location filename="../qml/main.qml" line="356"/>
        <source>Record video</source>
        <translation>Gravar vídeo</translation>
    </message>
    <message>
        <location filename="../qml/main.qml" line="351"/>
        <location filename="../qml/main.qml" line="357"/>
        <source>Stop video recording</source>
        <translation type="unfinished"></translation>
    </message>
    <message>
        <location filename="../qml/main.qml" line="354"/>
        <source>Video capture mode</source>
        <translation type="unfinished"></translation>
    </message>
    <message>
        <location filename="../qml/main.qml" line="360"/>
        <source>Put %1 in video recording mode</source>
        <translation type="unfinished"></translation>
    </message>
    <message>
        <location filename="../qml/main.qml" line="362"/>
        <source>Start recording to a video file</source>
        <translation type="unfinished"></translation>
    </message>
    <message>
        <location filename="../qml/main.qml" line="363"/>
        <source>Stop current video recording</source>
        <translation type="unfinished"></translation>
    </message>
    <message>
        <location filename="../qml/main.qml" line="380"/>
        <source>Open last video</source>
        <translation type="unfinished"></translation>
    </message>
    <message>
        <location filename="../qml/main.qml" line="392"/>
        <source>Open last recorded video</source>
        <translation type="unfinished"></translation>
    </message>
    <message>
<<<<<<< HEAD
        <location filename="../qml/main.qml" line="593"/>
=======
        <location filename="../qml/main.qml" line="592"/>
>>>>>>> c6641a28
        <source>Installing virtual camera</source>
        <translation type="unfinished"></translation>
    </message>
    <message>
<<<<<<< HEAD
        <location filename="../qml/main.qml" line="594"/>
=======
        <location filename="../qml/main.qml" line="593"/>
>>>>>>> c6641a28
        <source>Running commands</source>
        <translation type="unfinished"></translation>
    </message>
    <message>
        <location filename="../../../libAvKys/Plugins/FaceTrack/share/qml/main.qml" line="425"/>
        <source>Aspect ratio</source>
        <translation>Proporção de ecrã</translation>
    </message>
    <message>
        <location filename="../../../libAvKys/Plugins/FaceTrack/share/qml/main.qml" line="185"/>
        <source>Face bracketing
duration (seconds)</source>
        <translation type="unfinished"></translation>
    </message>
    <message>
        <location filename="../../../libAvKys/Plugins/FaceTrack/share/qml/main.qml" line="202"/>
        <source>Face bracket count</source>
        <translation type="unfinished"></translation>
    </message>
    <message>
        <location filename="../../../libAvKys/Plugins/FaceTrack/share/qml/main.qml" line="219"/>
        <source>Zoom out rate</source>
        <translation type="unfinished"></translation>
    </message>
    <message>
        <location filename="../../../libAvKys/Plugins/FaceTrack/share/qml/main.qml" line="236"/>
        <source>Zoom in rate</source>
        <translation type="unfinished"></translation>
    </message>
    <message>
        <location filename="../../../libAvKys/Plugins/FaceTrack/share/qml/main.qml" line="252"/>
        <source>Face padding (% of face size)</source>
        <translation type="unfinished"></translation>
    </message>
    <message>
        <location filename="../../../libAvKys/Plugins/FaceTrack/share/qml/main.qml" line="270"/>
        <source>Padding top</source>
        <translation type="unfinished"></translation>
    </message>
    <message>
        <location filename="../../../libAvKys/Plugins/FaceTrack/share/qml/main.qml" line="288"/>
        <source>Padding left</source>
        <translation type="unfinished"></translation>
    </message>
    <message>
        <location filename="../../../libAvKys/Plugins/FaceTrack/share/qml/main.qml" line="306"/>
        <source>Padding right</source>
        <translation type="unfinished"></translation>
    </message>
    <message>
        <location filename="../../../libAvKys/Plugins/FaceTrack/share/qml/main.qml" line="323"/>
        <source>Padding bottom</source>
        <translation type="unfinished"></translation>
    </message>
    <message>
        <location filename="../../../libAvKys/Plugins/FaceTrack/share/qml/main.qml" line="337"/>
        <source>Face margin (% of face size)</source>
        <translation type="unfinished"></translation>
    </message>
    <message>
        <location filename="../../../libAvKys/Plugins/FaceTrack/share/qml/main.qml" line="355"/>
        <source>Margin top</source>
        <translation type="unfinished"></translation>
    </message>
    <message>
        <location filename="../../../libAvKys/Plugins/FaceTrack/share/qml/main.qml" line="374"/>
        <source>Margin left</source>
        <translation type="unfinished"></translation>
    </message>
    <message>
        <location filename="../../../libAvKys/Plugins/FaceTrack/share/qml/main.qml" line="393"/>
        <source>Margin right</source>
        <translation type="unfinished"></translation>
    </message>
    <message>
        <location filename="../../../libAvKys/Plugins/FaceTrack/share/qml/main.qml" line="410"/>
        <source>Margin bottom</source>
        <translation type="unfinished"></translation>
    </message>
    <message>
        <location filename="../../../libAvKys/Plugins/FaceTrack/share/qml/main.qml" line="433"/>
        <source>e.g. 16:9, 4:3</source>
        <translation type="unfinished"></translation>
    </message>
    <message>
        <location filename="../../../libAvKys/Plugins/FaceTrack/share/qml/main.qml" line="460"/>
        <source>Lock viewport</source>
        <translation type="unfinished"></translation>
    </message>
    <message>
        <location filename="../../../libAvKys/Plugins/FaceTrack/share/qml/main.qml" line="473"/>
        <source>Debug mode</source>
        <translation>Modo de depuração</translation>
    </message>
    <message>
        <location filename="../../../libAvKys/Plugins/Flip/share/qml/main.qml" line="29"/>
        <source>Flip horizontally</source>
        <translation>Girar horizontalmente</translation>
    </message>
    <message>
        <location filename="../../../libAvKys/Plugins/Flip/share/qml/main.qml" line="40"/>
        <source>Flip vertically</source>
        <translation>Girar verticalmente</translation>
    </message>
    <message>
        <location filename="../../../libAvKys/Plugins/AspectRatio/share/qml/main.qml" line="29"/>
        <source>Width</source>
        <translation type="unfinished">Largura</translation>
    </message>
    <message>
        <location filename="../../../libAvKys/Plugins/AspectRatio/share/qml/main.qml" line="33"/>
        <source>Aspect ratio width</source>
        <translation type="unfinished"></translation>
    </message>
    <message>
        <location filename="../../../libAvKys/Plugins/AspectRatio/share/qml/main.qml" line="45"/>
        <source>Height</source>
        <translation type="unfinished">Altura</translation>
    </message>
    <message>
        <location filename="../../../libAvKys/Plugins/AspectRatio/share/qml/main.qml" line="49"/>
        <source>Aspect ratio height</source>
        <translation type="unfinished"></translation>
    </message>
    <message>
        <location filename="../../../libAvKys/Plugins/Otsu/share/qml/main.qml" line="40"/>
        <location filename="../../../libAvKys/Plugins/Warhol/share/qml/main.qml" line="111"/>
        <source>Levels</source>
        <translation type="unfinished"></translation>
    </message>
    <message>
        <location filename="../../../libAvKys/Plugins/FalseColor/share/qml/main.qml" line="85"/>
        <source>Add color</source>
        <translation type="unfinished"></translation>
    </message>
    <message>
        <location filename="../../../libAvKys/Plugins/FalseColor/share/qml/main.qml" line="93"/>
        <source>Clear all colors</source>
        <translation type="unfinished"></translation>
    </message>
    <message>
        <location filename="../../../libAvKys/Plugins/FalseColor/share/qml/main.qml" line="109"/>
        <source>Select the color to add</source>
        <extracomment>Select the color to add to the color table</extracomment>
        <translation type="unfinished"></translation>
    </message>
    <message>
        <location filename="../../../libAvKys/Plugins/FalseColor/share/qml/main.qml" line="106"/>
        <source></source>
        <translation></translation>
    </message>
    <message>
        <location filename="../../../libAvKys/Plugins/Gamma/share/qml/main.qml" line="40"/>
        <source>Gamma</source>
        <translation type="unfinished"></translation>
    </message>
    <message>
        <location filename="../../../libAvKys/Plugins/AdjustHSL/share/qml/main.qml" line="52"/>
        <source>Hue</source>
        <translation type="unfinished"></translation>
    </message>
    <message>
        <location filename="../../../libAvKys/Plugins/AdjustHSL/share/qml/main.qml" line="78"/>
        <location filename="../../../libAvKys/Plugins/Warhol/share/qml/main.qml" line="137"/>
        <source>Saturation</source>
        <translation type="unfinished"></translation>
    </message>
    <message>
        <location filename="../../../libAvKys/Plugins/AdjustHSL/share/qml/main.qml" line="104"/>
        <location filename="../../../libAvKys/Plugins/Warhol/share/qml/main.qml" line="162"/>
        <source>Luminance</source>
        <translation type="unfinished"></translation>
    </message>
    <message>
        <location filename="../../../libAvKys/Plugins/ImageSrc/share/qml/main.qml" line="48"/>
        <source>Force frame rate</source>
        <translation type="unfinished"></translation>
    </message>
    <message>
        <location filename="../../../libAvKys/Plugins/ColorReplace/share/qml/main.qml" line="42"/>
        <source>Old color</source>
        <translation type="unfinished"></translation>
    </message>
    <message>
        <location filename="../../../libAvKys/Plugins/ColorReplace/share/qml/main.qml" line="52"/>
        <source>Select the color to replace</source>
        <translation type="unfinished"></translation>
    </message>
    <message>
        <location filename="../../../libAvKys/Plugins/ColorReplace/share/qml/main.qml" line="65"/>
        <source>New color</source>
        <translation type="unfinished"></translation>
    </message>
    <message>
        <location filename="../../../libAvKys/Plugins/ColorReplace/share/qml/main.qml" line="75"/>
        <source>Select the new color</source>
        <translation type="unfinished">Selecionar a nova cor</translation>
    </message>
    <message>
        <location filename="../../../libAvKys/Plugins/Rotate/share/qml/main.qml" line="40"/>
        <source>Angle</source>
        <translation type="unfinished"></translation>
    </message>
    <message>
        <location filename="../../../libAvKys/Plugins/Crop/share/qml/main.qml" line="80"/>
        <location filename="../../../libAvKys/Plugins/Rotate/share/qml/main.qml" line="65"/>
        <source>Keep resolution</source>
        <translation type="unfinished"></translation>
    </message>
    <message>
        <location filename="../../../libAvKys/Plugins/Opacity/share/qml/main.qml" line="40"/>
        <source>Opacity</source>
        <translation type="unfinished"></translation>
    </message>
    <message>
        <location filename="../../../libAvKys/Plugins/Warhol/share/qml/main.qml" line="76"/>
        <source>&lt;b&gt;Palette&lt;/b&gt;</source>
        <translation type="unfinished"></translation>
    </message>
    <message>
        <location filename="../../../libAvKys/Plugins/Warhol/share/qml/main.qml" line="85"/>
        <source>Frame length</source>
        <translation type="unfinished"></translation>
    </message>
    <message>
        <location filename="../../../libAvKys/Plugins/Warhol/share/qml/main.qml" line="187"/>
        <source>Hue offset</source>
        <translation type="unfinished"></translation>
    </message>
    <message>
        <location filename="../../../libAvKys/Plugins/Warhol/share/qml/main.qml" line="212"/>
        <source>&lt;b&gt;Shadow&lt;/b&gt;</source>
        <translation type="unfinished"></translation>
    </message>
    <message>
        <location filename="../../../libAvKys/Plugins/Warhol/share/qml/main.qml" line="221"/>
        <source>Shadow threshold</source>
        <translation type="unfinished"></translation>
    </message>
    <message>
        <location filename="../../../libAvKys/Plugins/Warhol/share/qml/main.qml" line="232"/>
        <source>Shadow threshold low</source>
        <translation type="unfinished"></translation>
    </message>
    <message>
        <location filename="../../../libAvKys/Plugins/Warhol/share/qml/main.qml" line="254"/>
        <source>Shadow threshold hi</source>
        <translation type="unfinished"></translation>
    </message>
    <message>
        <location filename="../../../libAvKys/Plugins/Warhol/share/qml/main.qml" line="261"/>
        <source>Shadow color</source>
        <translation type="unfinished"></translation>
    </message>
    <message>
        <location filename="../../../libAvKys/Plugins/Warhol/share/qml/main.qml" line="271"/>
        <source>Choose the color of the shadow</source>
        <translation type="unfinished"></translation>
    </message>
    <message>
        <location filename="../../../libAvKys/Plugins/Wave/share/qml/main.qml" line="70"/>
        <source>&lt;b&gt;X-Axis&lt;/b&gt;</source>
        <translation type="unfinished"></translation>
    </message>
    <message>
        <location filename="../../../libAvKys/Plugins/Wave/share/qml/main.qml" line="79"/>
        <source>Amplitude (X)</source>
        <translation type="unfinished"></translation>
    </message>
    <message>
        <location filename="../../../libAvKys/Plugins/Wave/share/qml/main.qml" line="116"/>
        <source>Frequency (X)</source>
        <translation type="unfinished"></translation>
    </message>
    <message>
        <location filename="../../../libAvKys/Plugins/Wave/share/qml/main.qml" line="153"/>
        <source>Phase (X)</source>
        <translation type="unfinished"></translation>
    </message>
    <message>
        <location filename="../../../libAvKys/Plugins/Wave/share/qml/main.qml" line="189"/>
        <source>&lt;b&gt;Y-Axis&lt;/b&gt;</source>
        <translation type="unfinished"></translation>
    </message>
    <message>
        <location filename="../../../libAvKys/Plugins/Wave/share/qml/main.qml" line="198"/>
        <source>Amplitude (Y)</source>
        <translation type="unfinished"></translation>
    </message>
    <message>
        <location filename="../../../libAvKys/Plugins/Wave/share/qml/main.qml" line="235"/>
        <source>Frequency (Y)</source>
        <translation type="unfinished"></translation>
    </message>
    <message>
        <location filename="../../../libAvKys/Plugins/Wave/share/qml/main.qml" line="272"/>
        <source>Phase (Y)</source>
        <translation type="unfinished"></translation>
    </message>
</context>
</TS><|MERGE_RESOLUTION|>--- conflicted
+++ resolved
@@ -2488,6 +2488,12 @@
         <translation type="unfinished"></translation>
     </message>
     <message>
+        <location filename="../../../libAvKys/Plugins/FaceDetect/share/qml/main.qml" line="687"/>
+        <source>Advanced face area settings for 
+background blur or image below.</source>
+        <translation type="unfinished"></translation>
+    </message>
+    <message>
         <location filename="../../../libAvKys/Plugins/FaceDetect/share/qml/main.qml" line="740"/>
         <source>Horizontal Offset</source>
         <translation type="unfinished"></translation>
@@ -2542,12 +2548,6 @@
     <message>
         <location filename="../../../libAvKys/Plugins/FaceDetect/share/qml/main.qml" line="680"/>
         <source>Face Area Settings</source>
-        <translation type="unfinished"></translation>
-    </message>
-    <message>
-        <location filename="../../../libAvKys/Plugins/FaceDetect/share/qml/main.qml" line="687"/>
-        <source>Advanced face area settings for 
-background blur or image below.</source>
         <translation type="unfinished"></translation>
     </message>
     <message>
@@ -3258,20 +3258,12 @@
         <translation type="unfinished"></translation>
     </message>
     <message>
-<<<<<<< HEAD
         <location filename="../qml/main.qml" line="593"/>
-=======
-        <location filename="../qml/main.qml" line="592"/>
->>>>>>> c6641a28
         <source>Installing virtual camera</source>
         <translation type="unfinished"></translation>
     </message>
     <message>
-<<<<<<< HEAD
         <location filename="../qml/main.qml" line="594"/>
-=======
-        <location filename="../qml/main.qml" line="593"/>
->>>>>>> c6641a28
         <source>Running commands</source>
         <translation type="unfinished"></translation>
     </message>
