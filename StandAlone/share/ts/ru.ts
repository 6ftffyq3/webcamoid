--- conflicted
+++ resolved
@@ -891,13 +891,8 @@
     </message>
     <message>
         <location filename="../qml/VideoOutputAddEdit.qml" line="241"/>
-<<<<<<< HEAD
         <source>Error Adding The Virtual Camera</source>
-        <translation type="unfinished"></translation>
-=======
-        <source>Error Additing The Virtual Camera</source>
         <translation>Ошибка добавления виртуальной камеры</translation>
->>>>>>> 033c731d
     </message>
     <message>
         <location filename="../qml/VideoOutputAddEdit.qml" line="242"/>
