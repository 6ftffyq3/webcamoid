<?xml version="1.0" encoding="utf-8"?>
<!DOCTYPE TS>
<TS version="2.1" language="he">
<context>
    <name>About</name>
    <message>
        <location filename="../qml/About.qml" line="60"/>
        <source>Built from</source>
        <extracomment>Built from &quot;short commit hash&quot;</extracomment>
        <translation>נבנה מתוך</translation>
    </message>
    <message>
        <location filename="../qml/About.qml" line="66"/>
        <source>Built from %1</source>
        <translation>נבנה מתוך %1</translation>
    </message>
    <message>
        <location filename="../qml/About.qml" line="68"/>
        <source>Open the commit in your web browser</source>
        <translation>פתיחת ההגשה בדפדפן</translation>
    </message>
    <message>
        <location filename="../qml/About.qml" line="74"/>
        <source>Using Qt %1</source>
        <translation>על גבי Qt %1</translation>
    </message>
    <message>
        <location filename="../qml/About.qml" line="93"/>
        <source>Website</source>
        <translation>אתר</translation>
    </message>
    <message>
        <location filename="../qml/About.qml" line="97"/>
        <source>Go to %1 website</source>
        <translation>מעבר לאתר של %1</translation>
    </message>
    <message>
        <location filename="../qml/About.qml" line="78"/>
        <source>Webcam capture application.</source>
        <translation>יישומון לכידה ממצלמה.</translation>
    </message>
    <message>
        <location filename="../qml/About.qml" line="83"/>
        <source>A simple webcam application for picture and video capture.</source>
        <translation>יישומון פשוט לצילום והסרטה מהמצלמה.</translation>
    </message>
</context>
<context>
    <name>AboutDialog</name>
    <message>
        <location filename="../qml/AboutDialog.qml" line="35"/>
        <source>About %1</source>
        <translation>על %1</translation>
    </message>
    <message>
        <location filename="../qml/AboutDialog.qml" line="78"/>
        <source>About</source>
        <extracomment>Information of the program, like name, description, version, etc..</extracomment>
        <translation>על אודות</translation>
    </message>
    <message>
        <location filename="../qml/AboutDialog.qml" line="84"/>
        <source>Contributors</source>
        <extracomment>List of people contributing to the project: software developers, translators, designers, etc..</extracomment>
        <translation>מתנדבים</translation>
    </message>
    <message>
        <location filename="../qml/AboutDialog.qml" line="88"/>
        <source>License</source>
        <extracomment>Program license.</extracomment>
        <translation>רישיון</translation>
    </message>
    <message>
        <location filename="../qml/AboutDialog.qml" line="94"/>
        <source>3rd Party Licenses</source>
        <extracomment>License for 3rd party components used in Webcamoid, like libraries and code snippets.</extracomment>
        <translation>רישיונות צד־שלישי</translation>
    </message>
</context>
<context>
    <name>AddVideoFormat</name>
    <message>
        <location filename="../qml/AddVideoFormat.qml" line="44"/>
        <source>Add Video Format</source>
        <translation>הוספת תצורת וידאו</translation>
    </message>
    <message>
        <location filename="../qml/AddVideoFormat.qml" line="45"/>
        <source>Change Video Format</source>
        <translation>שינוי תצורת וידאו</translation>
    </message>
    <message>
        <location filename="../qml/AddVideoFormat.qml" line="97"/>
        <source>Remove format</source>
        <translation>הסרת תצורה</translation>
    </message>
    <message>
        <location filename="../qml/AddVideoFormat.qml" line="109"/>
        <source>Format</source>
        <translation>תצורה</translation>
    </message>
    <message>
        <location filename="../qml/AddVideoFormat.qml" line="120"/>
        <source>Width</source>
        <translation>רוחב</translation>
    </message>
    <message>
        <location filename="../qml/AddVideoFormat.qml" line="133"/>
        <source>Height</source>
        <translation>גובה</translation>
    </message>
    <message>
        <location filename="../qml/AddVideoFormat.qml" line="146"/>
        <source>Frame rate</source>
        <translation>קצב תמוניות</translation>
    </message>
</context>
<context>
    <name>AudioCodecOptions</name>
    <message>
        <location filename="../qml/AudioCodecOptions.qml" line="27"/>
        <source>Audio Codec Options</source>
        <translation>אפשרויות מפענח שמע</translation>
    </message>
    <message>
        <location filename="../qml/AudioCodecOptions.qml" line="167"/>
        <source>Bitrate</source>
        <translation>קצב סיביות</translation>
    </message>
    <message>
        <location filename="../qml/AudioCodecOptions.qml" line="171"/>
        <source>Bitrate (bits/secs)</source>
        <translation>קצב סיביות (סיביות לשנייה)</translation>
    </message>
</context>
<context>
    <name>AudioDeviceOptions</name>
    <message>
        <location filename="../qml/AudioDeviceOptions.qml" line="27"/>
        <source>Audio Device Options</source>
        <translation>אפשרויות התקן שמע</translation>
    </message>
    <message>
        <location filename="../qml/AudioDeviceOptions.qml" line="137"/>
        <source>Sample Format</source>
        <extracomment>An sample represents the strength of the wave at a certain time. A sample can be expressed as the number of bits defining it (more bits better sound), the type of data representing it (signed integer, unsigned integer, floating point), and the endianness of the data (big endian, little endian). The sample format is the representation of that information. For example, &apos;s16le&apos; means that each sample format is represented by a 16 bits signed integer arranged as little endian.</extracomment>
        <translation>תבנית לדוגמה</translation>
    </message>
    <message>
        <location filename="../qml/AudioDeviceOptions.qml" line="161"/>
        <source>Channels</source>
        <translation>ערוצים</translation>
    </message>
    <message>
        <location filename="../qml/AudioDeviceOptions.qml" line="186"/>
        <source>Sample Rate</source>
        <extracomment>Number of audio samples per channel to be played per second.</extracomment>
        <translation>קצב דגימה</translation>
    </message>
    <message>
        <location filename="../qml/AudioDeviceOptions.qml" line="219"/>
        <source>Latency (ms)</source>
        <extracomment>The latency is the amount of accumulated audio ready to play, measured in time. Higher latency == smoother audio playback, but more desynchronization with the video. Lowerer latency == audio synchronization near to the video, but glitchy audio playback. https://en.wikipedia.org/wiki/Latency_(audio)</extracomment>
        <translation>השהיה (מילישניות)</translation>
    </message>
</context>
<context>
    <name>AudioInputs</name>
    <message>
        <location filename="../qml/AudioInputs.qml" line="44"/>
        <source>Configure input</source>
        <translation>הגדרת קלט</translation>
    </message>
</context>
<context>
    <name>AudioLayer</name>
    <message>
        <location filename="../../src/audiolayer.cpp" line="244"/>
        <source>Silence</source>
        <translation>שקט</translation>
    </message>
</context>
<context>
    <name>AudioOptions</name>
    <message>
        <location filename="../qml/AudioOptions.qml" line="30"/>
        <source>Outputs</source>
        <translation>פלטים</translation>
    </message>
    <message>
        <location filename="../qml/AudioOptions.qml" line="33"/>
        <source>Sources</source>
        <translation>מקורות</translation>
    </message>
</context>
<context>
    <name>AudioOutputs</name>
    <message>
        <location filename="../qml/AudioOutputs.qml" line="44"/>
        <source>Configure output</source>
        <translation>הגדרת פלט</translation>
    </message>
</context>
<context>
    <name>CaptureSettingsDialog</name>
    <message>
        <location filename="../qml/CaptureSettingsDialog.qml" line="31"/>
        <source>Video capture settings</source>
        <translation type="unfinished"></translation>
    </message>
    <message>
        <location filename="../qml/CaptureSettingsDialog.qml" line="32"/>
        <source>Image capture settings</source>
        <translation type="unfinished"></translation>
    </message>
    <message>
        <location filename="../qml/CaptureSettingsDialog.qml" line="57"/>
        <source>Use flash</source>
        <translation type="unfinished"></translation>
    </message>
    <message>
        <location filename="../qml/CaptureSettingsDialog.qml" line="63"/>
        <source>Use flash when taking a photo</source>
        <translation type="unfinished"></translation>
    </message>
    <message>
        <location filename="../qml/CaptureSettingsDialog.qml" line="67"/>
        <source>Delay</source>
        <translation type="unfinished"></translation>
    </message>
    <message>
        <location filename="../qml/CaptureSettingsDialog.qml" line="77"/>
        <source>Photo timer</source>
        <translation type="unfinished"></translation>
    </message>
    <message>
        <location filename="../qml/CaptureSettingsDialog.qml" line="78"/>
        <source>The time to wait before the photo is taken</source>
        <translation type="unfinished"></translation>
    </message>
    <message>
        <location filename="../qml/CaptureSettingsDialog.qml" line="83"/>
        <source>Now</source>
        <translation type="unfinished"></translation>
    </message>
    <message>
        <location filename="../qml/CaptureSettingsDialog.qml" line="92"/>
        <source>%1 seconds</source>
        <translation type="unfinished"></translation>
    </message>
</context>
<context>
    <name>Commons</name>
    <message>
        <location filename="../qml/Commons.qml" line="28"/>
        <source>The virtual camera is in use by the following applications:</source>
        <translation>היישומים הבאים משתמשים במצלמה הווירטואלית:</translation>
    </message>
    <message>
        <location filename="../qml/Commons.qml" line="40"/>
        <source>Stop the camera in those applications or close them and try again.</source>
        <translation>יש לעצור את פעילות המצלמה ביישומים האלה או לסגור אותם ולנסות שוב.</translation>
    </message>
</context>
<context>
    <name>Contributors</name>
    <message>
        <location filename="../qml/Contributors.qml" line="36"/>
        <source>Thanks to all these cool people that helped contributing to Webcamoid all these years.</source>
        <translation>תודות לכל האנשים הנהדרים שסייעו בתרומתם ל־Webcamoid במהלך כל השנים האלה.</translation>
    </message>
</context>
<context>
    <name>DebugLog</name>
    <message>
        <location filename="../qml/DebugLog.qml" line="58"/>
        <source>Logs directory</source>
        <translation type="unfinished"></translation>
    </message>
    <message>
        <location filename="../qml/DebugLog.qml" line="69"/>
        <source>Search</source>
        <translation type="unfinished">חיפוש</translation>
    </message>
    <message>
        <location filename="../qml/DebugLog.qml" line="70"/>
        <source>Search directory to save logs</source>
        <translation type="unfinished"></translation>
    </message>
    <message>
        <location filename="../qml/DebugLog.qml" line="82"/>
        <source>Clear</source>
        <translation type="unfinished"></translation>
    </message>
    <message>
        <location filename="../qml/DebugLog.qml" line="83"/>
        <source>Clear the debug log</source>
        <translation type="unfinished"></translation>
    </message>
    <message>
        <location filename="../qml/DebugLog.qml" line="90"/>
        <source>Save</source>
        <translation type="unfinished"></translation>
    </message>
    <message>
        <location filename="../qml/DebugLog.qml" line="91"/>
        <source>Save the debug log</source>
        <translation type="unfinished"></translation>
    </message>
    <message>
        <location filename="../qml/DebugLog.qml" line="117"/>
        <source>Select the folder to save the logs</source>
        <translation type="unfinished"></translation>
    </message>
</context>
<context>
    <name>DownloadDialog</name>
    <message>
        <location filename="../qml/DownloadDialog.qml" line="35"/>
        <source>Downloading %1</source>
        <translation>%1 בהורדה</translation>
    </message>
    <message>
        <location filename="../qml/DownloadDialog.qml" line="155"/>
        <source>&lt;b&gt;From:&lt;/b&gt; %1</source>
        <translation>&lt;b&gt;מ־:&lt;/b&gt; %1</translation>
    </message>
    <message>
        <location filename="../qml/DownloadDialog.qml" line="160"/>
        <source>&lt;b&gt;To:&lt;/b&gt; %1</source>
        <translation>&lt;b&gt;אל:&lt;/b&gt; %1</translation>
    </message>
    <message>
        <location filename="../qml/DownloadDialog.qml" line="165"/>
        <source>&lt;b&gt;Size:&lt;/b&gt; %1 %2B / %3 %4B</source>
        <translation>&lt;b&gt;גודל:&lt;/b&gt; %1 %2ב׳ / %3 %4ב׳</translation>
    </message>
    <message>
        <location filename="../qml/DownloadDialog.qml" line="173"/>
        <source>&lt;b&gt;Speed:&lt;/b&gt; %1 %2B/s</source>
        <translation>&lt;b&gt;מהירות:&lt;/b&gt; %1 %2ב׳ לשנייה</translation>
    </message>
    <message>
        <location filename="../qml/DownloadDialog.qml" line="179"/>
        <source>&lt;b&gt;Time remaining:&lt;/b&gt; %1</source>
        <translation>&lt;b&gt;זמן שנותר:&lt;/b&gt; %1</translation>
    </message>
</context>
<context>
    <name>DownloadFailedDialog</name>
    <message>
        <location filename="../qml/DownloadFailedDialog.qml" line="34"/>
        <source>Download failed</source>
        <translation>הורדה נכשלה</translation>
    </message>
</context>
<context>
    <name>DownloadSucceededDialog</name>
    <message>
        <location filename="../qml/DownloadSucceededDialog.qml" line="34"/>
        <source>Download ready</source>
        <translation>ההורדה מוכנה</translation>
    </message>
    <message>
        <location filename="../qml/DownloadSucceededDialog.qml" line="52"/>
        <source>Install the virtual camera?</source>
        <translation>להתקין את המצלמה הווירטואלית?</translation>
    </message>
</context>
<context>
    <name>GeneralConfig</name>
    <message>
        <location filename="../qml/GeneralConfig.qml" line="93"/>
        <source>Video capture</source>
        <translation>לכידת וידאו</translation>
    </message>
    <message>
        <location filename="../qml/GeneralConfig.qml" line="150"/>
        <source>Video convert</source>
        <translation>המרת וידאו</translation>
    </message>
    <message>
        <location filename="../qml/GeneralConfig.qml" line="207"/>
        <source>Virtual camera driver</source>
        <translation>מנהל התקן וירטואלי למצלמה</translation>
    </message>
    <message>
        <location filename="../qml/GeneralConfig.qml" line="169"/>
        <source>Video playback</source>
        <translation>נגינת וידאו</translation>
    </message>
    <message>
        <location filename="../qml/GeneralConfig.qml" line="73"/>
        <source>Play sources on start</source>
        <extracomment>Start playing the webcam and other sources right after * opening Webcamoid.</extracomment>
        <translation>ניגון מקורות עם ההתחלה</translation>
    </message>
    <message>
        <location filename="../qml/GeneralConfig.qml" line="84"/>
        <source>Frameworks and libraries</source>
        <translation>סביבות עבודה וספריות</translation>
    </message>
    <message>
        <location filename="../qml/GeneralConfig.qml" line="112"/>
        <source>Screen capture</source>
        <translation>לכידת המסך</translation>
    </message>
    <message>
        <location filename="../qml/GeneralConfig.qml" line="131"/>
        <source>Audio capture/playback</source>
        <translation>לכידת/נגינת שמע</translation>
    </message>
    <message>
        <location filename="../qml/GeneralConfig.qml" line="188"/>
        <source>Video record</source>
        <translation>הקלטת וידאו</translation>
    </message>
    <message>
        <location filename="../qml/GeneralConfig.qml" line="232"/>
        <source>Root method</source>
        <extracomment>The preferred method for executing commands with elevated privileges in the system.</extracomment>
        <translation>שיטת שורש</translation>
    </message>
</context>
<context>
    <name>ImageCapture</name>
    <message>
        <location filename="../qml/ImageCapture.qml" line="44"/>
        <source>Images directory</source>
        <translation>תיקיית תמונות</translation>
    </message>
    <message>
        <location filename="../qml/ImageCapture.qml" line="55"/>
        <source>Search</source>
        <translation>חיפוש</translation>
    </message>
    <message>
        <location filename="../qml/ImageCapture.qml" line="56"/>
        <source>Search directory to save images</source>
        <translation>חיפוש בספרייה כדי לשמור תמונות</translation>
    </message>
    <message>
        <location filename="../qml/ImageCapture.qml" line="65"/>
        <source>File format</source>
        <translation>מבנה קובץ</translation>
    </message>
    <message>
        <location filename="../qml/ImageCapture.qml" line="96"/>
        <source>Quality</source>
        <translation>איכות</translation>
    </message>
    <message>
        <location filename="../qml/ImageCapture.qml" line="123"/>
        <source>Select the folder to save your photos</source>
        <translation>נא לבחור את התיקייה לשמירת התמונות שלך</translation>
    </message>
</context>
<context>
    <name>LocalSettingsMenu</name>
    <message>
<<<<<<< HEAD
        <location filename="../qml/LocalSettingsMenu.qml" line="36"/>
        <source>Copy to clipboard</source>
        <translation type="unfinished"></translation>
    </message>
    <message>
        <location filename="../qml/LocalSettingsMenu.qml" line="43"/>
        <source>Video capture settings</source>
        <translation type="unfinished"></translation>
    </message>
    <message>
        <location filename="../qml/LocalSettingsMenu.qml" line="44"/>
        <source>Image capture settings</source>
        <translation type="unfinished"></translation>
    </message>
    <message>
        <location filename="../qml/LocalSettingsMenu.qml" line="51"/>
        <source>Video recording settings</source>
        <translation type="unfinished"></translation>
=======
        <location filename="../qml/ImageCaptureDialog.qml" line="29"/>
        <source>Image capture settings</source>
        <translation>הגדרות צילום תמונות</translation>
    </message>
    <message>
        <location filename="../qml/ImageCaptureDialog.qml" line="51"/>
        <source>Use flash</source>
        <translation>להשתמש במבזק</translation>
    </message>
    <message>
        <location filename="../qml/ImageCaptureDialog.qml" line="57"/>
        <source>Use flash when taking a photo</source>
        <translation>להשתמש במבזק (פלאש) בזמן הצילום</translation>
    </message>
    <message>
        <location filename="../qml/ImageCaptureDialog.qml" line="61"/>
        <source>Delay</source>
        <translation>השהיה</translation>
>>>>>>> 044ab3f0
    </message>
</context>
<context>
    <name>LogSavedDialog</name>
    <message>
<<<<<<< HEAD
        <location filename="../qml/LogSavedDialog.qml" line="32"/>
        <source>Done</source>
        <translation type="unfinished"></translation>
    </message>
    <message>
        <location filename="../qml/LogSavedDialog.qml" line="42"/>
        <source>Log file saved</source>
        <translation type="unfinished"></translation>
=======
        <location filename="../qml/ImageCaptureDialog.qml" line="69"/>
        <source>Photo timer</source>
        <translation>מתזמן צילום</translation>
    </message>
    <message>
        <location filename="../qml/ImageCaptureDialog.qml" line="70"/>
        <source>The time to wait before the photo is taken</source>
        <translation>זמן ההמתנה עד לצילום התמונה</translation>
>>>>>>> 044ab3f0
    </message>
</context>
<context>
    <name>MainPanel</name>
    <message>
<<<<<<< HEAD
        <location filename="../qml/MainPanel.qml" line="27"/>
        <source>Audio</source>
        <translation type="unfinished">שמע</translation>
    </message>
    <message>
        <location filename="../qml/MainPanel.qml" line="29"/>
        <source>Video</source>
        <translation type="unfinished">וידאו</translation>
=======
        <location filename="../qml/ImageCaptureDialog.qml" line="75"/>
        <source>Now</source>
        <translation>עכשיו</translation>
    </message>
    <message>
        <location filename="../qml/ImageCaptureDialog.qml" line="84"/>
        <source>%1 seconds</source>
        <translation>%1 שניות</translation>
>>>>>>> 044ab3f0
    </message>
    <message>
<<<<<<< HEAD
        <location filename="../qml/MainPanel.qml" line="31"/>
        <source>Effects</source>
        <translation type="unfinished">אפקטים</translation>
    </message>
    <message>
        <location filename="../qml/MainPanel.qml" line="33"/>
        <source>Video Source Options</source>
        <translation type="unfinished">אפשרויות מקור וידאו</translation>
    </message>
    <message>
        <location filename="../qml/MainPanel.qml" line="35"/>
        <source>Video Output Options</source>
        <translation type="unfinished">אפשרויות פלט וידאו</translation>
    </message>
    <message>
        <location filename="../qml/MainPanel.qml" line="36"/>
        <source>%1 options</source>
        <translation type="unfinished">אפשרויות %1</translation>
=======
        <location filename="../qml/LocalSettingsMenu.qml" line="32"/>
        <source>Copy to clipboard</source>
        <translation>העתקה ללוח הגזירים</translation>
>>>>>>> 044ab3f0
    </message>
</context>
<context>
    <name>MediaTools</name>
    <message>
<<<<<<< HEAD
        <location filename="../../src/mediatools.cpp" line="815"/>
        <source>%1/log %2.txt</source>
        <translation type="unfinished"></translation>
=======
        <location filename="../qml/LocalSettingsMenu.qml" line="38"/>
        <source>Image options</source>
        <translation>אפשרויות תמונה</translation>
>>>>>>> 044ab3f0
    </message>
</context>
<context>
    <name>OptionsPanel</name>
    <message>
        <location filename="../qml/OptionsPanel.qml" line="198"/>
        <source>Close %1 panel</source>
        <translation>סגירת הלוח %1</translation>
    </message>
</context>
<context>
    <name>PipewireScreenDev</name>
    <message>
        <location filename="../../../libAvKys/Plugins/DesktopCapture/src/pipewire/src/pipewirescreendev.cpp" line="218"/>
        <source>PipeWire Screen</source>
        <translation>מסך PipeWire</translation>
    </message>
</context>
<context>
    <name>PluginConfig</name>
    <message>
        <location filename="../qml/PluginConfig.qml" line="35"/>
        <source>Paths</source>
        <translation>נתיבים</translation>
    </message>
    <message>
        <location filename="../qml/PluginConfig.qml" line="38"/>
        <source>Plugins</source>
        <translation>תוספים</translation>
    </message>
    <message>
        <location filename="../qml/PluginConfig.qml" line="185"/>
        <source>Search plugins in subfolders</source>
        <translation>חיפוש תוספים בתת־תיקיות</translation>
    </message>
    <message>
        <location filename="../qml/PluginConfig.qml" line="194"/>
        <source>Add path</source>
        <translation>הוספת נתיב</translation>
    </message>
    <message>
        <location filename="../qml/PluginConfig.qml" line="235"/>
        <source>Update</source>
        <translation>עדכון</translation>
    </message>
    <message>
        <location filename="../qml/PluginConfig.qml" line="236"/>
        <source>Update plugins list</source>
        <translation>עדכון רשימת התוספים</translation>
    </message>
    <message>
        <location filename="../qml/PluginConfig.qml" line="266"/>
        <source>Add plugins search path</source>
        <translation>הוספת נתיב חיפוש תוספים</translation>
    </message>
</context>
<context>
    <name>PluginsPathItem</name>
    <message>
        <location filename="../qml/PluginsPathItem.qml" line="52"/>
        <source>Remove</source>
        <translation>הסרה</translation>
    </message>
</context>
<context>
    <name>QObject</name>
    <message>
        <location filename="../../src/clioptions.cpp" line="44"/>
        <source>Webcam capture application.</source>
        <translation>יישומון לכידה ממצלמה.</translation>
    </message>
    <message>
        <location filename="../../src/clioptions.cpp" line="47"/>
        <source>Load settings from PATH. If PATH is empty, load configs from application directory.</source>
        <translation>טעינת הגדרות מ־PATH. אם ה־PATH ריק, יש לטעון הגדרות מתיקיית היישומון.</translation>
    </message>
    <message>
        <location filename="../../src/clioptions.cpp" line="49"/>
        <source>PATH</source>
        <translation>PATH</translation>
    </message>
    <message>
        <location filename="../../src/clioptions.cpp" line="61"/>
        <location filename="../../src/clioptions.cpp" line="70"/>
        <source>PATH1;PATH2;PATH3;...</source>
        <translation>PATH1;PATH2;PATH3;...</translation>
    </message>
    <message>
        <location filename="../../src/clioptions.cpp" line="74"/>
        <source>Open a new instance of %1.</source>
        <translation>פתיחת עותק חדש של %1.</translation>
    </message>
    <message>
        <location filename="../../src/clioptions.cpp" line="54"/>
        <source>Search in the specified plugins paths recursively.</source>
        <translation>חיפוש בנתיבי התוספים האלו באופן רקורסיבי.</translation>
    </message>
    <message>
        <location filename="../../src/clioptions.cpp" line="59"/>
        <source>Semi-colon separated list of paths to search for plugins.</source>
        <translation>רשימה מופרדת בנקודה פסיק לחיפוש אחר תוספים.</translation>
    </message>
    <message>
        <location filename="../../src/clioptions.cpp" line="68"/>
        <source>Semi-colon separated list of paths to avoid loading.</source>
        <extracomment>Blacklist of plugins that could have conflicts when loading in Webcamoid.</extracomment>
        <translation>רשימה מופרדת בפסיקים של נתיבים אותם אין לטעון.</translation>
    </message>
    <message>
        <location filename="../../src/videolayer.cpp" line="1350"/>
        <source>3GP Video</source>
        <translation type="unfinished">וידאו 3GP</translation>
    </message>
    <message>
        <location filename="../../src/videolayer.cpp" line="1351"/>
        <source>AVI Video</source>
        <translation type="unfinished">וידאו AVI</translation>
    </message>
    <message>
        <location filename="../../src/videolayer.cpp" line="1352"/>
        <source>Windows Bitmap</source>
        <translation type="unfinished">מפת סיביות של Windows</translation>
    </message>
    <message>
        <location filename="../../src/videolayer.cpp" line="1353"/>
        <source>Microsoft Windows Cursor</source>
        <translation type="unfinished">סמן של Microsoft Windows</translation>
    </message>
    <message>
        <location filename="../../src/videolayer.cpp" line="1355"/>
        <source>Flash Video</source>
        <extracomment>Adobe FLV Flash video</extracomment>
        <translation type="unfinished">וידאו Flash</translation>
    </message>
    <message>
        <location filename="../../src/videolayer.cpp" line="1356"/>
        <source>Animated GIF</source>
        <translation type="unfinished">GIF מונפש</translation>
    </message>
    <message>
        <location filename="../../src/videolayer.cpp" line="1357"/>
        <source>Graphic Interchange Format</source>
        <translation type="unfinished">תצורת גרפיקה להחלפה</translation>
    </message>
    <message>
        <location filename="../../src/videolayer.cpp" line="1358"/>
        <source>Apple Icon Image</source>
        <translation type="unfinished">תמונת סמל של Apple</translation>
    </message>
    <message>
        <location filename="../../src/videolayer.cpp" line="1359"/>
        <source>Microsoft Windows Icon</source>
        <translation type="unfinished">סמל של Microsoft Windows</translation>
    </message>
    <message>
        <location filename="../../src/videolayer.cpp" line="1360"/>
        <source>Joint Photographic Experts Group</source>
        <translation type="unfinished">קבוצת מומחי הצילום המאוחדת</translation>
    </message>
    <message>
        <location filename="../../src/videolayer.cpp" line="1361"/>
        <source>MKV Video</source>
        <translation type="unfinished">וידאו MKV</translation>
    </message>
    <message>
        <location filename="../../src/videolayer.cpp" line="1362"/>
        <source>Animated PNG</source>
        <translation type="unfinished">PNG מונפש</translation>
    </message>
    <message>
        <location filename="../../src/videolayer.cpp" line="1363"/>
        <source>Multiple-image Network Graphics</source>
        <translation type="unfinished">גרפיקת רשת מרובת תמונות</translation>
    </message>
    <message>
        <location filename="../../src/videolayer.cpp" line="1364"/>
        <source>QuickTime Video</source>
        <translation type="unfinished">וידאו QuickTime</translation>
    </message>
    <message>
        <location filename="../../src/videolayer.cpp" line="1365"/>
        <source>MP4 Video</source>
        <translation type="unfinished">וידאו MP4</translation>
    </message>
    <message>
        <location filename="../../src/videolayer.cpp" line="1366"/>
        <source>MPEG Video</source>
        <translation type="unfinished">וידאו MPEG</translation>
    </message>
    <message>
        <location filename="../../src/videolayer.cpp" line="1367"/>
        <source>Ogg Video</source>
        <translation type="unfinished">וידאו Ogg</translation>
    </message>
    <message>
        <location filename="../../src/videolayer.cpp" line="1368"/>
        <source>Portable Bitmap</source>
        <translation type="unfinished">מפת סיביות ניידת</translation>
    </message>
    <message>
        <location filename="../../src/videolayer.cpp" line="1369"/>
        <source>Portable Graymap</source>
        <translation type="unfinished">מפת אפורים ניידת</translation>
    </message>
    <message>
        <location filename="../../src/videolayer.cpp" line="1370"/>
        <source>Portable Network Graphics</source>
        <translation type="unfinished">גרפיקת רשת ניידת</translation>
    </message>
    <message>
        <location filename="../../src/videolayer.cpp" line="1371"/>
        <source>Portable Pixmap</source>
        <translation type="unfinished">מפת פיקסלים ניידת</translation>
    </message>
    <message>
        <location filename="../../src/videolayer.cpp" line="1373"/>
        <source>RealMedia Video</source>
        <extracomment>Don&apos;t translate &quot;RealMedia&quot;, leave it as is.</extracomment>
        <translation type="unfinished">וידאו RealMedia</translation>
    </message>
    <message>
        <location filename="../../src/videolayer.cpp" line="1374"/>
        <source>Scalable Vector Graphics</source>
        <translation type="unfinished">גרפיקת וקטורים נמתחת</translation>
    </message>
    <message>
        <location filename="../../src/videolayer.cpp" line="1375"/>
        <source>Truevision TGA</source>
        <translation type="unfinished">TGA מבית Truevision</translation>
    </message>
    <message>
        <location filename="../../src/videolayer.cpp" line="1376"/>
        <source>Tagged Image File Format</source>
        <translation type="unfinished">תצורת קובץ תמונה מתויגת</translation>
    </message>
    <message>
        <location filename="../../src/videolayer.cpp" line="1377"/>
        <source>DVD Video</source>
        <translation type="unfinished">וידאו DVD</translation>
    </message>
    <message>
        <location filename="../../src/videolayer.cpp" line="1378"/>
        <source>Wireless Bitmap</source>
        <translation type="unfinished">מפת סיביות אלחוטית</translation>
    </message>
    <message>
        <location filename="../../src/videolayer.cpp" line="1379"/>
        <source>WebM Video</source>
        <translation type="unfinished">וידאו WebM</translation>
    </message>
    <message>
        <location filename="../../src/videolayer.cpp" line="1380"/>
        <source>WebP</source>
        <translation type="unfinished">WebP‎</translation>
    </message>
    <message>
        <location filename="../../src/videolayer.cpp" line="1382"/>
        <source>Windows Media Video</source>
        <extracomment>Also known as WMV, is a video file format.</extracomment>
        <translation type="unfinished">וידאו Windows Media</translation>
    </message>
    <message>
        <location filename="../../src/videolayer.cpp" line="1383"/>
        <source>X11 Bitmap</source>
        <translation type="unfinished">מפת סיביות X11</translation>
    </message>
    <message>
        <location filename="../../src/videolayer.cpp" line="1384"/>
        <source>X11 Pixmap</source>
        <translation type="unfinished">מפת פיקסלים X11</translation>
    </message>
</context>
<context>
    <name>Recording</name>
    <message>
        <location filename="../../src/recording.cpp" line="396"/>
        <source>%1/Video %2.%3</source>
        <translation>%1/סרטון %2.%3</translation>
    </message>
</context>
<context>
    <name>RecordingNotice</name>
    <message>
        <location filename="../qml/RecordingNotice.qml" line="55"/>
        <source>Recording</source>
        <translation>הקלטה</translation>
    </message>
</context>
<context>
    <name>RunCommandDialog</name>
    <message>
        <location filename="../qml/RunCommandDialog.qml" line="92"/>
        <source>Close</source>
        <translation>סגירה</translation>
    </message>
</context>
<context>
    <name>SettingsDialog</name>
    <message>
        <location filename="../qml/SettingsDialog.qml" line="78"/>
        <source>Image Capture</source>
        <translation>לכידת תמונה</translation>
    </message>
    <message>
        <location filename="../qml/SettingsDialog.qml" line="81"/>
        <source>Video Recording</source>
        <translation>הקלטת וידאו</translation>
    </message>
    <message>
        <location filename="../qml/SettingsDialog.qml" line="84"/>
        <source>General Options</source>
        <translation>אפשרויות כלליות</translation>
    </message>
    <message>
        <location filename="../qml/SettingsDialog.qml" line="87"/>
        <source>Plugins</source>
        <translation>תוספים</translation>
    </message>
    <message>
        <location filename="../qml/SettingsDialog.qml" line="90"/>
        <source>Updates</source>
        <translation>עדכונים</translation>
    </message>
    <message>
        <location filename="../qml/SettingsDialog.qml" line="95"/>
        <source>Debug Log</source>
        <translation type="unfinished"></translation>
    </message>
</context>
<context>
    <name>SettingsMenu</name>
    <message>
        <location filename="../qml/SettingsMenu.qml" line="60"/>
        <source>Video</source>
        <translation type="unfinished">וידאו</translation>
    </message>
    <message>
        <location filename="../qml/SettingsMenu.qml" line="66"/>
        <source>Audio</source>
        <translation type="unfinished">שמע</translation>
    </message>
    <message>
        <location filename="../qml/SettingsMenu.qml" line="72"/>
        <source>Effects</source>
        <translation>אפקטים</translation>
    </message>
    <message>
        <location filename="../qml/SettingsMenu.qml" line="78"/>
        <source>Preferences</source>
        <translation type="unfinished"></translation>
    </message>
    <message>
        <location filename="../qml/SettingsMenu.qml" line="84"/>
        <source>Donate</source>
        <translation type="unfinished"></translation>
    </message>
    <message>
        <location filename="../qml/SettingsMenu.qml" line="90"/>
        <source>About</source>
        <translation type="unfinished">על אודות</translation>
    </message>
    <message>
        <location filename="../qml/SettingsMenu.qml" line="97"/>
        <source>Play sources</source>
        <translation type="unfinished"></translation>
    </message>
</context>
<context>
    <name>TableColor</name>
    <message>
        <location filename="../../../libAvKys/Plugins/FalseColor/share/qml/TableColor.qml" line="37"/>
        <source>Select the new color</source>
        <translation>נא לבחור את הצבע החדש</translation>
    </message>
    <message>
        <location filename="../../../libAvKys/Plugins/FalseColor/share/qml/TableColor.qml" line="39"/>
        <source>Color %1</source>
        <translation>צבע %1</translation>
    </message>
    <message>
        <location filename="../../../libAvKys/Plugins/FalseColor/share/qml/TableColor.qml" line="45"/>
        <source>Remove color %1</source>
        <translation>הסרת הצבע %1</translation>
    </message>
</context>
<context>
    <name>UpdatesConfig</name>
    <message>
        <location filename="../qml/UpdatesConfig.qml" line="85"/>
        <source>Notify about new versions</source>
        <translation>הצגת הודעה על גרסאות חדשות</translation>
    </message>
    <message>
        <location filename="../qml/UpdatesConfig.qml" line="97"/>
        <source>Show updates dialog</source>
        <translation>הצגת תיבת דו־שיח עדכונים</translation>
    </message>
    <message>
        <location filename="../qml/UpdatesConfig.qml" line="107"/>
        <source>Check new versions</source>
        <translation>בדיקה לאיתור גרסאות חדשות</translation>
    </message>
    <message>
        <location filename="../qml/UpdatesConfig.qml" line="116"/>
        <source>Daily</source>
        <translation>יומית</translation>
    </message>
    <message>
        <location filename="../qml/UpdatesConfig.qml" line="120"/>
        <source>Every two days</source>
        <translation>כל יומיים</translation>
    </message>
    <message>
        <location filename="../qml/UpdatesConfig.qml" line="124"/>
        <source>Weekly</source>
        <translation>שבועית</translation>
    </message>
    <message>
        <location filename="../qml/UpdatesConfig.qml" line="128"/>
        <source>Every two weeks</source>
        <translation>כל שבועיים</translation>
    </message>
    <message>
        <location filename="../qml/UpdatesConfig.qml" line="132"/>
        <source>Monthly</source>
        <translation>חודשית</translation>
    </message>
    <message>
        <location filename="../qml/UpdatesConfig.qml" line="136"/>
        <source>Never</source>
        <translation>אף פעם</translation>
    </message>
    <message>
        <location filename="../qml/UpdatesConfig.qml" line="149"/>
        <source>Last updated</source>
        <translation>עדכון אחרון</translation>
    </message>
    <message>
        <location filename="../qml/UpdatesConfig.qml" line="170"/>
        <source>Your version of %1 is outdated. Latest version is &lt;b&gt;%2&lt;/b&gt;.</source>
        <translation>הגרסה של ה־%1 שלך מיושנת. הגרסה העדכנית ביותר היא &lt;b&gt;%2&lt;/b&gt;.</translation>
    </message>
    <message>
        <location filename="../qml/UpdatesConfig.qml" line="176"/>
        <source>Upgrade Now!</source>
        <translation>לשדרג כעת!</translation>
    </message>
    <message>
        <location filename="../qml/UpdatesConfig.qml" line="191"/>
        <source>Thanks for using a &lt;b&gt;development version&lt;/b&gt;!&lt;br /&gt;It will be very helpful if you can report any bug and suggestions you have.</source>
        <translation>תודה לך על השימוש ב&lt;b&gt;גרסת הפיתוח&lt;/b&gt;!&lt;br /&gt;נודה לך מאוד אם יתאפשר לך לדווח על תקלות או להציע הצעות שיש לך.</translation>
    </message>
    <message>
        <location filename="../qml/UpdatesConfig.qml" line="196"/>
        <source>Report a Bug</source>
        <translation>דיווח על תקלה</translation>
    </message>
</context>
<context>
    <name>UpdatesDialog</name>
    <message>
        <location filename="../qml/UpdatesDialog.qml" line="30"/>
        <source>New version available!</source>
        <translation>גרסה חדשה זמינה!</translation>
    </message>
    <message>
        <location filename="../qml/UpdatesDialog.qml" line="74"/>
        <source>Download %1 %2 NOW!</source>
        <translation>להוריד את %1 %2 עכשיו!</translation>
    </message>
    <message>
        <location filename="../qml/UpdatesDialog.qml" line="81"/>
        <source>Show this dialog next time</source>
        <translation>להציג את תיבת הדו־שיח הזו בפעם הבאה</translation>
    </message>
</context>
<context>
    <name>VCamInstallFailedDialog</name>
    <message>
        <location filename="../qml/VCamInstallFailedDialog.qml" line="31"/>
        <source>Installation failed</source>
        <translation>ההתקנה נכשלה</translation>
    </message>
</context>
<context>
    <name>VCamInstallSucceededDialog</name>
    <message>
        <location filename="../qml/VCamInstallSucceededDialog.qml" line="31"/>
        <source>Installation succeeded</source>
        <translation>ההתקנה הצליחה</translation>
    </message>
    <message>
        <location filename="../qml/VCamInstallSucceededDialog.qml" line="40"/>
        <source>Restart Webcamoid?</source>
        <translation>להפעיל את Webcamoid מחדש?</translation>
    </message>
</context>
<context>
    <name>VCamManualDownloadDialog</name>
    <message>
        <location filename="../qml/VCamManualDownloadDialog.qml" line="31"/>
        <source>Can&apos;t get latest version</source>
        <translation>אי אפשר למשוך את הגרסה האחרונה</translation>
    </message>
    <message>
        <location filename="../qml/VCamManualDownloadDialog.qml" line="40"/>
        <source>Download the virtual camera manually?</source>
        <translation>להוריד את המצלמה הווירטואלית ידנית?</translation>
    </message>
</context>
<context>
    <name>VideoCodecOptions</name>
    <message>
        <location filename="../qml/VideoCodecOptions.qml" line="27"/>
        <source>Video Codec Options</source>
        <translation>אפשרויות מפענח וידאו</translation>
    </message>
    <message>
        <location filename="../qml/VideoCodecOptions.qml" line="179"/>
        <source>Bitrate</source>
        <translation>קצב סיביות</translation>
    </message>
    <message>
        <location filename="../qml/VideoCodecOptions.qml" line="183"/>
        <source>Bitrate (bits/secs)</source>
        <translation>קצב סיביות (סיביות לשנייה)</translation>
    </message>
    <message>
        <location filename="../qml/VideoCodecOptions.qml" line="196"/>
        <source>Keyframes stride (ms)</source>
        <translation type="unfinished"></translation>
    </message>
    <message>
        <location filename="../qml/VideoCodecOptions.qml" line="200"/>
        <source>1000</source>
        <translation type="unfinished"></translation>
    </message>
</context>
<context>
    <name>VideoEffectOptions</name>
    <message>
        <location filename="../qml/VideoEffectOptions.qml" line="53"/>
        <source>Remove</source>
        <translation>הסרה</translation>
    </message>
    <message>
        <location filename="../qml/VideoEffectOptions.qml" line="58"/>
        <source>Remove %1 video effect</source>
        <translation>הסרת אפקטי הווידאו %1</translation>
    </message>
</context>
<context>
    <name>VideoEffectsDialog</name>
    <message>
        <location filename="../qml/VideoEffectsDialog.qml" line="36"/>
        <source>Add video effect</source>
        <translation>הוספת אפקט וידאו</translation>
    </message>
    <message>
        <location filename="../qml/VideoEffectsDialog.qml" line="129"/>
        <source>Chain effect</source>
        <extracomment>Apply the effect over the other effects.</extracomment>
        <translation>אפקט שרשרת</translation>
    </message>
</context>
<context>
    <name>VideoEffectsList</name>
    <message>
        <location filename="../qml/VideoEffectsList.qml" line="47"/>
        <source>Add effect</source>
        <translation>הוספת אפקט</translation>
    </message>
    <message>
        <location filename="../qml/VideoEffectsList.qml" line="54"/>
        <source>Remove all effects</source>
        <translation>הסרת כל האפקטים</translation>
    </message>
</context>
<context>
    <name>VideoFormatOptions</name>
    <message>
        <location filename="../qml/VideoFormatOptions.qml" line="27"/>
        <source>Video Format Options</source>
        <translation>אפשרויות תסדיר וידאו</translation>
    </message>
    <message>
        <location filename="../qml/VideoFormatOptions.qml" line="172"/>
        <source>File extension</source>
        <translation>סיומת קובץ</translation>
    </message>
</context>
<context>
    <name>VideoInputAddEdit</name>
    <message>
        <location filename="../qml/VideoInputAddEdit.qml" line="60"/>
        <source>Edit Source</source>
        <translation>עריכת מקור</translation>
    </message>
    <message>
        <location filename="../qml/VideoInputAddEdit.qml" line="61"/>
        <source>Add Source</source>
        <translation>הוספת מקור</translation>
    </message>
    <message>
        <location filename="../qml/VideoInputAddEdit.qml" line="89"/>
        <source>File</source>
        <translation>קובץ</translation>
    </message>
    <message>
        <location filename="../qml/VideoInputAddEdit.qml" line="92"/>
        <location filename="../qml/VideoInputAddEdit.qml" line="183"/>
        <source>URL</source>
        <translation>כתובת</translation>
    </message>
    <message>
        <location filename="../qml/VideoInputAddEdit.qml" line="114"/>
        <location filename="../qml/VideoInputAddEdit.qml" line="167"/>
        <source>Description</source>
        <translation>תיאור</translation>
    </message>
    <message>
        <location filename="../qml/VideoInputAddEdit.qml" line="120"/>
        <location filename="../qml/VideoInputAddEdit.qml" line="173"/>
        <source>Source title</source>
        <translation>כותרת המקור</translation>
    </message>
    <message>
        <location filename="../qml/VideoInputAddEdit.qml" line="130"/>
        <source>Path</source>
        <translation>נתיב</translation>
    </message>
    <message>
        <location filename="../qml/VideoInputAddEdit.qml" line="137"/>
        <source>File path</source>
        <translation>נתיב הקובץ</translation>
    </message>
    <message>
        <location filename="../qml/VideoInputAddEdit.qml" line="145"/>
        <source>Search</source>
        <translation>חיפוש</translation>
    </message>
    <message>
        <location filename="../qml/VideoInputAddEdit.qml" line="146"/>
        <source>Search file to use as source</source>
        <translation>חיפוש קובץ שישמש כמשאב</translation>
    </message>
    <message>
        <location filename="../qml/VideoInputAddEdit.qml" line="229"/>
        <source>Choose the file to add as source</source>
        <translation>נא לבחור את הקובץ שיתווסף כמקור</translation>
    </message>
</context>
<context>
    <name>VideoInputOptions</name>
    <message>
        <location filename="../qml/VideoInputOptions.qml" line="61"/>
        <source>Edit</source>
        <translation>עריכה</translation>
    </message>
    <message>
        <location filename="../qml/VideoInputOptions.qml" line="74"/>
        <source>Remove</source>
        <translation>הסרה</translation>
    </message>
</context>
<context>
    <name>VideoInputs</name>
    <message>
        <location filename="../qml/VideoInputs.qml" line="65"/>
        <source>Add source</source>
        <translation>הוספת מקור</translation>
    </message>
    <message>
        <location filename="../qml/VideoInputs.qml" line="76"/>
        <source>No cameras found</source>
        <translation>לא נמצאו מצלמות</translation>
    </message>
    <message>
        <location filename="../qml/VideoInputs.qml" line="57"/>
        <source>Configure source</source>
        <translation>הגדרת מקור</translation>
    </message>
</context>
<context>
    <name>VideoLayer</name>
    <message>
        <location filename="../../src/videolayer.cpp" line="214"/>
        <source>All Image and Video Files</source>
        <translation>כל קובצי התמונה והווידאו</translation>
    </message>
    <message>
        <location filename="../../src/videolayer.cpp" line="251"/>
        <source>All Files</source>
        <translation type="unfinished"></translation>
    </message>
    <message>
        <location filename="../../src/videolayer.cpp" line="422"/>
        <source>No Output</source>
        <extracomment>Disable video output, don&apos;t send the video to the output device.</extracomment>
        <translation>ללא פלט</translation>
    </message>
    <message>
        <location filename="../../src/videolayer.cpp" line="793"/>
        <source>Virtual Camera</source>
        <translation>מצלמה וירטואלית</translation>
    </message>
</context>
<context>
    <name>VideoOptions</name>
    <message>
        <location filename="../qml/VideoOptions.qml" line="41"/>
        <source>Sources</source>
        <translation>מקורות</translation>
    </message>
    <message>
        <location filename="../qml/VideoOptions.qml" line="44"/>
        <source>Outputs</source>
        <translation>פלטים</translation>
    </message>
</context>
<context>
    <name>VideoOutputAddEdit</name>
    <message>
        <location filename="../qml/VideoOutputAddEdit.qml" line="181"/>
        <source>Edit Virtual Camera</source>
        <translation>עריכת מצלמה וירטואלית</translation>
    </message>
    <message>
        <location filename="../qml/VideoOutputAddEdit.qml" line="182"/>
        <source>Add Virtual Camera</source>
        <translation>הוספת מצלמה וירטואלית</translation>
    </message>
    <message>
        <location filename="../qml/VideoOutputAddEdit.qml" line="209"/>
        <source>Virtual camera name</source>
        <translation>שם מצלמה וירטואלית</translation>
    </message>
    <message>
        <location filename="../qml/VideoOutputAddEdit.qml" line="228"/>
        <source>Add format</source>
        <translation>הוספת תצורה</translation>
    </message>
    <message>
        <location filename="../qml/VideoOutputAddEdit.qml" line="238"/>
        <source>Clear formats</source>
        <translation>מחיקת תצורות</translation>
    </message>
    <message>
        <location filename="../qml/VideoOutputAddEdit.qml" line="275"/>
        <source>Can&apos;t edit the virtual camera</source>
        <translation>לא ניתן לערוך את המצלמה הווירטואלית</translation>
    </message>
    <message>
        <location filename="../qml/VideoOutputAddEdit.qml" line="276"/>
        <source>Can&apos;t add the virtual camera</source>
        <translation>לא ניתן להוסיף את המצלמה הווירטואלית</translation>
    </message>
    <message>
        <location filename="../qml/VideoOutputAddEdit.qml" line="285"/>
        <location filename="../qml/VideoOutputAddEdit.qml" line="312"/>
        <source>Error editing the virtual camera</source>
        <translation>שגיאה בעריכת המצלמה הווירטואלית</translation>
    </message>
    <message>
        <location filename="../qml/VideoOutputAddEdit.qml" line="286"/>
        <source>Error adding the virtual camera</source>
        <translation>שגיאה בהוספת המצלמה הווירטואלית</translation>
    </message>
    <message>
        <location filename="../qml/VideoOutputAddEdit.qml" line="324"/>
        <source>Error creating the virtual camera</source>
        <translation>שגיאה ביצירת המצלמה הווירטואלית</translation>
    </message>
    <message>
        <location filename="../qml/VideoOutputAddEdit.qml" line="287"/>
        <source>Camera description and formats can&apos;t be empty.</source>
        <translation>תיאור המצלמה והתצורות לא יכולים להישאר ריקים.</translation>
    </message>
</context>
<context>
    <name>VideoOutputOptions</name>
    <message>
        <location filename="../qml/VideoOutputOptions.qml" line="61"/>
        <source>Edit</source>
        <translation>עריכה</translation>
    </message>
    <message>
        <location filename="../qml/VideoOutputOptions.qml" line="73"/>
        <source>Can&apos;t Edit The Virtual Camera</source>
        <translation>לא ניתן לערוך את המצלמה הווירטואלית</translation>
    </message>
    <message>
        <location filename="../qml/VideoOutputOptions.qml" line="80"/>
        <source>Remove</source>
        <translation>הסרה</translation>
    </message>
    <message>
        <location filename="../qml/VideoOutputOptions.qml" line="95"/>
        <source>Error removing the virtual camera</source>
        <translation>שגיאה בהסרת המצלמה הווירטואלית</translation>
    </message>
    <message>
        <location filename="../qml/VideoOutputOptions.qml" line="99"/>
        <source>Can&apos;t Remove The Virtual Camera</source>
        <translation>לא ניתן להסיר את המצלמה הווירטואלית</translation>
    </message>
</context>
<context>
    <name>VideoOutputPicture</name>
    <message>
        <location filename="../qml/VideoOutputPicture.qml" line="28"/>
        <source>Virtual camera output picture</source>
        <translation>תמונת פלט של מצלמה וירטואלית</translation>
    </message>
    <message>
        <location filename="../qml/VideoOutputPicture.qml" line="69"/>
        <source>Virtual camera default output picture</source>
        <translation>תמונת פלט בררת המחדל של מצלמה וירטואלית</translation>
    </message>
    <message>
        <location filename="../qml/VideoOutputPicture.qml" line="75"/>
        <source>Search</source>
        <translation>חיפוש</translation>
    </message>
    <message>
        <location filename="../qml/VideoOutputPicture.qml" line="76"/>
        <source>Search image to use as default output picture</source>
        <translation>חיפוש תמונה שתשמש כתמונת הפלט כברירת המחדל</translation>
    </message>
    <message>
        <location filename="../qml/VideoOutputPicture.qml" line="99"/>
        <source>Can&apos;t set virtual camera picture</source>
        <translation>לא ניתן להגדיר תמונה במצלמה הווירטואלית</translation>
    </message>
    <message>
        <location filename="../qml/VideoOutputPicture.qml" line="103"/>
        <source>Error Removing Virtual Cameras</source>
        <translation>שגיאה בהסרת מצלמות וירטואליות</translation>
    </message>
    <message>
        <location filename="../qml/VideoOutputPicture.qml" line="115"/>
        <source>Please choose an image file</source>
        <translation>נא לבחור קובץ תמונה</translation>
    </message>
</context>
<context>
    <name>VideoOutputs</name>
    <message>
        <location filename="../qml/VideoOutputs.qml" line="93"/>
        <source>The virtual camera is outdated (%1), install the latest version (%2)?</source>
        <translation>המצלמה הווירטואלית אינה עדכנית (%1), להתקין את הגרסה העדכנית ביותר (%2)?</translation>
    </message>
    <message>
        <location filename="../qml/VideoOutputs.qml" line="102"/>
        <location filename="../qml/VideoOutputs.qml" line="242"/>
        <source>Install</source>
        <translation>התקנה</translation>
    </message>
    <message>
        <location filename="../qml/VideoOutputs.qml" line="107"/>
        <location filename="../qml/VideoOutputs.qml" line="246"/>
        <source>Install virtual camera</source>
        <translation>התקנת מצלמה וירטואלית</translation>
    </message>
    <message>
        <location filename="../qml/VideoOutputs.qml" line="118"/>
        <source>Configure output</source>
        <translation>הגדרת פלט</translation>
    </message>
    <message>
        <location filename="../qml/VideoOutputs.qml" line="128"/>
        <source>Add output</source>
        <translation>הוספת פלט</translation>
    </message>
    <message>
        <location filename="../qml/VideoOutputs.qml" line="136"/>
        <source>Error Creating Virtual Camera</source>
        <translation>שגיאה ביצירת מצלמה וירטואלית</translation>
    </message>
    <message>
        <location filename="../qml/VideoOutputs.qml" line="143"/>
        <source>Remove all outputs</source>
        <translation>הסרת כל הפלטים</translation>
    </message>
    <message>
        <location filename="../qml/VideoOutputs.qml" line="150"/>
        <source>Error removing virtual cameras</source>
        <translation>שגיאה בהסרת המצלמות הווירטואליות</translation>
    </message>
    <message>
        <location filename="../qml/VideoOutputs.qml" line="155"/>
        <source>Error Removing Virtual Cameras</source>
        <translation>שגיאה בהסרת מצלמות וירטואליות</translation>
    </message>
    <message>
        <location filename="../qml/VideoOutputs.qml" line="162"/>
        <source>Set output picture</source>
        <translation>הגדרת תמונת פלט</translation>
    </message>
    <message>
        <location filename="../qml/VideoOutputs.qml" line="234"/>
        <source>The virtual camera is not installed, do you want to install it?</source>
        <translation>המצלמה הווירטואלית לא מותקנת, להתקין אותה?</translation>
    </message>
    <message>
        <location filename="../qml/VideoOutputs.qml" line="235"/>
        <source>The virtual camera is not installed. Please, install &lt;b&gt;v4l2loopback&lt;/b&gt;.</source>
        <translation>המצלמה הווירטואלית לא מותקנת. נא להתקין את &lt;b&gt;v4l2loopback&lt;/b&gt;.</translation>
    </message>
    <message>
        <location filename="../qml/VideoOutputs.qml" line="263"/>
        <source>The virtual camera is not supported in this platform</source>
        <translation>אין תמיכה במצלמה הווירטואלית במערכת הזאת</translation>
    </message>
    <message>
        <location filename="../qml/VideoOutputs.qml" line="276"/>
        <source>This Flatpak version does not have support for the virtual camera.</source>
        <translation type="unfinished"></translation>
    </message>
    <message>
        <location filename="../qml/VideoOutputs.qml" line="283"/>
        <source>Download the full version</source>
        <translation type="unfinished"></translation>
    </message>
    <message>
        <location filename="../qml/VideoOutputs.qml" line="287"/>
        <source>Download the full Flatpak version with the virtual camera support</source>
        <translation type="unfinished"></translation>
    </message>
</context>
<context>
    <name>VideoRecording</name>
    <message>
        <location filename="../qml/VideoRecording.qml" line="121"/>
        <source>Videos directory</source>
        <translation>תיקיית סרטונים</translation>
    </message>
    <message>
        <location filename="../qml/VideoRecording.qml" line="132"/>
        <source>Search</source>
        <translation>חיפוש</translation>
    </message>
    <message>
        <location filename="../qml/VideoRecording.qml" line="133"/>
        <source>Search directory to save videos</source>
        <translation>חיפוש בתיקייה כדי לשמור סרטונים</translation>
    </message>
    <message>
        <location filename="../qml/VideoRecording.qml" line="142"/>
        <source>Record audio</source>
        <translation>הקלטת שמע</translation>
    </message>
    <message>
        <location filename="../qml/VideoRecording.qml" line="153"/>
        <source>Video quality</source>
        <translation type="unfinished"></translation>
    </message>
    <message>
        <location filename="../qml/VideoRecording.qml" line="161"/>
        <source>Output width</source>
        <translation type="unfinished"></translation>
    </message>
    <message>
        <location filename="../qml/VideoRecording.qml" line="181"/>
        <source>Output height</source>
        <translation type="unfinished"></translation>
    </message>
    <message>
        <location filename="../qml/VideoRecording.qml" line="201"/>
        <source>Output Frame rate</source>
        <translation type="unfinished"></translation>
    </message>
    <message>
        <location filename="../qml/VideoRecording.qml" line="220"/>
        <source>File format and codecs</source>
        <translation type="unfinished"></translation>
    </message>
    <message>
        <location filename="../qml/VideoRecording.qml" line="228"/>
        <source>File format</source>
        <translation>מבנה קובץ</translation>
    </message>
    <message>
        <location filename="../qml/VideoRecording.qml" line="259"/>
        <location filename="../qml/VideoRecording.qml" line="298"/>
        <location filename="../qml/VideoRecording.qml" line="339"/>
        <source>Configure</source>
        <translation>הגדרה</translation>
    </message>
    <message>
        <location filename="../qml/VideoRecording.qml" line="260"/>
        <source>Configure file format</source>
        <translation>הגדרת סוג קובץ</translation>
    </message>
    <message>
        <location filename="../qml/VideoRecording.qml" line="267"/>
        <source>Video codec</source>
        <translation>מפענח וידאו</translation>
    </message>
    <message>
        <location filename="../qml/VideoRecording.qml" line="299"/>
        <source>Configure video codec</source>
        <translation>הגדרת מפענח וידאו</translation>
    </message>
    <message>
        <location filename="../qml/VideoRecording.qml" line="306"/>
        <source>Audio codec</source>
        <translation>מפענח שמע</translation>
    </message>
    <message>
        <location filename="../qml/VideoRecording.qml" line="340"/>
        <source>Configure audio codec</source>
        <translation>הגדרת מפענח שמע</translation>
    </message>
    <message>
        <location filename="../qml/VideoRecording.qml" line="374"/>
        <source>Select the folder to save your videos</source>
        <translation>נא לבחור את התיקייה לשמירת הסרטונים שלך</translation>
    </message>
</context>
<context>
    <name>main</name>
    <message>
        <location filename="../../../libAvKys/Plugins/Aging/share/qml/main.qml" line="40"/>
        <source>Number of scratches</source>
        <translation>מספר שריטות</translation>
    </message>
    <message>
        <location filename="../../../libAvKys/Plugins/Aging/share/qml/main.qml" line="66"/>
        <source>Add dust</source>
        <translation>הוספת אבק</translation>
    </message>
    <message>
        <location filename="../../../libAvKys/Plugins/Blur/share/qml/main.qml" line="40"/>
        <location filename="../../../libAvKys/Plugins/ColorFilter/share/qml/main.qml" line="65"/>
        <location filename="../../../libAvKys/Plugins/ColorReplace/share/qml/main.qml" line="88"/>
        <location filename="../../../libAvKys/Plugins/Denoise/share/qml/main.qml" line="46"/>
        <location filename="../../../libAvKys/Plugins/OilPaint/share/qml/main.qml" line="39"/>
        <source>Radius</source>
        <translation>רדיוס</translation>
    </message>
    <message>
        <location filename="../../../libAvKys/Plugins/Cartoon/share/qml/main.qml" line="72"/>
        <location filename="../../../libAvKys/Plugins/Fire/share/qml/main.qml" line="313"/>
        <source>Number of colors</source>
        <translation>מספר צבעים</translation>
    </message>
    <message>
        <location filename="../../../libAvKys/Plugins/Cartoon/share/qml/main.qml" line="97"/>
        <source>Color difference</source>
        <translation>הפרשי צבע</translation>
    </message>
    <message>
        <location filename="../../../libAvKys/Plugins/Cartoon/share/qml/main.qml" line="122"/>
        <source>Show edges</source>
        <translation>הצגת קצוות</translation>
    </message>
    <message>
        <location filename="../../../libAvKys/Plugins/Cartoon/share/qml/main.qml" line="187"/>
        <source>Line color</source>
        <translation>צבע הקו</translation>
    </message>
    <message>
        <location filename="../../../libAvKys/Plugins/Cartoon/share/qml/main.qml" line="209"/>
        <location filename="../../../libAvKys/Plugins/Cartoon/share/qml/main.qml" line="213"/>
        <location filename="../../../libAvKys/Plugins/FaceDetect/share/qml/main.qml" line="222"/>
        <location filename="../../../libAvKys/Plugins/FaceDetect/share/qml/main.qml" line="226"/>
        <location filename="../../../libAvKys/Plugins/FaceTrack/share/qml/main.qml" line="167"/>
        <location filename="../../../libAvKys/Plugins/FaceTrack/share/qml/main.qml" line="171"/>
        <source>Scan block</source>
        <translation>סריקת מקטע</translation>
    </message>
    <message>
        <location filename="../../../libAvKys/Plugins/Cartoon/share/qml/main.qml" line="198"/>
        <location filename="../../../libAvKys/Plugins/Radioactive/share/qml/main.qml" line="263"/>
        <source>Choose a color</source>
        <translation>בחירת צבע</translation>
    </message>
    <message>
        <location filename="../../../libAvKys/Plugins/ChangeHSL/share/qml/main.qml" line="38"/>
        <location filename="../../../libAvKys/Plugins/ColorTransform/share/qml/main.qml" line="37"/>
        <location filename="../../../libAvKys/Plugins/MatrixTransform/share/qml/main.qml" line="36"/>
        <source>Transform matrix</source>
        <extracomment>https://en.wikipedia.org/wiki/Transformation_matrix</extracomment>
        <translation>טבלת התמרה</translation>
    </message>
    <message>
        <location filename="../../../libAvKys/Plugins/ChangeHSL/share/qml/main.qml" line="52"/>
        <location filename="../../../libAvKys/Plugins/ColorTransform/share/qml/main.qml" line="51"/>
        <location filename="../../../libAvKys/Plugins/Convolve/share/qml/main.qml" line="63"/>
        <location filename="../../../libAvKys/Plugins/MatrixTransform/share/qml/main.qml" line="50"/>
        <source>Column 0, Row 0</source>
        <translation>עמודה 0, שורה 0</translation>
    </message>
    <message>
        <location filename="../../../libAvKys/Plugins/ChangeHSL/share/qml/main.qml" line="64"/>
        <location filename="../../../libAvKys/Plugins/ColorTransform/share/qml/main.qml" line="63"/>
        <location filename="../../../libAvKys/Plugins/Convolve/share/qml/main.qml" line="75"/>
        <location filename="../../../libAvKys/Plugins/MatrixTransform/share/qml/main.qml" line="62"/>
        <source>Column 1, Row 0</source>
        <translation>עמודה 1, שורה 0</translation>
    </message>
    <message>
        <location filename="../../../libAvKys/Plugins/ChangeHSL/share/qml/main.qml" line="76"/>
        <location filename="../../../libAvKys/Plugins/ColorTransform/share/qml/main.qml" line="75"/>
        <location filename="../../../libAvKys/Plugins/Convolve/share/qml/main.qml" line="87"/>
        <location filename="../../../libAvKys/Plugins/MatrixTransform/share/qml/main.qml" line="74"/>
        <source>Column 2, Row 0</source>
        <translation>עמודה 2, שורה 0</translation>
    </message>
    <message>
        <location filename="../../../libAvKys/Plugins/ChangeHSL/share/qml/main.qml" line="88"/>
        <location filename="../../../libAvKys/Plugins/ColorTransform/share/qml/main.qml" line="87"/>
        <source>Column 3, Row 0</source>
        <translation>עמודה 3, שורה 0</translation>
    </message>
    <message>
        <location filename="../../../libAvKys/Plugins/ChangeHSL/share/qml/main.qml" line="102"/>
        <location filename="../../../libAvKys/Plugins/ColorTransform/share/qml/main.qml" line="101"/>
        <location filename="../../../libAvKys/Plugins/Convolve/share/qml/main.qml" line="101"/>
        <location filename="../../../libAvKys/Plugins/MatrixTransform/share/qml/main.qml" line="88"/>
        <source>Column 0, Row 1</source>
        <translation>עמודה 0, שורה 1</translation>
    </message>
    <message>
        <location filename="../../../libAvKys/Plugins/ChangeHSL/share/qml/main.qml" line="114"/>
        <location filename="../../../libAvKys/Plugins/ColorTransform/share/qml/main.qml" line="113"/>
        <location filename="../../../libAvKys/Plugins/Convolve/share/qml/main.qml" line="113"/>
        <location filename="../../../libAvKys/Plugins/MatrixTransform/share/qml/main.qml" line="100"/>
        <source>Column 1, Row 1</source>
        <translation>עמודה 1, שורה 1</translation>
    </message>
    <message>
        <location filename="../../../libAvKys/Plugins/ChangeHSL/share/qml/main.qml" line="126"/>
        <location filename="../../../libAvKys/Plugins/ColorTransform/share/qml/main.qml" line="125"/>
        <location filename="../../../libAvKys/Plugins/Convolve/share/qml/main.qml" line="125"/>
        <location filename="../../../libAvKys/Plugins/MatrixTransform/share/qml/main.qml" line="112"/>
        <source>Column 2, Row 1</source>
        <translation>עמודה 2, שורה 1</translation>
    </message>
    <message>
        <location filename="../../../libAvKys/Plugins/ChangeHSL/share/qml/main.qml" line="138"/>
        <location filename="../../../libAvKys/Plugins/ColorTransform/share/qml/main.qml" line="137"/>
        <source>Column 3, Row 1</source>
        <translation>עמודה 3, שורה 1</translation>
    </message>
    <message>
        <location filename="../../../libAvKys/Plugins/ChangeHSL/share/qml/main.qml" line="152"/>
        <location filename="../../../libAvKys/Plugins/ColorTransform/share/qml/main.qml" line="151"/>
        <location filename="../../../libAvKys/Plugins/Convolve/share/qml/main.qml" line="139"/>
        <source>Column 0, Row 2</source>
        <translation>עמודה 0, שורה 2</translation>
    </message>
    <message>
        <location filename="../../../libAvKys/Plugins/ChangeHSL/share/qml/main.qml" line="164"/>
        <location filename="../../../libAvKys/Plugins/ColorTransform/share/qml/main.qml" line="163"/>
        <location filename="../../../libAvKys/Plugins/Convolve/share/qml/main.qml" line="151"/>
        <source>Column 1, Row 2</source>
        <translation>עמודה 1, שורה 2</translation>
    </message>
    <message>
        <location filename="../../../libAvKys/Plugins/ChangeHSL/share/qml/main.qml" line="176"/>
        <location filename="../../../libAvKys/Plugins/ColorTransform/share/qml/main.qml" line="175"/>
        <location filename="../../../libAvKys/Plugins/Convolve/share/qml/main.qml" line="163"/>
        <source>Column 2, Row 2</source>
        <translation>עמודה 2, שורה 2</translation>
    </message>
    <message>
        <location filename="../../../libAvKys/Plugins/ChangeHSL/share/qml/main.qml" line="188"/>
        <location filename="../../../libAvKys/Plugins/ColorTransform/share/qml/main.qml" line="187"/>
        <source>Column 3, Row 2</source>
        <translation>עמודה 3, שורה 2</translation>
    </message>
    <message>
        <location filename="../../../libAvKys/Plugins/Charify/share/qml/main.qml" line="46"/>
        <location filename="../../../libAvKys/Plugins/Fire/share/qml/main.qml" line="84"/>
        <location filename="../../../libAvKys/Plugins/Hypnotic/share/qml/main.qml" line="54"/>
        <location filename="../../../libAvKys/Plugins/Radioactive/share/qml/main.qml" line="79"/>
        <location filename="../../../libAvKys/Plugins/Ripple/share/qml/main.qml" line="96"/>
        <source>Mode</source>
        <translation>מצב</translation>
    </message>
    <message>
        <location filename="../../../libAvKys/Plugins/Charify/share/qml/main.qml" line="56"/>
        <source>Natural</source>
        <translation>טבעי</translation>
    </message>
    <message>
        <location filename="../../../libAvKys/Plugins/Charify/share/qml/main.qml" line="60"/>
        <source>Fixed</source>
        <translation>קבוע</translation>
    </message>
    <message>
        <location filename="../../../libAvKys/Plugins/Charify/share/qml/main.qml" line="70"/>
        <location filename="../../../libAvKys/Plugins/Charify/share/qml/main.qml" line="74"/>
        <location filename="../../../libAvKys/Plugins/Matrix/share/qml/main.qml" line="61"/>
        <location filename="../../../libAvKys/Plugins/Matrix/share/qml/main.qml" line="65"/>
        <source>Symbols</source>
        <translation>סימנים</translation>
    </message>
    <message>
        <location filename="../../../libAvKys/Plugins/Charify/share/qml/main.qml" line="84"/>
        <location filename="../../../libAvKys/Plugins/Charify/share/qml/main.qml" line="90"/>
        <location filename="../../../libAvKys/Plugins/Matrix/share/qml/main.qml" line="75"/>
        <location filename="../../../libAvKys/Plugins/Matrix/share/qml/main.qml" line="81"/>
        <source>Font</source>
        <translation>גופן</translation>
    </message>
    <message>
        <location filename="../../../libAvKys/Plugins/Charify/share/qml/main.qml" line="98"/>
        <location filename="../../../libAvKys/Plugins/ColorKey/share/qml/main.qml" line="235"/>
        <location filename="../../../libAvKys/Plugins/ColorTap/share/qml/main.qml" line="135"/>
        <location filename="../../../libAvKys/Plugins/FaceDetect/share/qml/main.qml" line="564"/>
        <location filename="../../../libAvKys/Plugins/FaceDetect/share/qml/main.qml" line="634"/>
        <location filename="../../../libAvKys/Plugins/Halftone/share/qml/main.qml" line="162"/>
        <source>Search</source>
        <translation>חיפוש</translation>
    </message>
    <message>
        <location filename="../../../libAvKys/Plugins/Charify/share/qml/main.qml" line="100"/>
        <source>Search the font to be used</source>
        <translation>חיפוש הגופן לשימוש</translation>
    </message>
    <message>
        <location filename="../../../libAvKys/Plugins/Charify/share/qml/main.qml" line="108"/>
        <location filename="../../../libAvKys/Plugins/Matrix/share/qml/main.qml" line="99"/>
        <source>Hinting</source>
        <translation>רימוז</translation>
    </message>
    <message>
        <location filename="../../../libAvKys/Plugins/Charify/share/qml/main.qml" line="119"/>
        <location filename="../../../libAvKys/Plugins/Charify/share/qml/main.qml" line="153"/>
        <location filename="../../../libAvKys/Plugins/Codecs/Audio/Encoders/ffmpeg/share/qml/main.qml" line="69"/>
        <location filename="../../../libAvKys/Plugins/Codecs/Format/Muxers/ffmpeg/share/qml/main.qml" line="69"/>
        <location filename="../../../libAvKys/Plugins/Codecs/Format/Muxers/lsmash/share/qml/main.qml" line="69"/>
        <location filename="../../../libAvKys/Plugins/Codecs/Format/Muxers/mp4v2/share/qml/main.qml" line="69"/>
        <location filename="../../../libAvKys/Plugins/Codecs/Format/Muxers/webm/share/qml/main.qml" line="69"/>
        <location filename="../../../libAvKys/Plugins/Codecs/Video/Encoders/av1/share/qml/main.qml" line="69"/>
        <location filename="../../../libAvKys/Plugins/Codecs/Video/Encoders/ffmpeg/share/qml/main.qml" line="69"/>
        <location filename="../../../libAvKys/Plugins/Codecs/Video/Encoders/rav1e/share/qml/main.qml" line="69"/>
        <location filename="../../../libAvKys/Plugins/Codecs/Video/Encoders/svtav1/share/qml/main.qml" line="69"/>
        <location filename="../../../libAvKys/Plugins/Codecs/Video/Encoders/svtvp9/share/qml/main.qml" line="69"/>
        <location filename="../../../libAvKys/Plugins/Codecs/Video/Encoders/vpx/share/qml/main.qml" line="69"/>
        <location filename="../../../libAvKys/Plugins/Codecs/Video/Encoders/x264/share/qml/main.qml" line="69"/>
        <location filename="../../../libAvKys/Plugins/Matrix/share/qml/main.qml" line="110"/>
        <location filename="../../../libAvKys/Plugins/Matrix/share/qml/main.qml" line="144"/>
        <source>Default</source>
        <translation>בררת מחדל</translation>
    </message>
    <message>
        <location filename="../../../libAvKys/Plugins/Charify/share/qml/main.qml" line="123"/>
        <location filename="../../../libAvKys/Plugins/Matrix/share/qml/main.qml" line="114"/>
        <source>No hinting</source>
        <translation>ללא רימוז</translation>
    </message>
    <message>
        <location filename="../../../libAvKys/Plugins/Charify/share/qml/main.qml" line="127"/>
        <location filename="../../../libAvKys/Plugins/Matrix/share/qml/main.qml" line="118"/>
        <source>Vertical hinting</source>
        <translation>רימוז אנכי</translation>
    </message>
    <message>
        <location filename="../../../libAvKys/Plugins/Charify/share/qml/main.qml" line="131"/>
        <location filename="../../../libAvKys/Plugins/Matrix/share/qml/main.qml" line="122"/>
        <source>Full hinting</source>
        <translation>רימוז מלא</translation>
    </message>
    <message>
        <location filename="../../../libAvKys/Plugins/Charify/share/qml/main.qml" line="142"/>
        <location filename="../../../libAvKys/Plugins/Matrix/share/qml/main.qml" line="133"/>
        <source>Style</source>
        <extracomment>Different font rendering strategies</extracomment>
        <translation>סגנון</translation>
    </message>
    <message>
        <location filename="../../../libAvKys/Plugins/Charify/share/qml/main.qml" line="157"/>
        <location filename="../../../libAvKys/Plugins/Matrix/share/qml/main.qml" line="148"/>
        <source>Bitmap</source>
        <translation>מפת סיביות</translation>
    </message>
    <message>
        <location filename="../../../libAvKys/Plugins/Charify/share/qml/main.qml" line="161"/>
        <location filename="../../../libAvKys/Plugins/Matrix/share/qml/main.qml" line="152"/>
        <source>Device</source>
        <translation>התקן</translation>
    </message>
    <message>
        <location filename="../../../libAvKys/Plugins/Charify/share/qml/main.qml" line="165"/>
        <location filename="../../../libAvKys/Plugins/Matrix/share/qml/main.qml" line="156"/>
        <source>Outline</source>
        <translation>מתאר</translation>
    </message>
    <message>
        <location filename="../../../libAvKys/Plugins/Charify/share/qml/main.qml" line="169"/>
        <location filename="../../../libAvKys/Plugins/Matrix/share/qml/main.qml" line="160"/>
        <source>Force outline</source>
        <translation>אילוץ מתאר</translation>
    </message>
    <message>
        <location filename="../../../libAvKys/Plugins/Charify/share/qml/main.qml" line="173"/>
        <location filename="../../../libAvKys/Plugins/Matrix/share/qml/main.qml" line="164"/>
        <source>Match</source>
        <translation>התאמה</translation>
    </message>
    <message>
        <location filename="../../../libAvKys/Plugins/Charify/share/qml/main.qml" line="177"/>
        <location filename="../../../libAvKys/Plugins/Matrix/share/qml/main.qml" line="168"/>
        <source>Quality</source>
        <translation>איכות</translation>
    </message>
    <message>
        <location filename="../../../libAvKys/Plugins/Charify/share/qml/main.qml" line="181"/>
        <location filename="../../../libAvKys/Plugins/Matrix/share/qml/main.qml" line="172"/>
        <source>Antialias</source>
        <translation>החלקת קצוות</translation>
    </message>
    <message>
        <location filename="../../../libAvKys/Plugins/Charify/share/qml/main.qml" line="185"/>
        <location filename="../../../libAvKys/Plugins/Matrix/share/qml/main.qml" line="176"/>
        <source>No antialias</source>
        <translation>ללא החלקת קצוות</translation>
    </message>
    <message>
        <location filename="../../../libAvKys/Plugins/Charify/share/qml/main.qml" line="189"/>
        <location filename="../../../libAvKys/Plugins/Matrix/share/qml/main.qml" line="180"/>
        <source>Compatible with OpenGL</source>
        <translation>תואם ל־OpenGL</translation>
    </message>
    <message>
        <location filename="../../../libAvKys/Plugins/Charify/share/qml/main.qml" line="193"/>
        <location filename="../../../libAvKys/Plugins/Matrix/share/qml/main.qml" line="184"/>
        <source>Force integer metrics</source>
        <translation>אילוץ מדידה במספרים שלמים וחיוביים</translation>
    </message>
    <message>
        <location filename="../../../libAvKys/Plugins/Charify/share/qml/main.qml" line="197"/>
        <location filename="../../../libAvKys/Plugins/Matrix/share/qml/main.qml" line="188"/>
        <source>No subpixel antialias</source>
        <translation>ללא החלקה של תת־פיקסל</translation>
    </message>
    <message>
        <location filename="../../../libAvKys/Plugins/Charify/share/qml/main.qml" line="201"/>
        <location filename="../../../libAvKys/Plugins/Matrix/share/qml/main.qml" line="192"/>
        <source>No font merging</source>
        <translation>ללא מיזוג גופנים</translation>
    </message>
    <message>
        <location filename="../../../libAvKys/Plugins/Charify/share/qml/main.qml" line="211"/>
        <location filename="../../../libAvKys/Plugins/Matrix/share/qml/main.qml" line="219"/>
        <source>Foreground color</source>
        <translation>צבע חזית</translation>
    </message>
    <message>
        <location filename="../../../libAvKys/Plugins/Charify/share/qml/main.qml" line="229"/>
        <location filename="../../../libAvKys/Plugins/ColorKey/share/qml/main.qml" line="192"/>
        <location filename="../../../libAvKys/Plugins/Matrix/share/qml/main.qml" line="236"/>
        <source>Background color</source>
        <translation>צבע רקע</translation>
    </message>
    <message>
        <location filename="../../../libAvKys/Plugins/Charify/share/qml/main.qml" line="263"/>
        <source>Reversed</source>
        <translation>הפוך</translation>
    </message>
    <message>
        <location filename="../../../libAvKys/Plugins/Charify/share/qml/main.qml" line="279"/>
        <location filename="../../../libAvKys/Plugins/Matrix/share/qml/main.qml" line="366"/>
        <source>Please choose a font</source>
        <translation>נא לבחור גופן</translation>
    </message>
    <message>
        <location filename="../../../libAvKys/Plugins/Charify/share/qml/main.qml" line="219"/>
        <location filename="../../../libAvKys/Plugins/Matrix/share/qml/main.qml" line="227"/>
        <source>Choose the foreground color</source>
        <translation>נא לבחור את צבע החזית</translation>
    </message>
    <message>
        <location filename="../../../libAvKys/Plugins/Charify/share/qml/main.qml" line="237"/>
        <location filename="../../../libAvKys/Plugins/ColorKey/share/qml/main.qml" line="204"/>
        <location filename="../../../libAvKys/Plugins/Matrix/share/qml/main.qml" line="244"/>
        <source>Choose the background color</source>
        <translation>נא לבחור את צבע הרקע</translation>
    </message>
    <message>
        <location filename="../../../libAvKys/Plugins/Cinema/share/qml/main.qml" line="42"/>
        <location filename="../../../libAvKys/Plugins/Dice/share/qml/main.qml" line="39"/>
        <source>Size</source>
        <translation>גודל</translation>
    </message>
    <message>
        <location filename="../../../libAvKys/Plugins/Cinema/share/qml/main.qml" line="81"/>
        <location filename="../../../libAvKys/Plugins/ColorFilter/share/qml/main.qml" line="42"/>
        <location filename="../../../libAvKys/Plugins/ColorKey/share/qml/main.qml" line="75"/>
        <location filename="../../../libAvKys/Plugins/ColorKey/share/qml/main.qml" line="178"/>
        <location filename="../../../libAvKys/Plugins/Life/share/qml/main.qml" line="47"/>
        <location filename="../../../libAvKys/Plugins/Vignette/share/qml/main.qml" line="53"/>
        <source>Color</source>
        <translation>צבע</translation>
    </message>
    <message>
        <location filename="../../../libAvKys/Plugins/Cinema/share/qml/main.qml" line="91"/>
        <source>Choose the strips color</source>
        <translation>נא לבחור את צבע הרצועות</translation>
    </message>
    <message>
        <location filename="../../../libAvKys/Plugins/ColorFilter/share/qml/main.qml" line="91"/>
        <location filename="../../../libAvKys/Plugins/ColorReplace/share/qml/main.qml" line="114"/>
        <location filename="../../../libAvKys/Plugins/FalseColor/share/qml/main.qml" line="70"/>
        <location filename="../../../libAvKys/Plugins/Fire/share/qml/main.qml" line="96"/>
        <source>Soft</source>
        <translation>רך</translation>
    </message>
    <message>
        <location filename="../../../libAvKys/Plugins/ColorFilter/share/qml/main.qml" line="52"/>
        <source>Select the color to filter</source>
        <translation>נא לבחור את הצבע לסינון</translation>
    </message>
    <message>
        <location filename="../../../libAvKys/Plugins/ColorTap/share/qml/main.qml" line="44"/>
        <source>Color table</source>
        <translation>טבלת צבעים</translation>
    </message>
    <message>
        <location filename="../../../libAvKys/Plugins/ColorTap/share/qml/main.qml" line="55"/>
        <source>Base</source>
        <extracomment>Base color, show the image without modifications</extracomment>
        <translation>בסיס</translation>
    </message>
    <message>
        <location filename="../../../libAvKys/Plugins/ColorTap/share/qml/main.qml" line="59"/>
        <source>Metal</source>
        <translation>מתכת</translation>
    </message>
    <message>
        <location filename="../../../libAvKys/Plugins/ColorTap/share/qml/main.qml" line="64"/>
        <source>Heat</source>
        <extracomment>https://en.wikipedia.org/wiki/Heat_map</extracomment>
        <translation>חום</translation>
    </message>
    <message>
        <location filename="../../../libAvKys/Plugins/ColorTap/share/qml/main.qml" line="68"/>
        <source>Old Photo</source>
        <translation>תמונה ישנה</translation>
    </message>
    <message>
        <location filename="../../../libAvKys/Plugins/ColorTap/share/qml/main.qml" line="72"/>
        <source>Red &amp; Green</source>
        <translation>אדום וירוק</translation>
    </message>
    <message>
        <location filename="../../../libAvKys/Plugins/ColorTap/share/qml/main.qml" line="77"/>
        <source>Sepia</source>
        <extracomment>https://en.wikipedia.org/wiki/Sepia_(color)</extracomment>
        <translation>ספיה</translation>
    </message>
    <message>
        <location filename="../../../libAvKys/Plugins/ColorTap/share/qml/main.qml" line="81"/>
        <source>X-Pro</source>
        <translation>X-Pro‎</translation>
    </message>
    <message>
        <location filename="../../../libAvKys/Plugins/ColorTap/share/qml/main.qml" line="85"/>
        <source>X-Ray</source>
        <translation>רנטגן</translation>
    </message>
    <message>
        <location filename="../../../libAvKys/Plugins/ColorTap/share/qml/main.qml" line="89"/>
        <source>Yellow &amp; Blue</source>
        <translation>צהוב וכחול</translation>
    </message>
    <message>
        <location filename="../../../libAvKys/Plugins/Codecs/Audio/Encoders/faac/share/qml/main.qml" line="29"/>
        <location filename="../../../libAvKys/Plugins/Codecs/Audio/Encoders/fdkaac/share/qml/main.qml" line="29"/>
        <location filename="../../../libAvKys/Plugins/Codecs/Audio/Encoders/ffmpeg/share/qml/main.qml" line="29"/>
        <location filename="../../../libAvKys/Plugins/Codecs/Audio/Encoders/lame/share/qml/main.qml" line="29"/>
        <location filename="../../../libAvKys/Plugins/Codecs/Audio/Encoders/opus/share/qml/main.qml" line="29"/>
        <location filename="../../../libAvKys/Plugins/Codecs/Audio/Encoders/vorbis/share/qml/main.qml" line="29"/>
        <location filename="../../../libAvKys/Plugins/Codecs/Format/Muxers/ffmpeg/share/qml/main.qml" line="29"/>
        <location filename="../../../libAvKys/Plugins/Codecs/Format/Muxers/lsmash/share/qml/main.qml" line="29"/>
        <location filename="../../../libAvKys/Plugins/Codecs/Format/Muxers/mp4v2/share/qml/main.qml" line="29"/>
        <location filename="../../../libAvKys/Plugins/Codecs/Format/Muxers/webm/share/qml/main.qml" line="29"/>
        <location filename="../../../libAvKys/Plugins/Codecs/Video/Encoders/av1/share/qml/main.qml" line="29"/>
        <location filename="../../../libAvKys/Plugins/Codecs/Video/Encoders/ffmpeg/share/qml/main.qml" line="29"/>
        <location filename="../../../libAvKys/Plugins/Codecs/Video/Encoders/rav1e/share/qml/main.qml" line="29"/>
        <location filename="../../../libAvKys/Plugins/Codecs/Video/Encoders/svtav1/share/qml/main.qml" line="29"/>
        <location filename="../../../libAvKys/Plugins/Codecs/Video/Encoders/svtvp9/share/qml/main.qml" line="29"/>
        <location filename="../../../libAvKys/Plugins/Codecs/Video/Encoders/vpx/share/qml/main.qml" line="29"/>
        <location filename="../../../libAvKys/Plugins/Codecs/Video/Encoders/x264/share/qml/main.qml" line="29"/>
        <source>Bitrate</source>
        <translation type="unfinished">קצב סיביות</translation>
    </message>
    <message>
        <location filename="../../../libAvKys/Plugins/Codecs/Audio/Encoders/faac/share/qml/main.qml" line="33"/>
        <location filename="../../../libAvKys/Plugins/Codecs/Audio/Encoders/fdkaac/share/qml/main.qml" line="33"/>
        <location filename="../../../libAvKys/Plugins/Codecs/Audio/Encoders/ffmpeg/share/qml/main.qml" line="33"/>
        <location filename="../../../libAvKys/Plugins/Codecs/Audio/Encoders/lame/share/qml/main.qml" line="33"/>
        <location filename="../../../libAvKys/Plugins/Codecs/Audio/Encoders/opus/share/qml/main.qml" line="33"/>
        <location filename="../../../libAvKys/Plugins/Codecs/Audio/Encoders/vorbis/share/qml/main.qml" line="33"/>
        <location filename="../../../libAvKys/Plugins/Codecs/Format/Muxers/ffmpeg/share/qml/main.qml" line="33"/>
        <location filename="../../../libAvKys/Plugins/Codecs/Format/Muxers/lsmash/share/qml/main.qml" line="33"/>
        <location filename="../../../libAvKys/Plugins/Codecs/Format/Muxers/mp4v2/share/qml/main.qml" line="33"/>
        <location filename="../../../libAvKys/Plugins/Codecs/Format/Muxers/webm/share/qml/main.qml" line="33"/>
        <location filename="../../../libAvKys/Plugins/Codecs/Video/Encoders/av1/share/qml/main.qml" line="33"/>
        <location filename="../../../libAvKys/Plugins/Codecs/Video/Encoders/ffmpeg/share/qml/main.qml" line="33"/>
        <location filename="../../../libAvKys/Plugins/Codecs/Video/Encoders/rav1e/share/qml/main.qml" line="33"/>
        <location filename="../../../libAvKys/Plugins/Codecs/Video/Encoders/svtav1/share/qml/main.qml" line="33"/>
        <location filename="../../../libAvKys/Plugins/Codecs/Video/Encoders/svtvp9/share/qml/main.qml" line="33"/>
        <location filename="../../../libAvKys/Plugins/Codecs/Video/Encoders/vpx/share/qml/main.qml" line="33"/>
        <location filename="../../../libAvKys/Plugins/Codecs/Video/Encoders/x264/share/qml/main.qml" line="33"/>
        <source>Bitrate (bits/secs)</source>
        <translation type="unfinished">קצב סיביות (סיביות לשנייה)</translation>
    </message>
    <message>
        <location filename="../../../libAvKys/Plugins/Codecs/Audio/Encoders/ffmpeg/share/qml/main.qml" line="45"/>
        <location filename="../../../libAvKys/Plugins/Codecs/Format/Muxers/ffmpeg/share/qml/main.qml" line="45"/>
        <location filename="../../../libAvKys/Plugins/Codecs/Format/Muxers/lsmash/share/qml/main.qml" line="45"/>
        <location filename="../../../libAvKys/Plugins/Codecs/Format/Muxers/mp4v2/share/qml/main.qml" line="45"/>
        <location filename="../../../libAvKys/Plugins/Codecs/Format/Muxers/webm/share/qml/main.qml" line="45"/>
        <location filename="../../../libAvKys/Plugins/Codecs/Video/Encoders/av1/share/qml/main.qml" line="45"/>
        <location filename="../../../libAvKys/Plugins/Codecs/Video/Encoders/ffmpeg/share/qml/main.qml" line="45"/>
        <location filename="../../../libAvKys/Plugins/Codecs/Video/Encoders/rav1e/share/qml/main.qml" line="45"/>
        <location filename="../../../libAvKys/Plugins/Codecs/Video/Encoders/svtav1/share/qml/main.qml" line="45"/>
        <location filename="../../../libAvKys/Plugins/Codecs/Video/Encoders/svtvp9/share/qml/main.qml" line="45"/>
        <location filename="../../../libAvKys/Plugins/Codecs/Video/Encoders/vpx/share/qml/main.qml" line="45"/>
        <location filename="../../../libAvKys/Plugins/Codecs/Video/Encoders/x264/share/qml/main.qml" line="45"/>
        <source>Keyframes stride (ms)</source>
        <translation type="unfinished"></translation>
    </message>
    <message>
        <location filename="../../../libAvKys/Plugins/Codecs/Audio/Encoders/ffmpeg/share/qml/main.qml" line="49"/>
        <location filename="../../../libAvKys/Plugins/Codecs/Format/Muxers/ffmpeg/share/qml/main.qml" line="49"/>
        <location filename="../../../libAvKys/Plugins/Codecs/Format/Muxers/lsmash/share/qml/main.qml" line="49"/>
        <location filename="../../../libAvKys/Plugins/Codecs/Format/Muxers/mp4v2/share/qml/main.qml" line="49"/>
        <location filename="../../../libAvKys/Plugins/Codecs/Format/Muxers/webm/share/qml/main.qml" line="49"/>
        <location filename="../../../libAvKys/Plugins/Codecs/Video/Encoders/av1/share/qml/main.qml" line="49"/>
        <location filename="../../../libAvKys/Plugins/Codecs/Video/Encoders/ffmpeg/share/qml/main.qml" line="49"/>
        <location filename="../../../libAvKys/Plugins/Codecs/Video/Encoders/rav1e/share/qml/main.qml" line="49"/>
        <location filename="../../../libAvKys/Plugins/Codecs/Video/Encoders/svtav1/share/qml/main.qml" line="49"/>
        <location filename="../../../libAvKys/Plugins/Codecs/Video/Encoders/svtvp9/share/qml/main.qml" line="49"/>
        <location filename="../../../libAvKys/Plugins/Codecs/Video/Encoders/vpx/share/qml/main.qml" line="49"/>
        <location filename="../../../libAvKys/Plugins/Codecs/Video/Encoders/x264/share/qml/main.qml" line="49"/>
        <source>1000</source>
        <translation type="unfinished"></translation>
    </message>
    <message>
        <location filename="../../../libAvKys/Plugins/Codecs/Audio/Encoders/ffmpeg/share/qml/main.qml" line="60"/>
        <location filename="../../../libAvKys/Plugins/Codecs/Format/Muxers/ffmpeg/share/qml/main.qml" line="60"/>
        <location filename="../../../libAvKys/Plugins/Codecs/Format/Muxers/lsmash/share/qml/main.qml" line="60"/>
        <location filename="../../../libAvKys/Plugins/Codecs/Format/Muxers/mp4v2/share/qml/main.qml" line="60"/>
        <location filename="../../../libAvKys/Plugins/Codecs/Format/Muxers/webm/share/qml/main.qml" line="60"/>
        <location filename="../../../libAvKys/Plugins/Codecs/Video/Encoders/av1/share/qml/main.qml" line="60"/>
        <location filename="../../../libAvKys/Plugins/Codecs/Video/Encoders/ffmpeg/share/qml/main.qml" line="60"/>
        <location filename="../../../libAvKys/Plugins/Codecs/Video/Encoders/rav1e/share/qml/main.qml" line="60"/>
        <location filename="../../../libAvKys/Plugins/Codecs/Video/Encoders/svtav1/share/qml/main.qml" line="60"/>
        <location filename="../../../libAvKys/Plugins/Codecs/Video/Encoders/svtvp9/share/qml/main.qml" line="60"/>
        <location filename="../../../libAvKys/Plugins/Codecs/Video/Encoders/vpx/share/qml/main.qml" line="60"/>
        <location filename="../../../libAvKys/Plugins/Codecs/Video/Encoders/x264/share/qml/main.qml" line="60"/>
        <source>Error resiliency</source>
        <translation type="unfinished"></translation>
    </message>
    <message>
        <location filename="../../../libAvKys/Plugins/Codecs/Audio/Encoders/ffmpeg/share/qml/main.qml" line="81"/>
        <location filename="../../../libAvKys/Plugins/Codecs/Format/Muxers/ffmpeg/share/qml/main.qml" line="81"/>
        <location filename="../../../libAvKys/Plugins/Codecs/Format/Muxers/lsmash/share/qml/main.qml" line="81"/>
        <location filename="../../../libAvKys/Plugins/Codecs/Format/Muxers/mp4v2/share/qml/main.qml" line="81"/>
        <location filename="../../../libAvKys/Plugins/Codecs/Format/Muxers/webm/share/qml/main.qml" line="81"/>
        <location filename="../../../libAvKys/Plugins/Codecs/Video/Encoders/av1/share/qml/main.qml" line="81"/>
        <location filename="../../../libAvKys/Plugins/Codecs/Video/Encoders/ffmpeg/share/qml/main.qml" line="81"/>
        <location filename="../../../libAvKys/Plugins/Codecs/Video/Encoders/rav1e/share/qml/main.qml" line="81"/>
        <location filename="../../../libAvKys/Plugins/Codecs/Video/Encoders/svtav1/share/qml/main.qml" line="81"/>
        <location filename="../../../libAvKys/Plugins/Codecs/Video/Encoders/svtvp9/share/qml/main.qml" line="81"/>
        <location filename="../../../libAvKys/Plugins/Codecs/Video/Encoders/vpx/share/qml/main.qml" line="81"/>
        <location filename="../../../libAvKys/Plugins/Codecs/Video/Encoders/x264/share/qml/main.qml" line="81"/>
        <source>Partitions</source>
        <translation type="unfinished"></translation>
    </message>
    <message>
        <location filename="../../../libAvKys/Plugins/Codecs/Audio/Encoders/ffmpeg/share/qml/main.qml" line="95"/>
        <location filename="../../../libAvKys/Plugins/Codecs/Format/Muxers/ffmpeg/share/qml/main.qml" line="95"/>
        <location filename="../../../libAvKys/Plugins/Codecs/Format/Muxers/lsmash/share/qml/main.qml" line="95"/>
        <location filename="../../../libAvKys/Plugins/Codecs/Format/Muxers/mp4v2/share/qml/main.qml" line="95"/>
        <location filename="../../../libAvKys/Plugins/Codecs/Format/Muxers/webm/share/qml/main.qml" line="95"/>
        <location filename="../../../libAvKys/Plugins/Codecs/Video/Encoders/av1/share/qml/main.qml" line="95"/>
        <location filename="../../../libAvKys/Plugins/Codecs/Video/Encoders/ffmpeg/share/qml/main.qml" line="95"/>
        <location filename="../../../libAvKys/Plugins/Codecs/Video/Encoders/rav1e/share/qml/main.qml" line="95"/>
        <location filename="../../../libAvKys/Plugins/Codecs/Video/Encoders/svtav1/share/qml/main.qml" line="95"/>
        <location filename="../../../libAvKys/Plugins/Codecs/Video/Encoders/svtvp9/share/qml/main.qml" line="95"/>
        <location filename="../../../libAvKys/Plugins/Codecs/Video/Encoders/vpx/share/qml/main.qml" line="95"/>
        <location filename="../../../libAvKys/Plugins/Codecs/Video/Encoders/x264/share/qml/main.qml" line="95"/>
        <source>Deadline (us)</source>
        <translation type="unfinished"></translation>
    </message>
    <message>
        <location filename="../../../libAvKys/Plugins/Codecs/Audio/Encoders/ffmpeg/share/qml/main.qml" line="116"/>
        <location filename="../../../libAvKys/Plugins/Codecs/Format/Muxers/ffmpeg/share/qml/main.qml" line="116"/>
        <location filename="../../../libAvKys/Plugins/Codecs/Format/Muxers/lsmash/share/qml/main.qml" line="116"/>
        <location filename="../../../libAvKys/Plugins/Codecs/Format/Muxers/mp4v2/share/qml/main.qml" line="116"/>
        <location filename="../../../libAvKys/Plugins/Codecs/Format/Muxers/webm/share/qml/main.qml" line="116"/>
        <location filename="../../../libAvKys/Plugins/Codecs/Video/Encoders/av1/share/qml/main.qml" line="116"/>
        <location filename="../../../libAvKys/Plugins/Codecs/Video/Encoders/ffmpeg/share/qml/main.qml" line="116"/>
        <location filename="../../../libAvKys/Plugins/Codecs/Video/Encoders/rav1e/share/qml/main.qml" line="116"/>
        <location filename="../../../libAvKys/Plugins/Codecs/Video/Encoders/svtav1/share/qml/main.qml" line="116"/>
        <location filename="../../../libAvKys/Plugins/Codecs/Video/Encoders/svtvp9/share/qml/main.qml" line="116"/>
        <location filename="../../../libAvKys/Plugins/Codecs/Video/Encoders/vpx/share/qml/main.qml" line="116"/>
        <location filename="../../../libAvKys/Plugins/Codecs/Video/Encoders/x264/share/qml/main.qml" line="116"/>
        <source>Realtime</source>
        <translation type="unfinished"></translation>
    </message>
    <message>
        <location filename="../../../libAvKys/Plugins/Codecs/Audio/Encoders/ffmpeg/share/qml/main.qml" line="120"/>
        <location filename="../../../libAvKys/Plugins/Codecs/Format/Muxers/ffmpeg/share/qml/main.qml" line="120"/>
        <location filename="../../../libAvKys/Plugins/Codecs/Format/Muxers/lsmash/share/qml/main.qml" line="120"/>
        <location filename="../../../libAvKys/Plugins/Codecs/Format/Muxers/mp4v2/share/qml/main.qml" line="120"/>
        <location filename="../../../libAvKys/Plugins/Codecs/Format/Muxers/webm/share/qml/main.qml" line="120"/>
        <location filename="../../../libAvKys/Plugins/Codecs/Video/Encoders/av1/share/qml/main.qml" line="120"/>
        <location filename="../../../libAvKys/Plugins/Codecs/Video/Encoders/ffmpeg/share/qml/main.qml" line="120"/>
        <location filename="../../../libAvKys/Plugins/Codecs/Video/Encoders/rav1e/share/qml/main.qml" line="120"/>
        <location filename="../../../libAvKys/Plugins/Codecs/Video/Encoders/svtav1/share/qml/main.qml" line="120"/>
        <location filename="../../../libAvKys/Plugins/Codecs/Video/Encoders/svtvp9/share/qml/main.qml" line="120"/>
        <location filename="../../../libAvKys/Plugins/Codecs/Video/Encoders/vpx/share/qml/main.qml" line="120"/>
        <location filename="../../../libAvKys/Plugins/Codecs/Video/Encoders/x264/share/qml/main.qml" line="120"/>
        <source>Good quality</source>
        <translation type="unfinished"></translation>
    </message>
    <message>
        <location filename="../../../libAvKys/Plugins/Codecs/Audio/Encoders/ffmpeg/share/qml/main.qml" line="124"/>
        <location filename="../../../libAvKys/Plugins/Codecs/Format/Muxers/ffmpeg/share/qml/main.qml" line="124"/>
        <location filename="../../../libAvKys/Plugins/Codecs/Format/Muxers/lsmash/share/qml/main.qml" line="124"/>
        <location filename="../../../libAvKys/Plugins/Codecs/Format/Muxers/mp4v2/share/qml/main.qml" line="124"/>
        <location filename="../../../libAvKys/Plugins/Codecs/Format/Muxers/webm/share/qml/main.qml" line="124"/>
        <location filename="../../../libAvKys/Plugins/Codecs/Video/Encoders/av1/share/qml/main.qml" line="124"/>
        <location filename="../../../libAvKys/Plugins/Codecs/Video/Encoders/ffmpeg/share/qml/main.qml" line="124"/>
        <location filename="../../../libAvKys/Plugins/Codecs/Video/Encoders/rav1e/share/qml/main.qml" line="124"/>
        <location filename="../../../libAvKys/Plugins/Codecs/Video/Encoders/svtav1/share/qml/main.qml" line="124"/>
        <location filename="../../../libAvKys/Plugins/Codecs/Video/Encoders/svtvp9/share/qml/main.qml" line="124"/>
        <location filename="../../../libAvKys/Plugins/Codecs/Video/Encoders/vpx/share/qml/main.qml" line="124"/>
        <location filename="../../../libAvKys/Plugins/Codecs/Video/Encoders/x264/share/qml/main.qml" line="124"/>
        <source>Best quality</source>
        <translation type="unfinished"></translation>
    </message>
    <message>
        <location filename="../../../libAvKys/Plugins/Codecs/Audio/Encoders/ffmpeg/share/qml/main.qml" line="128"/>
        <location filename="../../../libAvKys/Plugins/Codecs/Format/Muxers/ffmpeg/share/qml/main.qml" line="128"/>
        <location filename="../../../libAvKys/Plugins/Codecs/Format/Muxers/lsmash/share/qml/main.qml" line="128"/>
        <location filename="../../../libAvKys/Plugins/Codecs/Format/Muxers/mp4v2/share/qml/main.qml" line="128"/>
        <location filename="../../../libAvKys/Plugins/Codecs/Format/Muxers/webm/share/qml/main.qml" line="128"/>
        <location filename="../../../libAvKys/Plugins/Codecs/Video/Encoders/av1/share/qml/main.qml" line="128"/>
        <location filename="../../../libAvKys/Plugins/Codecs/Video/Encoders/ffmpeg/share/qml/main.qml" line="128"/>
        <location filename="../../../libAvKys/Plugins/Codecs/Video/Encoders/rav1e/share/qml/main.qml" line="128"/>
        <location filename="../../../libAvKys/Plugins/Codecs/Video/Encoders/svtav1/share/qml/main.qml" line="128"/>
        <location filename="../../../libAvKys/Plugins/Codecs/Video/Encoders/svtvp9/share/qml/main.qml" line="128"/>
        <location filename="../../../libAvKys/Plugins/Codecs/Video/Encoders/vpx/share/qml/main.qml" line="128"/>
        <location filename="../../../libAvKys/Plugins/Codecs/Video/Encoders/x264/share/qml/main.qml" line="128"/>
        <location filename="../../../libAvKys/Plugins/ColorTap/share/qml/main.qml" line="93"/>
        <location filename="../../../libAvKys/Plugins/FaceDetect/share/qml/main.qml" line="519"/>
        <location filename="../../../libAvKys/Plugins/FaceDetect/share/qml/main.qml" line="589"/>
        <location filename="../../../libAvKys/Plugins/Halftone/share/qml/main.qml" line="118"/>
        <source>Custom</source>
        <translation>התאמה אישית</translation>
    </message>
    <message>
        <location filename="../../../libAvKys/Plugins/Codecs/Audio/Encoders/ffmpeg/share/qml/main.qml" line="137"/>
        <location filename="../../../libAvKys/Plugins/Codecs/Format/Muxers/ffmpeg/share/qml/main.qml" line="137"/>
        <location filename="../../../libAvKys/Plugins/Codecs/Format/Muxers/lsmash/share/qml/main.qml" line="137"/>
        <location filename="../../../libAvKys/Plugins/Codecs/Format/Muxers/mp4v2/share/qml/main.qml" line="137"/>
        <location filename="../../../libAvKys/Plugins/Codecs/Format/Muxers/webm/share/qml/main.qml" line="137"/>
        <location filename="../../../libAvKys/Plugins/Codecs/Video/Encoders/av1/share/qml/main.qml" line="137"/>
        <location filename="../../../libAvKys/Plugins/Codecs/Video/Encoders/ffmpeg/share/qml/main.qml" line="137"/>
        <location filename="../../../libAvKys/Plugins/Codecs/Video/Encoders/rav1e/share/qml/main.qml" line="137"/>
        <location filename="../../../libAvKys/Plugins/Codecs/Video/Encoders/svtav1/share/qml/main.qml" line="137"/>
        <location filename="../../../libAvKys/Plugins/Codecs/Video/Encoders/svtvp9/share/qml/main.qml" line="137"/>
        <location filename="../../../libAvKys/Plugins/Codecs/Video/Encoders/vpx/share/qml/main.qml" line="137"/>
        <location filename="../../../libAvKys/Plugins/Codecs/Video/Encoders/x264/share/qml/main.qml" line="137"/>
        <source>Time in micro-seconds</source>
        <translation type="unfinished"></translation>
    </message>
    <message>
        <location filename="../../../libAvKys/Plugins/ColorKey/share/qml/main.qml" line="163"/>
        <source>Background type</source>
        <translation type="unfinished"></translation>
    </message>
    <message>
        <location filename="../../../libAvKys/Plugins/ColorKey/share/qml/main.qml" line="174"/>
        <source>No background</source>
        <translation type="unfinished"></translation>
    </message>
    <message>
        <location filename="../../../libAvKys/Plugins/ColorKey/share/qml/main.qml" line="227"/>
        <location filename="../../../libAvKys/Plugins/ColorTap/share/qml/main.qml" line="114"/>
        <source>Source palette</source>
        <translation>ערכת צבעים במקור</translation>
    </message>
    <message>
        <location filename="../../../libAvKys/Plugins/ColorKey/share/qml/main.qml" line="230"/>
        <location filename="../../../libAvKys/Plugins/ColorTap/share/qml/main.qml" line="117"/>
        <source>Image file to use as palette</source>
        <translation>קובץ תמונה לשימוש כערכת צבעים</translation>
    </message>
    <message>
        <location filename="../../../libAvKys/Plugins/ColorKey/share/qml/main.qml" line="237"/>
        <location filename="../../../libAvKys/Plugins/ColorTap/share/qml/main.qml" line="137"/>
        <source>Search the image file to use as palette</source>
        <translation>חיפוש קובץ התמונה שישמש כערכת צבעים</translation>
    </message>
    <message>
        <location filename="../../../libAvKys/Plugins/ColorKey/share/qml/main.qml" line="245"/>
        <location filename="../../../libAvKys/Plugins/ColorTap/share/qml/main.qml" line="145"/>
        <location filename="../../../libAvKys/Plugins/FaceDetect/share/qml/main.qml" line="1027"/>
        <location filename="../../../libAvKys/Plugins/FaceDetect/share/qml/main.qml" line="1037"/>
        <location filename="../../../libAvKys/Plugins/Halftone/share/qml/main.qml" line="250"/>
        <source>Please choose an image file</source>
        <translation>נא לבחור קובץ תמונה</translation>
    </message>
    <message>
        <location filename="../../../libAvKys/Plugins/Convolve/share/qml/main.qml" line="49"/>
        <source>Convolve matrix</source>
        <extracomment>https://en.wikipedia.org/wiki/Kernel_(image_processing)</extracomment>
        <translation>טבלת פיתול</translation>
    </message>
    <message>
        <location filename="../../../libAvKys/Plugins/Convolve/share/qml/main.qml" line="174"/>
        <location filename="../../../libAvKys/Plugins/Convolve/share/qml/main.qml" line="178"/>
        <location filename="../../../libAvKys/Plugins/Denoise/share/qml/main.qml" line="71"/>
        <location filename="../../../libAvKys/Plugins/Denoise/share/qml/main.qml" line="75"/>
        <location filename="../../../libAvKys/Plugins/Emboss/share/qml/main.qml" line="30"/>
        <location filename="../../../libAvKys/Plugins/Emboss/share/qml/main.qml" line="34"/>
        <location filename="../../../libAvKys/Plugins/Saturated/share/qml/main.qml" line="39"/>
        <source>Factor</source>
        <translation>מקדם</translation>
    </message>
    <message>
        <location filename="../../../libAvKys/Plugins/Convolve/share/qml/main.qml" line="191"/>
        <location filename="../../../libAvKys/Plugins/Emboss/share/qml/main.qml" line="48"/>
        <location filename="../../../libAvKys/Plugins/Emboss/share/qml/main.qml" line="52"/>
        <source>Bias</source>
        <translation>אלכסון</translation>
    </message>
    <message>
        <location filename="../../../libAvKys/Plugins/DelayGrab/share/qml/main.qml" line="44"/>
        <source>Grab mode</source>
        <translation>מצב לכידה</translation>
    </message>
    <message>
        <location filename="../../../libAvKys/Plugins/DelayGrab/share/qml/main.qml" line="55"/>
        <source>Random square</source>
        <translation>ריבוע אקראי</translation>
    </message>
    <message>
        <location filename="../../../libAvKys/Plugins/DelayGrab/share/qml/main.qml" line="59"/>
        <source>Vertical increase</source>
        <translation>הגדלה אנכית</translation>
    </message>
    <message>
        <location filename="../../../libAvKys/Plugins/DelayGrab/share/qml/main.qml" line="63"/>
        <source>Horizontal increase</source>
        <translation>הגדלה אופקית</translation>
    </message>
    <message>
        <location filename="../../../libAvKys/Plugins/DelayGrab/share/qml/main.qml" line="67"/>
        <source>Rings increase</source>
        <translation>הגדלת טבעות</translation>
    </message>
    <message>
        <location filename="../../../libAvKys/Plugins/DelayGrab/share/qml/main.qml" line="77"/>
        <location filename="../../../libAvKys/Plugins/DelayGrab/share/qml/main.qml" line="81"/>
        <location filename="../../../libAvKys/Plugins/Pixelate/share/qml/main.qml" line="42"/>
        <location filename="../../../libAvKys/Plugins/Pixelate/share/qml/main.qml" line="46"/>
        <source>Block size</source>
        <translation>גודל מקטע</translation>
    </message>
    <message>
        <location filename="../../../libAvKys/Plugins/DelayGrab/share/qml/main.qml" line="94"/>
        <location filename="../../../libAvKys/Plugins/DelayGrab/share/qml/main.qml" line="98"/>
        <location filename="../../../libAvKys/Plugins/FrameOverlap/share/qml/main.qml" line="30"/>
        <location filename="../../../libAvKys/Plugins/FrameOverlap/share/qml/main.qml" line="34"/>
        <location filename="../../../libAvKys/Plugins/Nervous/share/qml/main.qml" line="29"/>
        <location filename="../../../libAvKys/Plugins/Nervous/share/qml/main.qml" line="33"/>
        <location filename="../../../libAvKys/Plugins/Quark/share/qml/main.qml" line="29"/>
        <location filename="../../../libAvKys/Plugins/Quark/share/qml/main.qml" line="33"/>
        <source>Number of frames</source>
        <translation>מספר התמוניות</translation>
    </message>
    <message>
        <location filename="../../../libAvKys/Plugins/Denoise/share/qml/main.qml" line="93"/>
        <source>Mu</source>
        <extracomment>Mu factor (µ letter from greek), represents the average of a group of values. https://en.wikipedia.org/wiki/Arithmetic_mean</extracomment>
        <translation>מו</translation>
    </message>
    <message>
        <location filename="../../../libAvKys/Plugins/Denoise/share/qml/main.qml" line="116"/>
        <source>Sigma</source>
        <extracomment>Sigma factor (σ letter from greek), represents the standard deviation of a group of values. https://en.wikipedia.org/wiki/Standard_deviation</extracomment>
        <translation>סיגמא</translation>
    </message>
    <message>
        <location filename="../../../libAvKys/Plugins/DesktopCapture/src/share/qml/main.qml" line="48"/>
        <location filename="../../../libAvKys/Plugins/FpsControl/share/qml/main.qml" line="41"/>
        <location filename="../../../libAvKys/Plugins/ImageSrc/share/qml/main.qml" line="66"/>
        <source>Frame rate</source>
        <translation>קצב שקופיות</translation>
    </message>
    <message>
        <location filename="../../../libAvKys/Plugins/DesktopCapture/src/share/qml/main.qml" line="102"/>
        <source>Cursor size</source>
        <translation type="unfinished"></translation>
    </message>
    <message>
        <location filename="../../../libAvKys/Plugins/Distort/share/qml/main.qml" line="30"/>
        <location filename="../../../libAvKys/Plugins/Distort/share/qml/main.qml" line="34"/>
        <location filename="../../../libAvKys/Plugins/Ripple/share/qml/main.qml" line="129"/>
        <source>Amplitude</source>
        <translation>משרעת</translation>
    </message>
    <message>
        <location filename="../../../libAvKys/Plugins/Distort/share/qml/main.qml" line="48"/>
        <location filename="../../../libAvKys/Plugins/Distort/share/qml/main.qml" line="52"/>
        <source>Frequency</source>
        <translation>תדירות</translation>
    </message>
    <message>
        <location filename="../../../libAvKys/Plugins/Distort/share/qml/main.qml" line="66"/>
        <location filename="../../../libAvKys/Plugins/Distort/share/qml/main.qml" line="70"/>
        <source>Grid size</source>
        <translation>גודל רשת</translation>
    </message>
    <message>
        <location filename="../../../libAvKys/Plugins/Dizzy/share/qml/main.qml" line="51"/>
        <source>Speed</source>
        <translation>מהירות</translation>
    </message>
    <message>
        <location filename="../../../libAvKys/Plugins/Dizzy/share/qml/main.qml" line="91"/>
        <source>Zoom rate</source>
        <translation>רמת תקריב</translation>
    </message>
    <message>
        <location filename="../../../libAvKys/Plugins/Dizzy/share/qml/main.qml" line="129"/>
        <source>Strength</source>
        <translation>עצמה</translation>
    </message>
    <message>
        <location filename="../../../libAvKys/Plugins/Edge/share/qml/main.qml" line="47"/>
        <source>Canny mode</source>
        <extracomment>https://en.wikipedia.org/wiki/Canny_edge_detector</extracomment>
        <translation>מצב קני</translation>
    </message>
    <message>
        <location filename="../../../libAvKys/Plugins/Edge/share/qml/main.qml" line="65"/>
        <source>Canny threshold</source>
        <translation>סף קני</translation>
    </message>
    <message>
        <location filename="../../../libAvKys/Plugins/Edge/share/qml/main.qml" line="76"/>
        <source>Canny threshold low</source>
        <translation>סף קני נמוך</translation>
    </message>
    <message>
        <location filename="../../../libAvKys/Plugins/Edge/share/qml/main.qml" line="100"/>
        <source>Canny threshold hi</source>
        <translation>סף קני גבוה</translation>
    </message>
    <message>
        <location filename="../../../libAvKys/Plugins/Edge/share/qml/main.qml" line="110"/>
        <source>Equalize</source>
        <extracomment>https://en.wikipedia.org/wiki/Histogram_equalization</extracomment>
        <translation>השוואה</translation>
    </message>
    <message>
        <location filename="../../../libAvKys/Plugins/Edge/share/qml/main.qml" line="127"/>
        <source>Invert</source>
        <translation>היפוך</translation>
    </message>
    <message>
        <location filename="../../../libAvKys/Plugins/FaceDetect/share/qml/main.qml" line="116"/>
        <location filename="../../../libAvKys/Plugins/FaceTrack/share/qml/main.qml" line="60"/>
        <source>Haar file</source>
        <extracomment>https://en.wikipedia.org/wiki/Haar-like_feature</extracomment>
        <translation>קובץ Haar</translation>
    </message>
    <message>
        <location filename="../../../libAvKys/Plugins/FaceDetect/share/qml/main.qml" line="127"/>
        <location filename="../../../libAvKys/Plugins/FaceTrack/share/qml/main.qml" line="71"/>
        <source>Eye</source>
        <translation>עין</translation>
    </message>
    <message>
        <location filename="../../../libAvKys/Plugins/FaceDetect/share/qml/main.qml" line="131"/>
        <location filename="../../../libAvKys/Plugins/FaceTrack/share/qml/main.qml" line="75"/>
        <source>Eye glasses</source>
        <translation>משקפיים</translation>
    </message>
    <message>
        <location filename="../../../libAvKys/Plugins/FaceDetect/share/qml/main.qml" line="135"/>
        <location filename="../../../libAvKys/Plugins/FaceTrack/share/qml/main.qml" line="79"/>
        <source>Frontal face alternative 1</source>
        <translation>פנים מקדימה חלופה 1</translation>
    </message>
    <message>
        <location filename="../../../libAvKys/Plugins/FaceDetect/share/qml/main.qml" line="139"/>
        <location filename="../../../libAvKys/Plugins/FaceTrack/share/qml/main.qml" line="83"/>
        <source>Frontal face alternative 2</source>
        <translation>פנים מקדימה חלופה 2</translation>
    </message>
    <message>
        <location filename="../../../libAvKys/Plugins/FaceDetect/share/qml/main.qml" line="143"/>
        <location filename="../../../libAvKys/Plugins/FaceTrack/share/qml/main.qml" line="87"/>
        <source>Frontal face alternative 3</source>
        <translation>פנים מקדימה חלופה 3</translation>
    </message>
    <message>
        <location filename="../../../libAvKys/Plugins/FaceDetect/share/qml/main.qml" line="147"/>
        <location filename="../../../libAvKys/Plugins/FaceTrack/share/qml/main.qml" line="91"/>
        <source>Frontal face default</source>
        <translation>פנים מקדימה כבררת מחדל</translation>
    </message>
    <message>
        <location filename="../../../libAvKys/Plugins/FaceDetect/share/qml/main.qml" line="151"/>
        <location filename="../../../libAvKys/Plugins/FaceTrack/share/qml/main.qml" line="95"/>
        <source>Full body</source>
        <translation>כל הגוף</translation>
    </message>
    <message>
        <location filename="../../../libAvKys/Plugins/FaceDetect/share/qml/main.qml" line="155"/>
        <location filename="../../../libAvKys/Plugins/FaceTrack/share/qml/main.qml" line="99"/>
        <source>Left Eye 1</source>
        <translation>עין שמאל 1</translation>
    </message>
    <message>
        <location filename="../../../libAvKys/Plugins/FaceDetect/share/qml/main.qml" line="159"/>
        <location filename="../../../libAvKys/Plugins/FaceTrack/share/qml/main.qml" line="103"/>
        <source>Lower body</source>
        <translation>פלג הגוף התחתון</translation>
    </message>
    <message>
        <location filename="../../../libAvKys/Plugins/FaceDetect/share/qml/main.qml" line="163"/>
        <location filename="../../../libAvKys/Plugins/FaceTrack/share/qml/main.qml" line="107"/>
        <source>Eye pair big</source>
        <translation>זוג עיניים גדול</translation>
    </message>
    <message>
        <location filename="../../../libAvKys/Plugins/FaceDetect/share/qml/main.qml" line="167"/>
        <location filename="../../../libAvKys/Plugins/FaceTrack/share/qml/main.qml" line="111"/>
        <source>Eye pair small</source>
        <translation>זוג עיניים קטן</translation>
    </message>
    <message>
        <location filename="../../../libAvKys/Plugins/FaceDetect/share/qml/main.qml" line="171"/>
        <location filename="../../../libAvKys/Plugins/FaceTrack/share/qml/main.qml" line="115"/>
        <source>Left ear</source>
        <translation>אוזן שמאל</translation>
    </message>
    <message>
        <location filename="../../../libAvKys/Plugins/FaceDetect/share/qml/main.qml" line="175"/>
        <location filename="../../../libAvKys/Plugins/FaceTrack/share/qml/main.qml" line="119"/>
        <source>Left eye 2</source>
        <translation>עין שמאל 2</translation>
    </message>
    <message>
        <location filename="../../../libAvKys/Plugins/FaceDetect/share/qml/main.qml" line="179"/>
        <location filename="../../../libAvKys/Plugins/FaceTrack/share/qml/main.qml" line="123"/>
        <source>Mouth</source>
        <translation>פה</translation>
    </message>
    <message>
        <location filename="../../../libAvKys/Plugins/FaceDetect/share/qml/main.qml" line="183"/>
        <location filename="../../../libAvKys/Plugins/FaceTrack/share/qml/main.qml" line="127"/>
        <source>Nose</source>
        <translation>אף</translation>
    </message>
    <message>
        <location filename="../../../libAvKys/Plugins/FaceDetect/share/qml/main.qml" line="187"/>
        <location filename="../../../libAvKys/Plugins/FaceTrack/share/qml/main.qml" line="131"/>
        <source>Right ear</source>
        <translation>אוזן ימין</translation>
    </message>
    <message>
        <location filename="../../../libAvKys/Plugins/FaceDetect/share/qml/main.qml" line="191"/>
        <location filename="../../../libAvKys/Plugins/FaceTrack/share/qml/main.qml" line="135"/>
        <source>Right Eye 1</source>
        <translation>עין ימין 1</translation>
    </message>
    <message>
        <location filename="../../../libAvKys/Plugins/FaceDetect/share/qml/main.qml" line="195"/>
        <location filename="../../../libAvKys/Plugins/FaceTrack/share/qml/main.qml" line="139"/>
        <source>Upper body 1</source>
        <translation>פלג גוף עליון 1</translation>
    </message>
    <message>
        <location filename="../../../libAvKys/Plugins/FaceDetect/share/qml/main.qml" line="199"/>
        <location filename="../../../libAvKys/Plugins/FaceTrack/share/qml/main.qml" line="143"/>
        <source>Profile face</source>
        <translation>פנים מהצד</translation>
    </message>
    <message>
        <location filename="../../../libAvKys/Plugins/FaceDetect/share/qml/main.qml" line="203"/>
        <location filename="../../../libAvKys/Plugins/FaceTrack/share/qml/main.qml" line="147"/>
        <source>Right eye 2</source>
        <translation>עין ימין 2</translation>
    </message>
    <message>
        <location filename="../../../libAvKys/Plugins/FaceDetect/share/qml/main.qml" line="207"/>
        <location filename="../../../libAvKys/Plugins/FaceTrack/share/qml/main.qml" line="151"/>
        <source>Smile</source>
        <translation>חיוך</translation>
    </message>
    <message>
        <location filename="../../../libAvKys/Plugins/FaceDetect/share/qml/main.qml" line="211"/>
        <location filename="../../../libAvKys/Plugins/FaceTrack/share/qml/main.qml" line="155"/>
        <source>Upper body</source>
        <translation>פלג גוף עליון</translation>
    </message>
    <message>
        <location filename="../../../libAvKys/Plugins/FaceDetect/share/qml/main.qml" line="240"/>
        <source>Marker type</source>
        <translation>סוג סמן</translation>
    </message>
    <message>
        <location filename="../../../libAvKys/Plugins/FaceDetect/share/qml/main.qml" line="251"/>
        <source>Rectangle</source>
        <translation>מרובע</translation>
    </message>
    <message>
        <location filename="../../../libAvKys/Plugins/FaceDetect/share/qml/main.qml" line="255"/>
        <source>Ellipse</source>
        <translation>אליפסה</translation>
    </message>
    <message>
        <location filename="../../../libAvKys/Plugins/ColorKey/share/qml/main.qml" line="182"/>
        <location filename="../../../libAvKys/Plugins/FaceDetect/share/qml/main.qml" line="259"/>
        <source>Image</source>
        <translation>תמונה</translation>
    </message>
    <message>
        <location filename="../../../libAvKys/Plugins/FaceDetect/share/qml/main.qml" line="263"/>
        <source>Pixelate</source>
        <translation>טשטוש בפיקסלים</translation>
    </message>
    <message>
        <location filename="../../../libAvKys/Plugins/FaceDetect/share/qml/main.qml" line="267"/>
        <location filename="../../../libAvKys/Plugins/Fire/share/qml/main.qml" line="158"/>
        <location filename="../../../libAvKys/Plugins/Fire/share/qml/main.qml" line="162"/>
        <location filename="../../../libAvKys/Plugins/Radioactive/share/qml/main.qml" line="112"/>
        <source>Blur</source>
        <translation>טשטוש</translation>
    </message>
    <message>
        <location filename="../../../libAvKys/Plugins/FaceDetect/share/qml/main.qml" line="271"/>
        <source>Blur Outer</source>
        <translation>טשטוש חיצוני</translation>
    </message>
    <message>
        <location filename="../../../libAvKys/Plugins/FaceDetect/share/qml/main.qml" line="275"/>
        <source>Background Image</source>
        <translation>תמונת רקע</translation>
    </message>
    <message>
        <location filename="../../../libAvKys/Plugins/FaceDetect/share/qml/main.qml" line="286"/>
        <source>Marker style</source>
        <translation>סוג סמן</translation>
    </message>
    <message>
        <location filename="../../../libAvKys/Plugins/FaceDetect/share/qml/main.qml" line="297"/>
        <source>Solid</source>
        <translation>אחיד</translation>
    </message>
    <message>
        <location filename="../../../libAvKys/Plugins/FaceDetect/share/qml/main.qml" line="301"/>
        <source>Dash</source>
        <translation>מקווקוו</translation>
    </message>
    <message>
        <location filename="../../../libAvKys/Plugins/FaceDetect/share/qml/main.qml" line="305"/>
        <source>Dot</source>
        <translation>מנוקד</translation>
    </message>
    <message>
        <location filename="../../../libAvKys/Plugins/FaceDetect/share/qml/main.qml" line="309"/>
        <source>Dash dot</source>
        <translation>קו נקודה</translation>
    </message>
    <message>
        <location filename="../../../libAvKys/Plugins/FaceDetect/share/qml/main.qml" line="313"/>
        <source>Dash dot dot</source>
        <translation>קו נקודה נקודה</translation>
    </message>
    <message>
        <location filename="../../../libAvKys/Plugins/FaceDetect/share/qml/main.qml" line="324"/>
        <source>Marker color</source>
        <translation>צבע סמן</translation>
    </message>
    <message>
        <location filename="../../../libAvKys/Plugins/FaceDetect/share/qml/main.qml" line="343"/>
        <location filename="../../../libAvKys/Plugins/FaceDetect/share/qml/main.qml" line="347"/>
        <source>Marker width</source>
        <translation>עובי סמן</translation>
    </message>
    <message>
        <location filename="../../../libAvKys/Plugins/FaceDetect/share/qml/main.qml" line="361"/>
        <source>Masks</source>
        <translation>מסכות</translation>
    </message>
    <message>
        <location filename="../../../libAvKys/Plugins/FaceDetect/share/qml/main.qml" line="371"/>
        <source>Angel</source>
        <translation>מלאך</translation>
    </message>
    <message>
        <location filename="../../../libAvKys/Plugins/FaceDetect/share/qml/main.qml" line="375"/>
        <source>Bear</source>
        <translation>דוב</translation>
    </message>
    <message>
        <location filename="../../../libAvKys/Plugins/FaceDetect/share/qml/main.qml" line="379"/>
        <source>Beaver</source>
        <translation>בונה</translation>
    </message>
    <message>
        <location filename="../../../libAvKys/Plugins/FaceDetect/share/qml/main.qml" line="383"/>
        <source>Cat</source>
        <translation>חתול</translation>
    </message>
    <message>
        <location filename="../../../libAvKys/Plugins/FaceDetect/share/qml/main.qml" line="387"/>
        <source>Chicken</source>
        <translation>תרנגולת</translation>
    </message>
    <message>
        <location filename="../../../libAvKys/Plugins/FaceDetect/share/qml/main.qml" line="391"/>
        <source>Cow</source>
        <translation>פרה</translation>
    </message>
    <message>
        <location filename="../../../libAvKys/Plugins/FaceDetect/share/qml/main.qml" line="395"/>
        <source>Devil</source>
        <translation>שטן</translation>
    </message>
    <message>
        <location filename="../../../libAvKys/Plugins/FaceDetect/share/qml/main.qml" line="399"/>
        <source>Dog</source>
        <translation>כלב</translation>
    </message>
    <message>
        <location filename="../../../libAvKys/Plugins/FaceDetect/share/qml/main.qml" line="403"/>
        <source>Dalmatian dog</source>
        <translation>כלב דלמטי</translation>
    </message>
    <message>
        <location filename="../../../libAvKys/Plugins/FaceDetect/share/qml/main.qml" line="407"/>
        <source>Happy dog</source>
        <translation>כלב שמח</translation>
    </message>
    <message>
        <location filename="../../../libAvKys/Plugins/FaceDetect/share/qml/main.qml" line="411"/>
        <source>Dragon</source>
        <translation>דרקון</translation>
    </message>
    <message>
        <location filename="../../../libAvKys/Plugins/FaceDetect/share/qml/main.qml" line="415"/>
        <source>Elephant 1</source>
        <translation>פיל 1</translation>
    </message>
    <message>
        <location filename="../../../libAvKys/Plugins/FaceDetect/share/qml/main.qml" line="419"/>
        <source>Elephant 2</source>
        <translation>פיל 2</translation>
    </message>
    <message>
        <location filename="../../../libAvKys/Plugins/FaceDetect/share/qml/main.qml" line="423"/>
        <source>Elk</source>
        <translation>אייל</translation>
    </message>
    <message>
        <location filename="../../../libAvKys/Plugins/FaceDetect/share/qml/main.qml" line="427"/>
        <source>Frog</source>
        <translation>צפרדע</translation>
    </message>
    <message>
        <location filename="../../../libAvKys/Plugins/FaceDetect/share/qml/main.qml" line="431"/>
        <source>Ghost</source>
        <translation>רוח רפאים</translation>
    </message>
    <message>
        <location filename="../../../libAvKys/Plugins/FaceDetect/share/qml/main.qml" line="435"/>
        <source>Giraffe</source>
        <translation>ג׳ירפה</translation>
    </message>
    <message>
        <location filename="../../../libAvKys/Plugins/FaceDetect/share/qml/main.qml" line="439"/>
        <source>Gnu</source>
        <translation>גנו</translation>
    </message>
    <message>
        <location filename="../../../libAvKys/Plugins/FaceDetect/share/qml/main.qml" line="443"/>
        <source>Goat</source>
        <translation>עז</translation>
    </message>
    <message>
        <location filename="../../../libAvKys/Plugins/FaceDetect/share/qml/main.qml" line="447"/>
        <source>Hippo</source>
        <translation>היפופוטם</translation>
    </message>
    <message>
        <location filename="../../../libAvKys/Plugins/FaceDetect/share/qml/main.qml" line="451"/>
        <source>Horse</source>
        <translation>סוס</translation>
    </message>
    <message>
        <location filename="../../../libAvKys/Plugins/FaceDetect/share/qml/main.qml" line="455"/>
        <source>Gray horse</source>
        <translation>סוס אפור</translation>
    </message>
    <message>
        <location filename="../../../libAvKys/Plugins/FaceDetect/share/qml/main.qml" line="459"/>
        <source>Koala</source>
        <translation>קואלה</translation>
    </message>
    <message>
        <location filename="../../../libAvKys/Plugins/FaceDetect/share/qml/main.qml" line="463"/>
        <source>Monkey</source>
        <translation>קוף</translation>
    </message>
    <message>
        <location filename="../../../libAvKys/Plugins/FaceDetect/share/qml/main.qml" line="467"/>
        <source>Gray mouse</source>
        <translation>עכבר אפור</translation>
    </message>
    <message>
        <location filename="../../../libAvKys/Plugins/FaceDetect/share/qml/main.qml" line="471"/>
        <source>White mouse</source>
        <translation>עכבר לבן</translation>
    </message>
    <message>
        <location filename="../../../libAvKys/Plugins/FaceDetect/share/qml/main.qml" line="475"/>
        <source>Panda</source>
        <translation>פנדה</translation>
    </message>
    <message>
        <location filename="../../../libAvKys/Plugins/FaceDetect/share/qml/main.qml" line="479"/>
        <source>Penguin</source>
        <translation>פינגווין</translation>
    </message>
    <message>
        <location filename="../../../libAvKys/Plugins/FaceDetect/share/qml/main.qml" line="483"/>
        <source>Pumpkin 1</source>
        <translation>דלעת 1</translation>
    </message>
    <message>
        <location filename="../../../libAvKys/Plugins/FaceDetect/share/qml/main.qml" line="487"/>
        <source>Pumpkin 2</source>
        <translation>דלעת 2</translation>
    </message>
    <message>
        <location filename="../../../libAvKys/Plugins/FaceDetect/share/qml/main.qml" line="491"/>
        <source>Raccoon</source>
        <translation>דביבון</translation>
    </message>
    <message>
        <location filename="../../../libAvKys/Plugins/FaceDetect/share/qml/main.qml" line="495"/>
        <source>Rhino</source>
        <translation>קרנף</translation>
    </message>
    <message>
        <location filename="../../../libAvKys/Plugins/FaceDetect/share/qml/main.qml" line="499"/>
        <source>Sheep</source>
        <translation>כבשה</translation>
    </message>
    <message>
        <location filename="../../../libAvKys/Plugins/FaceDetect/share/qml/main.qml" line="503"/>
        <source>Skull 1</source>
        <translation>גולגולת 1</translation>
    </message>
    <message>
        <location filename="../../../libAvKys/Plugins/FaceDetect/share/qml/main.qml" line="507"/>
        <source>Skull 2</source>
        <translation>גולגולת 2</translation>
    </message>
    <message>
        <location filename="../../../libAvKys/Plugins/FaceDetect/share/qml/main.qml" line="511"/>
        <source>Triceratops</source>
        <translation>טריצרטופס</translation>
    </message>
    <message>
        <location filename="../../../libAvKys/Plugins/FaceDetect/share/qml/main.qml" line="515"/>
        <source>Zebra</source>
        <translation>זברה</translation>
    </message>
    <message>
        <location filename="../../../libAvKys/Plugins/FaceDetect/share/qml/main.qml" line="529"/>
        <source>Marker picture</source>
        <translation>תמונת סמן</translation>
    </message>
    <message>
        <location filename="../../../libAvKys/Plugins/FaceDetect/share/qml/main.qml" line="543"/>
        <source>Replace face with this picture</source>
        <translation>החלפת הפנים בתמונה זו</translation>
    </message>
    <message>
        <location filename="../../../libAvKys/Plugins/FaceDetect/share/qml/main.qml" line="566"/>
        <source>Search the image to put into the detected rectangle</source>
        <translation>חיפוש התמונה לשים בריבוע שזוהה</translation>
    </message>
    <message>
        <location filename="../../../libAvKys/Plugins/FaceDetect/share/qml/main.qml" line="575"/>
        <source>Background</source>
        <translation>רקע</translation>
    </message>
    <message>
        <location filename="../../../libAvKys/Plugins/FaceDetect/share/qml/main.qml" line="687"/>
        <source>Advanced face area settings for 
background blur or image below.</source>
        <translation type="unfinished"></translation>
    </message>
    <message>
        <location filename="../../../libAvKys/Plugins/FaceDetect/share/qml/main.qml" line="740"/>
        <source>Horizontal Offset</source>
        <translation>היסט אופקי</translation>
    </message>
    <message>
        <location filename="../../../libAvKys/Plugins/FaceDetect/share/qml/main.qml" line="769"/>
        <source>Vertical Offset</source>
        <translation>היסט אנכי</translation>
    </message>
    <message>
        <location filename="../../../libAvKys/Plugins/FaceDetect/share/qml/main.qml" line="973"/>
        <source>Horizontal Radius %</source>
        <translation>% רדיוס אופקי</translation>
    </message>
    <message>
        <location filename="../../../libAvKys/Plugins/FaceDetect/share/qml/main.qml" line="1000"/>
        <source>Vertical Radius %</source>
        <translation>% רדיוס אנכי</translation>
    </message>
    <message>
        <location filename="../../../libAvKys/Plugins/FaceDetect/share/qml/main.qml" line="585"/>
        <source>Black Square</source>
        <translation>ריבוע שחור</translation>
    </message>
    <message>
        <location filename="../../../libAvKys/Plugins/FaceDetect/share/qml/main.qml" line="599"/>
        <source>Background picture</source>
        <translation>תמונת רקע</translation>
    </message>
    <message>
        <location filename="../../../libAvKys/Plugins/FaceDetect/share/qml/main.qml" line="613"/>
        <source>Replace background with this picture</source>
        <translation>החלפת הרקע בתמונה הזאת</translation>
    </message>
    <message>
        <location filename="../../../libAvKys/Plugins/FaceDetect/share/qml/main.qml" line="636"/>
        <source>Search the image to use as background</source>
        <translation>חיפוש התמונה שתשמש כרקע</translation>
    </message>
    <message>
        <location filename="../../../libAvKys/Plugins/FaceDetect/share/qml/main.qml" line="645"/>
        <location filename="../../../libAvKys/Plugins/FaceDetect/share/qml/main.qml" line="649"/>
        <source>Pixel grid size</source>
        <translation>גודל רשת פיקסלים</translation>
    </message>
    <message>
        <location filename="../../../libAvKys/Plugins/FaceDetect/share/qml/main.qml" line="663"/>
        <location filename="../../../libAvKys/Plugins/FaceDetect/share/qml/main.qml" line="667"/>
        <source>Blur radius</source>
        <translation>רדיוס טשטוש</translation>
    </message>
    <message>
        <location filename="../../../libAvKys/Plugins/FaceDetect/share/qml/main.qml" line="680"/>
        <source>Face Area Settings</source>
        <translation>הגדרות אזור פנים</translation>
    </message>
    <message>
        <location filename="../../../libAvKys/Plugins/FaceDetect/share/qml/main.qml" line="799"/>
        <location filename="../../../libAvKys/Plugins/FaceDetect/share/qml/main.qml" line="914"/>
        <source>Width Adjust %</source>
        <translation>התאמת רוחב ב־%</translation>
    </message>
    <message>
        <location filename="../../../libAvKys/Plugins/FaceDetect/share/qml/main.qml" line="828"/>
        <location filename="../../../libAvKys/Plugins/FaceDetect/share/qml/main.qml" line="943"/>
        <source>Height Adjust %</source>
        <translation>התאמת גובה ב־%</translation>
    </message>
    <message>
        <location filename="../../../libAvKys/Plugins/FaceDetect/share/qml/main.qml" line="858"/>
        <source>Round Area</source>
        <translation>אזור עגול</translation>
    </message>
    <message>
        <location filename="../../../libAvKys/Plugins/FaceDetect/share/qml/main.qml" line="332"/>
        <source>Select marker color</source>
        <translation>בחירת צבע סמן</translation>
    </message>
    <message>
        <location filename="../../../libAvKys/Plugins/Fire/share/qml/main.qml" line="100"/>
        <source>Hard</source>
        <translation>קשיח</translation>
    </message>
    <message>
        <location filename="../../../libAvKys/Plugins/Fire/share/qml/main.qml" line="111"/>
        <source>Cooling</source>
        <translation>מתקרר</translation>
    </message>
    <message>
        <location filename="../../../libAvKys/Plugins/Fire/share/qml/main.qml" line="139"/>
        <location filename="../../../libAvKys/Plugins/Fire/share/qml/main.qml" line="143"/>
        <source>Dissolve</source>
        <translation>התמוססות</translation>
    </message>
    <message>
        <location filename="../../../libAvKys/Plugins/Fire/share/qml/main.qml" line="177"/>
        <location filename="../../../libAvKys/Plugins/Fire/share/qml/main.qml" line="181"/>
        <location filename="../../../libAvKys/Plugins/Radioactive/share/qml/main.qml" line="136"/>
        <location filename="../../../libAvKys/Plugins/Zoom/share/qml/main.qml" line="39"/>
        <source>Zoom</source>
        <translation>תקריב</translation>
    </message>
    <message>
        <location filename="../../../libAvKys/Plugins/Cartoon/share/qml/main.qml" line="142"/>
        <location filename="../../../libAvKys/Plugins/Fire/share/qml/main.qml" line="196"/>
        <location filename="../../../libAvKys/Plugins/Hypnotic/share/qml/main.qml" line="105"/>
        <location filename="../../../libAvKys/Plugins/Life/share/qml/main.qml" line="68"/>
        <location filename="../../../libAvKys/Plugins/Radioactive/share/qml/main.qml" line="175"/>
        <location filename="../../../libAvKys/Plugins/Ripple/share/qml/main.qml" line="185"/>
        <source>Threshold</source>
        <translation>סף</translation>
    </message>
    <message>
        <location filename="../../../libAvKys/Plugins/Fire/share/qml/main.qml" line="227"/>
        <location filename="../../../libAvKys/Plugins/Radioactive/share/qml/main.qml" line="204"/>
        <location filename="../../../libAvKys/Plugins/Ripple/share/qml/main.qml" line="214"/>
        <source>Luma threshold</source>
        <extracomment>Minimum luminance/light/white level/intensity in a gray or black and white picture. https://en.wikipedia.org/wiki/Luma_(video)</extracomment>
        <translation>סף תאורה</translation>
    </message>
    <message>
        <location filename="../../../libAvKys/Plugins/Fire/share/qml/main.qml" line="256"/>
        <source>Alpha diff</source>
        <extracomment>Alpha channel, also known as the transparency component of a pixel in an image.</extracomment>
        <translation>הפרשי שקיפות</translation>
    </message>
    <message>
        <location filename="../../../libAvKys/Plugins/Fire/share/qml/main.qml" line="287"/>
        <source>Alpha variation</source>
        <extracomment>Alpha channel, also known as the transparency component of a pixel in an image.</extracomment>
        <translation>הגוון שקיפות</translation>
    </message>
    <message>
        <location filename="../../../libAvKys/Plugins/FrameOverlap/share/qml/main.qml" line="48"/>
        <location filename="../../../libAvKys/Plugins/FrameOverlap/share/qml/main.qml" line="52"/>
        <source>Stride</source>
        <translation>פסיעה</translation>
    </message>
    <message>
        <location filename="../../../libAvKys/Plugins/Halftone/share/qml/main.qml" line="67"/>
        <source>Pattern</source>
        <translation>תבנית</translation>
    </message>
    <message>
        <location filename="../../../libAvKys/Plugins/Halftone/share/qml/main.qml" line="78"/>
        <source>90° Halftone 6x6</source>
        <translation>90° רשת הדפסה 6×6</translation>
    </message>
    <message>
        <location filename="../../../libAvKys/Plugins/Halftone/share/qml/main.qml" line="82"/>
        <source>Cluster 3</source>
        <translation>צביר 3</translation>
    </message>
    <message>
        <location filename="../../../libAvKys/Plugins/Halftone/share/qml/main.qml" line="86"/>
        <source>Cluster 4</source>
        <translation>צביר 4</translation>
    </message>
    <message>
        <location filename="../../../libAvKys/Plugins/Halftone/share/qml/main.qml" line="90"/>
        <source>Cluster 8</source>
        <translation>צביר 8</translation>
    </message>
    <message>
        <location filename="../../../libAvKys/Plugins/Halftone/share/qml/main.qml" line="94"/>
        <source>Lines 4x4</source>
        <translation>קווים 4×4</translation>
    </message>
    <message>
        <location filename="../../../libAvKys/Plugins/Halftone/share/qml/main.qml" line="98"/>
        <source>Magic 2x2</source>
        <translation>קסם 2×2</translation>
    </message>
    <message>
        <location filename="../../../libAvKys/Plugins/Halftone/share/qml/main.qml" line="102"/>
        <source>Magic 4x4</source>
        <translation>קסם 4×4</translation>
    </message>
    <message>
        <location filename="../../../libAvKys/Plugins/Halftone/share/qml/main.qml" line="106"/>
        <source>Ordered 4x4</source>
        <translation>מסודר 4×4</translation>
    </message>
    <message>
        <location filename="../../../libAvKys/Plugins/Halftone/share/qml/main.qml" line="110"/>
        <source>Ordered 6x6</source>
        <translation>מסודר 6×6</translation>
    </message>
    <message>
        <location filename="../../../libAvKys/Plugins/Halftone/share/qml/main.qml" line="114"/>
        <source>Ordered 8x8</source>
        <translation>מסודר 8×8</translation>
    </message>
    <message>
        <location filename="../../../libAvKys/Plugins/Halftone/share/qml/main.qml" line="140"/>
        <source>Bitmap pattern</source>
        <translation>תבנית מפת סיביות</translation>
    </message>
    <message>
        <location filename="../../../libAvKys/Plugins/Halftone/share/qml/main.qml" line="143"/>
        <source>Image to use as pattern</source>
        <translation>תמונה לשימוש כתבנית</translation>
    </message>
    <message>
        <location filename="../../../libAvKys/Plugins/Halftone/share/qml/main.qml" line="164"/>
        <source>Search the image to use as pattern</source>
        <translation>חיפוש התמונה שתשמש כתבנית</translation>
    </message>
    <message>
        <location filename="../../../libAvKys/Plugins/Halftone/share/qml/main.qml" line="173"/>
        <location filename="../../../libAvKys/Plugins/Halftone/share/qml/main.qml" line="177"/>
        <source>Pattern size</source>
        <translation>גודל תבנית</translation>
    </message>
    <message>
        <location filename="../../../libAvKys/Plugins/Halftone/share/qml/main.qml" line="190"/>
        <source>Lightning</source>
        <translation>ברק</translation>
    </message>
    <message>
        <location filename="../../../libAvKys/Plugins/Halftone/share/qml/main.qml" line="215"/>
        <location filename="../../../libAvKys/Plugins/Halftone/share/qml/main.qml" line="219"/>
        <source>Slope</source>
        <translation>מדרון</translation>
    </message>
    <message>
        <location filename="../../../libAvKys/Plugins/Halftone/share/qml/main.qml" line="232"/>
        <source>Interception</source>
        <translation>יירוט</translation>
    </message>
    <message>
        <location filename="../../../libAvKys/Plugins/Halftone/share/qml/main.qml" line="236"/>
        <source>Intercept</source>
        <translation>עיכוב</translation>
    </message>
    <message>
        <location filename="../../../libAvKys/Plugins/Hypnotic/share/qml/main.qml" line="66"/>
        <source>Spiral 1</source>
        <translation>סליל 1</translation>
    </message>
    <message>
        <location filename="../../../libAvKys/Plugins/Hypnotic/share/qml/main.qml" line="70"/>
        <source>Spiral 2</source>
        <translation>סליל 2</translation>
    </message>
    <message>
        <location filename="../../../libAvKys/Plugins/Hypnotic/share/qml/main.qml" line="74"/>
        <source>Parabola</source>
        <translation>פרבולה</translation>
    </message>
    <message>
        <location filename="../../../libAvKys/Plugins/Hypnotic/share/qml/main.qml" line="78"/>
        <source>Horizontal stripe</source>
        <translation>פס אופקי</translation>
    </message>
    <message>
        <location filename="../../../libAvKys/Plugins/Hypnotic/share/qml/main.qml" line="87"/>
        <location filename="../../../libAvKys/Plugins/Hypnotic/share/qml/main.qml" line="91"/>
        <source>Speed increment</source>
        <translation>הגברת מהירות</translation>
    </message>
    <message>
        <location filename="../../../libAvKys/Plugins/Implode/share/qml/main.qml" line="39"/>
        <source>Amount</source>
        <translation>כמות</translation>
    </message>
    <message>
        <location filename="../../../libAvKys/Plugins/Life/share/qml/main.qml" line="98"/>
        <source>Luma Threshold</source>
        <extracomment>Minimum luminance/light/white level/intensity in a gray or black and white picture. https://en.wikipedia.org/wiki/Luma_(video)</extracomment>
        <translation>סף תאורה</translation>
    </message>
    <message>
        <location filename="../../../libAvKys/Plugins/Life/share/qml/main.qml" line="58"/>
        <source>Choose the automata color</source>
        <extracomment>https://en.wikipedia.org/wiki/Life-like_cellular_automaton</extracomment>
        <translation>בחירת צבע האוטומטה</translation>
    </message>
    <message>
        <location filename="../../../libAvKys/Plugins/Matrix/share/qml/main.qml" line="45"/>
        <location filename="../../../libAvKys/Plugins/Matrix/share/qml/main.qml" line="49"/>
        <source>Number of drops</source>
        <translation>מספר הטיפות</translation>
    </message>
    <message>
        <location filename="../../../libAvKys/Plugins/Matrix/share/qml/main.qml" line="89"/>
        <source>Select</source>
        <translation>בחירה</translation>
    </message>
    <message>
        <location filename="../../../libAvKys/Plugins/Matrix/share/qml/main.qml" line="91"/>
        <source>Select font</source>
        <translation>בחירת גופן</translation>
    </message>
    <message>
        <location filename="../../../libAvKys/Plugins/Matrix/share/qml/main.qml" line="202"/>
        <source>Cursor color</source>
        <translation>צבע הסמן</translation>
    </message>
    <message>
        <location filename="../../../libAvKys/Plugins/Matrix/share/qml/main.qml" line="210"/>
        <source>Choose the cursor color</source>
        <translation>בחירת צבע הסמן</translation>
    </message>
    <message>
        <location filename="../../../libAvKys/Plugins/Matrix/share/qml/main.qml" line="253"/>
        <source>Minimum drop length</source>
        <translation>אורך הטיפה המזערי</translation>
    </message>
    <message>
        <location filename="../../../libAvKys/Plugins/Matrix/share/qml/main.qml" line="257"/>
        <source>Min. drop length</source>
        <translation>אורך טיפה מזערי</translation>
    </message>
    <message>
        <location filename="../../../libAvKys/Plugins/Matrix/share/qml/main.qml" line="269"/>
        <source>Maximum drop length</source>
        <translation>אורך הטיפה המרבי</translation>
    </message>
    <message>
        <location filename="../../../libAvKys/Plugins/Matrix/share/qml/main.qml" line="273"/>
        <source>Max. drop length</source>
        <translation>אורך טיפה מרבי</translation>
    </message>
    <message>
        <location filename="../../../libAvKys/Plugins/Matrix/share/qml/main.qml" line="285"/>
        <source>Minimum speed</source>
        <translation>מהירות מזערית</translation>
    </message>
    <message>
        <location filename="../../../libAvKys/Plugins/Matrix/share/qml/main.qml" line="289"/>
        <source>Min. speed</source>
        <translation>מהירות מזערית</translation>
    </message>
    <message>
        <location filename="../../../libAvKys/Plugins/Matrix/share/qml/main.qml" line="301"/>
        <source>Maximum speed</source>
        <translation>מהירות מרבית</translation>
    </message>
    <message>
        <location filename="../../../libAvKys/Plugins/Matrix/share/qml/main.qml" line="305"/>
        <source>Max. speed</source>
        <translation>מהירות מרבית</translation>
    </message>
    <message>
        <location filename="../../../libAvKys/Plugins/Charify/share/qml/main.qml" line="247"/>
        <location filename="../../../libAvKys/Plugins/Matrix/share/qml/main.qml" line="318"/>
        <source>Smooth scaling</source>
        <translation>שינוי גודל חלק</translation>
    </message>
    <message>
        <location filename="../../../libAvKys/Plugins/DesktopCapture/src/share/qml/main.qml" line="83"/>
        <location filename="../../../libAvKys/Plugins/Matrix/share/qml/main.qml" line="334"/>
        <source>Show cursor</source>
        <translation>הצגת סמן</translation>
    </message>
    <message>
        <location filename="../../../libAvKys/Plugins/Matrix/share/qml/main.qml" line="350"/>
        <source>Show rain</source>
        <translation>הצגת גשם</translation>
    </message>
    <message>
        <location filename="../../../libAvKys/Plugins/MultiSrc/src/share/qml/main.qml" line="123"/>
        <source>Video track</source>
        <translation>רצועת וידאו</translation>
    </message>
    <message>
        <location filename="../../../libAvKys/Plugins/MultiSrc/src/share/qml/main.qml" line="139"/>
        <source>Audio track</source>
        <translation>רצועת שמע</translation>
    </message>
    <message>
        <location filename="../../../libAvKys/Plugins/MultiSrc/src/share/qml/main.qml" line="155"/>
        <source>Subtitles track</source>
        <translation>רצועת כתוביות</translation>
    </message>
    <message>
        <location filename="../../../libAvKys/Plugins/MultiSrc/src/share/qml/main.qml" line="172"/>
        <source>Synchronise</source>
        <translation>סנכרון</translation>
    </message>
    <message>
        <location filename="../../../libAvKys/Plugins/Nervous/share/qml/main.qml" line="46"/>
        <source>Simple</source>
        <translation>פשוט</translation>
    </message>
    <message>
        <location filename="../../../libAvKys/Plugins/Photocopy/share/qml/main.qml" line="45"/>
        <source>Brightness</source>
        <translation>בהירות</translation>
    </message>
    <message>
        <location filename="../../../libAvKys/Plugins/Contrast/share/qml/main.qml" line="40"/>
        <location filename="../../../libAvKys/Plugins/Photocopy/share/qml/main.qml" line="70"/>
        <source>Contrast</source>
        <translation>ניגוד</translation>
    </message>
    <message>
        <location filename="../../../libAvKys/Plugins/Radioactive/share/qml/main.qml" line="103"/>
        <source>Soft normal</source>
        <translation>רך רגיל</translation>
    </message>
    <message>
        <location filename="../../../libAvKys/Plugins/Radioactive/share/qml/main.qml" line="95"/>
        <source>Hard normal</source>
        <translation>קשה רגיל</translation>
    </message>
    <message>
        <location filename="../../../libAvKys/Plugins/Radioactive/share/qml/main.qml" line="99"/>
        <source>Soft color</source>
        <translation>צבע רך</translation>
    </message>
    <message>
        <location filename="../../../libAvKys/Plugins/Radioactive/share/qml/main.qml" line="91"/>
        <source>Hard color</source>
        <translation>צבע קשה</translation>
    </message>
    <message>
        <location filename="../../../libAvKys/Plugins/Radioactive/share/qml/main.qml" line="231"/>
        <source>Alpha differential</source>
        <extracomment>Alpha channel, also known as the transparency component of a pixel in an image.</extracomment>
        <translation>שקיפות יחסית</translation>
    </message>
    <message>
        <location filename="../../../libAvKys/Plugins/Radioactive/share/qml/main.qml" line="256"/>
        <source>Radiation color</source>
        <translation>צבע הקרנה</translation>
    </message>
    <message>
        <location filename="../../../libAvKys/Plugins/Ripple/share/qml/main.qml" line="108"/>
        <source>Motion detect</source>
        <translation>זיהוי תנועה</translation>
    </message>
    <message>
        <location filename="../../../libAvKys/Plugins/Ripple/share/qml/main.qml" line="112"/>
        <source>Rain</source>
        <translation>גשם</translation>
    </message>
    <message>
        <location filename="../../../libAvKys/Plugins/Ripple/share/qml/main.qml" line="120"/>
        <source>&lt;b&gt;General parameters&lt;/b&gt;</source>
        <translation>&lt;b&gt;משתנים כלליים&lt;/b&gt;</translation>
    </message>
    <message>
        <location filename="../../../libAvKys/Plugins/Ripple/share/qml/main.qml" line="153"/>
        <source>Decay</source>
        <translation>דעיכה</translation>
    </message>
    <message>
        <location filename="../../../libAvKys/Plugins/Ripple/share/qml/main.qml" line="176"/>
        <source>&lt;b&gt;Motion detection parameters&lt;/b&gt;</source>
        <translation>&lt;b&gt;משתני זיהוי תנועה&lt;/b&gt;</translation>
    </message>
    <message>
        <location filename="../../../libAvKys/Plugins/Ripple/share/qml/main.qml" line="237"/>
        <source>&lt;b&gt;Rain parameters&lt;/b&gt;</source>
        <translation>&lt;b&gt;משתני גשם&lt;/b&gt;</translation>
    </message>
    <message>
        <location filename="../../../libAvKys/Plugins/Ripple/share/qml/main.qml" line="247"/>
        <source>Minimum drop size</source>
        <translation>גודל מזערי לטיפה</translation>
    </message>
    <message>
        <location filename="../../../libAvKys/Plugins/Ripple/share/qml/main.qml" line="272"/>
        <source>Maximum drop size</source>
        <translation>גודל מרבי לטיפה</translation>
    </message>
    <message>
        <location filename="../../../libAvKys/Plugins/Ripple/share/qml/main.qml" line="296"/>
        <source>Drop thickness</source>
        <translation>עובי טיפות</translation>
    </message>
    <message>
        <location filename="../../../libAvKys/Plugins/Ripple/share/qml/main.qml" line="335"/>
        <source>Drop frequency</source>
        <translation>תדירות טיפות</translation>
    </message>
    <message>
        <location filename="../../../libAvKys/Plugins/ScanLines/share/qml/main.qml" line="35"/>
        <location filename="../../../libAvKys/Plugins/ScanLines/share/qml/main.qml" line="39"/>
        <source>Show lines</source>
        <translation>הצגת קווים</translation>
    </message>
    <message>
        <location filename="../../../libAvKys/Plugins/ScanLines/share/qml/main.qml" line="51"/>
        <location filename="../../../libAvKys/Plugins/ScanLines/share/qml/main.qml" line="55"/>
        <source>Hide lines</source>
        <translation>הסתרת קווים</translation>
    </message>
    <message>
        <location filename="../../../libAvKys/Plugins/ScanLines/share/qml/main.qml" line="67"/>
        <source>Hide color</source>
        <translation>הסתרת צבע</translation>
    </message>
    <message>
        <location filename="../../../libAvKys/Plugins/ScanLines/share/qml/main.qml" line="75"/>
        <source>Choose the hide color</source>
        <translation>נא לבחור את צבע ההסתרה</translation>
    </message>
    <message>
        <location filename="../../../libAvKys/Plugins/AnalogTV/share/qml/main.qml" line="69"/>
        <source>Vertical sync</source>
        <translation>סנכרון אנכי</translation>
    </message>
    <message>
        <location filename="../../../libAvKys/Plugins/AnalogTV/share/qml/main.qml" line="108"/>
        <source>Horizontal offset</source>
        <translation>היסט אופקי</translation>
    </message>
    <message>
        <location filename="../../../libAvKys/Plugins/AnalogTV/share/qml/main.qml" line="134"/>
        <source>Horizontcal sync factor</source>
        <translation>מקדם סנכרון אופקי</translation>
    </message>
    <message>
        <location filename="../../../libAvKys/Plugins/AnalogTV/share/qml/main.qml" line="173"/>
        <source>Horizontcal sync smoothness</source>
        <translation>חלקלקות סנכרון אופקי</translation>
    </message>
    <message>
        <location filename="../../../libAvKys/Plugins/AnalogTV/share/qml/main.qml" line="199"/>
        <source>Hue dephasing factor</source>
        <translation>מקדם אי־סנכרון גוון</translation>
    </message>
    <message>
        <location filename="../../../libAvKys/Plugins/AnalogTV/share/qml/main.qml" line="238"/>
        <source>Noise</source>
        <translation>רעש</translation>
    </message>
    <message>
        <location filename="../../../libAvKys/Plugins/Shagadelic/share/qml/main.qml" line="34"/>
        <location filename="../../../libAvKys/Plugins/Shagadelic/share/qml/main.qml" line="38"/>
        <source>Mask</source>
        <translation>מסכה</translation>
    </message>
    <message>
        <location filename="../../../libAvKys/Plugins/Swirl/share/qml/main.qml" line="39"/>
        <source>Degrees</source>
        <translation>מעלות</translation>
    </message>
    <message>
        <location filename="../../../libAvKys/Plugins/Temperature/share/qml/main.qml" line="39"/>
        <source>Temperature</source>
        <translation>חום</translation>
    </message>
    <message>
        <location filename="../../../libAvKys/Plugins/VideoCapture/src/share/qml/main.qml" line="203"/>
        <source>Video format</source>
        <translation>תסדיר וידאו</translation>
    </message>
    <message>
        <location filename="../../../libAvKys/Plugins/VideoCapture/src/share/qml/main.qml" line="293"/>
        <source>Resolution</source>
        <translation type="unfinished"></translation>
    </message>
    <message>
        <location filename="../../../libAvKys/Plugins/VideoCapture/src/share/qml/main.qml" line="363"/>
        <source>FPS</source>
        <translation type="unfinished"></translation>
    </message>
    <message>
        <location filename="../../../libAvKys/Plugins/Crop/share/qml/main.qml" line="61"/>
        <source>Edit</source>
        <translation>עריכה</translation>
    </message>
    <message>
        <location filename="../../../libAvKys/Plugins/Crop/share/qml/main.qml" line="63"/>
        <source>Enable edition mode</source>
        <translation>הפעלת מצב עריכה</translation>
    </message>
    <message>
        <location filename="../../../libAvKys/Plugins/Crop/share/qml/main.qml" line="70"/>
        <source>Pixels/%</source>
        <translation>פיקסלים/%</translation>
    </message>
    <message>
        <location filename="../../../libAvKys/Plugins/Crop/share/qml/main.qml" line="71"/>
        <source>Select cropping unit</source>
        <translation>בחירת יחידת חיתוך</translation>
    </message>
    <message>
        <location filename="../../../libAvKys/Plugins/Crop/share/qml/main.qml" line="175"/>
        <source>Top</source>
        <translation>למעלה</translation>
    </message>
    <message>
        <location filename="../../../libAvKys/Plugins/Crop/share/qml/main.qml" line="214"/>
        <source>Bottom</source>
        <translation>למטה</translation>
    </message>
    <message>
        <location filename="../../../libAvKys/Plugins/Crop/share/qml/main.qml" line="97"/>
        <source>Left</source>
        <translation>שמאלה</translation>
    </message>
    <message>
        <location filename="../../../libAvKys/Plugins/Crop/share/qml/main.qml" line="136"/>
        <source>Right</source>
        <translation>ימינה</translation>
    </message>
    <message>
        <location filename="../../../libAvKys/Plugins/Crop/share/qml/main.qml" line="253"/>
        <source>Fill color</source>
        <translation>צבע מילוי</translation>
    </message>
    <message>
        <location filename="../../../libAvKys/Plugins/Crop/share/qml/main.qml" line="263"/>
        <source>Choose the filling color</source>
        <translation>נא לבחור את צבע המילוי</translation>
    </message>
    <message>
        <location filename="../../../libAvKys/Plugins/Crop/share/qml/main.qml" line="271"/>
        <location filename="../../../libAvKys/Plugins/VideoCapture/src/share/qml/main.qml" line="443"/>
        <source>Reset</source>
        <translation>איפוס</translation>
    </message>
    <message>
        <location filename="../../../libAvKys/Plugins/Crop/share/qml/main.qml" line="273"/>
        <source>Reset parameters</source>
        <translation>איפוס משתנים</translation>
    </message>
    <message>
        <location filename="../../../libAvKys/Plugins/VideoCapture/src/share/qml/main.qml" line="446"/>
        <source>Reset to default values</source>
        <translation>איפוס לערכי ברירת המחדל</translation>
    </message>
    <message>
        <location filename="../../../libAvKys/Plugins/Vignette/share/qml/main.qml" line="74"/>
        <source>Aspect</source>
        <extracomment>Aspect ratio</extracomment>
        <translation>יחס תצוגה</translation>
    </message>
    <message>
        <location filename="../../../libAvKys/Plugins/FaceDetect/share/qml/main.qml" line="697"/>
        <location filename="../../../libAvKys/Plugins/FaceDetect/share/qml/main.qml" line="871"/>
        <location filename="../../../libAvKys/Plugins/Vignette/share/qml/main.qml" line="112"/>
        <source>Scale</source>
        <translation>קנה מידה</translation>
    </message>
    <message>
        <location filename="../../../libAvKys/Plugins/Vignette/share/qml/main.qml" line="150"/>
        <source>Softness</source>
        <translation>רכות</translation>
    </message>
    <message>
        <location filename="../../../libAvKys/Plugins/Vignette/share/qml/main.qml" line="63"/>
        <source>Choose the vignette color</source>
        <translation>בחירת צבע העיטור</translation>
    </message>
    <message>
        <location filename="../../../libAvKys/Plugins/Warp/share/qml/main.qml" line="45"/>
        <source>Ripples</source>
        <translation>קמטים</translation>
    </message>
    <message>
        <location filename="../../../libAvKys/Plugins/Warp/share/qml/main.qml" line="82"/>
        <source>Duration (in seconds)</source>
        <translation>משך (בשניות)</translation>
    </message>
    <message>
<<<<<<< HEAD
=======
        <location filename="../qml/main.qml" line="295"/>
        <location filename="../qml/main.qml" line="298"/>
        <source>Take a photo</source>
        <translation>צילום תמונה</translation>
    </message>
    <message>
        <location filename="../qml/main.qml" line="60"/>
        <source>%1/Picture %2.%3</source>
        <translation>%1/תמונה %2.%3</translation>
    </message>
    <message>
        <location filename="../qml/main.qml" line="46"/>
        <source>Daily Build</source>
        <translation>מהדורה יומית</translation>
    </message>
    <message>
        <location filename="../qml/main.qml" line="186"/>
        <source>Sources and outputs settings</source>
        <translation>הגדרות מקורות ופלטים</translation>
    </message>
    <message>
        <location filename="../qml/main.qml" line="196"/>
        <source>Open sources and outputs settings menu</source>
        <translation>פתיחת תפריט הגדרות מקורות ופלטים</translation>
    </message>
    <message>
        <location filename="../qml/main.qml" line="214"/>
        <source>Image capture options</source>
        <translation>אפשרויות צילום תמונות</translation>
    </message>
    <message>
        <location filename="../qml/main.qml" line="224"/>
        <source>Open image capture options menu</source>
        <translation>פתיחת תפריט אפשרויות צילום תמונות</translation>
    </message>
    <message>
        <location filename="../qml/main.qml" line="263"/>
        <source>Open last photo</source>
        <translation>פתיחת התמונה האחרונה</translation>
    </message>
    <message>
        <location filename="../qml/main.qml" line="274"/>
        <source>Open last photo taken</source>
        <translation>פתיחת התמונה האחרונה שצולמה</translation>
    </message>
    <message>
        <location filename="../qml/main.qml" line="299"/>
        <source>Image capture mode</source>
        <translation>מצב לכידת תמונה</translation>
    </message>
    <message>
        <location filename="../qml/main.qml" line="302"/>
        <source>Make a capture and save it to an image file</source>
        <translation>לכידת תמונה ושמירתה לקובץ תמונה</translation>
    </message>
    <message>
        <location filename="../qml/main.qml" line="303"/>
        <source>Put %1 in image capture mode</source>
        <translation>הגדרת %1 למצב לכידת תמונה</translation>
    </message>
    <message>
        <location filename="../qml/main.qml" line="349"/>
        <location filename="../qml/main.qml" line="355"/>
        <source>Record video</source>
        <translation>הקלטת וידאו</translation>
    </message>
    <message>
        <location filename="../qml/main.qml" line="350"/>
        <location filename="../qml/main.qml" line="356"/>
        <source>Stop video recording</source>
        <translation>עצירת הקלטת וידאו</translation>
    </message>
    <message>
        <location filename="../qml/main.qml" line="353"/>
        <source>Video capture mode</source>
        <translation>מצב לכידת וידאו</translation>
    </message>
    <message>
        <location filename="../qml/main.qml" line="359"/>
        <source>Put %1 in video recording mode</source>
        <translation>הגדרת %1 למצב לכידת וידאו</translation>
    </message>
    <message>
        <location filename="../qml/main.qml" line="361"/>
        <source>Start recording to a video file</source>
        <translation>התחלת הקלטה לקובץ וידאו</translation>
    </message>
    <message>
        <location filename="../qml/main.qml" line="362"/>
        <source>Stop current video recording</source>
        <translation>עצירת הקלטת הווידאו הנוכחית</translation>
    </message>
    <message>
        <location filename="../qml/main.qml" line="379"/>
        <source>Open last video</source>
        <translation>פתיחת הווידאו האחרון</translation>
    </message>
    <message>
        <location filename="../qml/main.qml" line="391"/>
        <source>Open last recorded video</source>
        <translation>פתיחת הווידאו האחרון שהוקלט</translation>
    </message>
    <message>
        <location filename="../qml/main.qml" line="595"/>
        <source>Installing virtual camera</source>
        <translation>התקנת מצלמה וירטואלית</translation>
    </message>
    <message>
        <location filename="../qml/main.qml" line="596"/>
        <source>Running commands</source>
        <translation>הרצת פקודות</translation>
    </message>
    <message>
>>>>>>> 044ab3f0
        <location filename="../../../libAvKys/Plugins/FaceTrack/share/qml/main.qml" line="425"/>
        <source>Aspect ratio</source>
        <translation>יחס תצוגה</translation>
    </message>
    <message>
        <location filename="../../../libAvKys/Plugins/FaceTrack/share/qml/main.qml" line="185"/>
        <source>Face bracketing
duration (seconds)</source>
        <translation>משך תיחום
פנים (שניות)</translation>
    </message>
    <message>
        <location filename="../../../libAvKys/Plugins/FaceTrack/share/qml/main.qml" line="202"/>
        <source>Face bracket count</source>
        <translation>ספירת תחומי פנים</translation>
    </message>
    <message>
        <location filename="../../../libAvKys/Plugins/FaceTrack/share/qml/main.qml" line="219"/>
        <source>Zoom out rate</source>
        <translation>רמת התרחקות</translation>
    </message>
    <message>
        <location filename="../../../libAvKys/Plugins/FaceTrack/share/qml/main.qml" line="236"/>
        <source>Zoom in rate</source>
        <translation>רמת התקרבות</translation>
    </message>
    <message>
        <location filename="../../../libAvKys/Plugins/FaceTrack/share/qml/main.qml" line="252"/>
        <source>Face padding (% of face size)</source>
        <translation>ריפוד מסביב לפנים (% מגודל הפנים)</translation>
    </message>
    <message>
        <location filename="../../../libAvKys/Plugins/FaceTrack/share/qml/main.qml" line="270"/>
        <source>Padding top</source>
        <translation>ריפוד מלמעלה</translation>
    </message>
    <message>
        <location filename="../../../libAvKys/Plugins/FaceTrack/share/qml/main.qml" line="288"/>
        <source>Padding left</source>
        <translation>ריפוד משמאל</translation>
    </message>
    <message>
        <location filename="../../../libAvKys/Plugins/FaceTrack/share/qml/main.qml" line="306"/>
        <source>Padding right</source>
        <translation>ריפוד מימין</translation>
    </message>
    <message>
        <location filename="../../../libAvKys/Plugins/FaceTrack/share/qml/main.qml" line="323"/>
        <source>Padding bottom</source>
        <translation>ריפוד מלמטה</translation>
    </message>
    <message>
        <location filename="../../../libAvKys/Plugins/FaceTrack/share/qml/main.qml" line="337"/>
        <source>Face margin (% of face size)</source>
        <translation>שולי הפנים (% מגודל הפנים)</translation>
    </message>
    <message>
        <location filename="../../../libAvKys/Plugins/FaceTrack/share/qml/main.qml" line="355"/>
        <source>Margin top</source>
        <translation>שול מלמעלה</translation>
    </message>
    <message>
        <location filename="../../../libAvKys/Plugins/FaceTrack/share/qml/main.qml" line="374"/>
        <source>Margin left</source>
        <translation>שול משמאל</translation>
    </message>
    <message>
        <location filename="../../../libAvKys/Plugins/FaceTrack/share/qml/main.qml" line="393"/>
        <source>Margin right</source>
        <translation>שול מימין</translation>
    </message>
    <message>
        <location filename="../../../libAvKys/Plugins/FaceTrack/share/qml/main.qml" line="410"/>
        <source>Margin bottom</source>
        <translation>שול מלמטה</translation>
    </message>
    <message>
        <location filename="../../../libAvKys/Plugins/FaceTrack/share/qml/main.qml" line="433"/>
        <source>e.g. 16:9, 4:3</source>
        <translation>למשל - 16:9, 4:3</translation>
    </message>
    <message>
        <location filename="../../../libAvKys/Plugins/FaceTrack/share/qml/main.qml" line="460"/>
        <source>Lock viewport</source>
        <translation>נעילת חלונית תצוגה</translation>
    </message>
    <message>
        <location filename="../../../libAvKys/Plugins/FaceTrack/share/qml/main.qml" line="473"/>
        <source>Debug mode</source>
        <translation>מצב ניפוי שגיאות</translation>
    </message>
    <message>
        <location filename="../../../libAvKys/Plugins/Flip/share/qml/main.qml" line="29"/>
        <source>Flip horizontally</source>
        <translation>היפוך אופקי</translation>
    </message>
    <message>
        <location filename="../../../libAvKys/Plugins/Flip/share/qml/main.qml" line="40"/>
        <source>Flip vertically</source>
        <translation>היפוך אנכי</translation>
    </message>
    <message>
        <location filename="../../../libAvKys/Plugins/AspectRatio/share/qml/main.qml" line="29"/>
        <source>Width</source>
        <translation>רוחב</translation>
    </message>
    <message>
        <location filename="../../../libAvKys/Plugins/AspectRatio/share/qml/main.qml" line="33"/>
        <source>Aspect ratio width</source>
        <translation>רוחב יחס תצוגה</translation>
    </message>
    <message>
        <location filename="../../../libAvKys/Plugins/AspectRatio/share/qml/main.qml" line="45"/>
        <source>Height</source>
        <translation>גובה</translation>
    </message>
    <message>
        <location filename="../../../libAvKys/Plugins/AspectRatio/share/qml/main.qml" line="49"/>
        <source>Aspect ratio height</source>
        <translation>גובה יחס תצוגה</translation>
    </message>
    <message>
        <location filename="../../../libAvKys/Plugins/Otsu/share/qml/main.qml" line="40"/>
        <location filename="../../../libAvKys/Plugins/Warhol/share/qml/main.qml" line="111"/>
        <source>Levels</source>
        <translation>רמות</translation>
    </message>
    <message>
        <location filename="../../../libAvKys/Plugins/FalseColor/share/qml/main.qml" line="85"/>
        <source>Add color</source>
        <translation>הוספת צבע</translation>
    </message>
    <message>
        <location filename="../../../libAvKys/Plugins/FalseColor/share/qml/main.qml" line="93"/>
        <source>Clear all colors</source>
        <translation>פינוי כל הצבעים</translation>
    </message>
    <message>
        <location filename="../../../libAvKys/Plugins/FalseColor/share/qml/main.qml" line="109"/>
        <source>Select the color to add</source>
        <extracomment>Select the color to add to the color table</extracomment>
        <translation>נא לבחור את הצבע להוספה</translation>
    </message>
    <message>
        <location filename="../../../libAvKys/Plugins/FalseColor/share/qml/main.qml" line="106"/>
        <source></source>
        <translation></translation>
    </message>
    <message>
        <location filename="../../../libAvKys/Plugins/Gamma/share/qml/main.qml" line="40"/>
        <source>Gamma</source>
        <translation>גמא</translation>
    </message>
    <message>
        <location filename="../../../libAvKys/Plugins/AdjustHSL/share/qml/main.qml" line="52"/>
        <source>Hue</source>
        <translation>גוון</translation>
    </message>
    <message>
        <location filename="../../../libAvKys/Plugins/AdjustHSL/share/qml/main.qml" line="78"/>
        <location filename="../../../libAvKys/Plugins/Warhol/share/qml/main.qml" line="137"/>
        <source>Saturation</source>
        <translation>רוויה</translation>
    </message>
    <message>
        <location filename="../../../libAvKys/Plugins/AdjustHSL/share/qml/main.qml" line="104"/>
        <location filename="../../../libAvKys/Plugins/Warhol/share/qml/main.qml" line="162"/>
        <source>Luminance</source>
        <translation>בהירות</translation>
    </message>
    <message>
        <location filename="../../../libAvKys/Plugins/ImageSrc/share/qml/main.qml" line="48"/>
        <source>Force frame rate</source>
        <translation>אילוץ קצב תמוניות</translation>
    </message>
    <message>
        <location filename="../../../libAvKys/Plugins/ColorReplace/share/qml/main.qml" line="42"/>
        <source>Old color</source>
        <translation>צבע ישן</translation>
    </message>
    <message>
        <location filename="../../../libAvKys/Plugins/ColorReplace/share/qml/main.qml" line="52"/>
        <source>Select the color to replace</source>
        <translation>נא לבחור את הצבע להחלפה</translation>
    </message>
    <message>
        <location filename="../../../libAvKys/Plugins/ColorReplace/share/qml/main.qml" line="65"/>
        <source>New color</source>
        <translation>צבע חדש</translation>
    </message>
    <message>
        <location filename="../../../libAvKys/Plugins/ColorReplace/share/qml/main.qml" line="75"/>
        <source>Select the new color</source>
        <translation>נא לבחור את הצבע החדש</translation>
    </message>
    <message>
        <location filename="../../../libAvKys/Plugins/Rotate/share/qml/main.qml" line="40"/>
        <source>Angle</source>
        <translation>זווית</translation>
    </message>
    <message>
        <location filename="../../../libAvKys/Plugins/Crop/share/qml/main.qml" line="80"/>
        <location filename="../../../libAvKys/Plugins/Rotate/share/qml/main.qml" line="65"/>
        <source>Keep resolution</source>
        <translation>שמירה על הרזולוציה</translation>
    </message>
    <message>
        <location filename="../../../libAvKys/Plugins/Opacity/share/qml/main.qml" line="40"/>
        <source>Opacity</source>
        <translation>אטימות</translation>
    </message>
    <message>
        <location filename="../../../libAvKys/Plugins/Warhol/share/qml/main.qml" line="76"/>
        <source>&lt;b&gt;Palette&lt;/b&gt;</source>
        <translation>&lt;b&gt;לוח צבעים&lt;/b&gt;</translation>
    </message>
    <message>
        <location filename="../../../libAvKys/Plugins/Warhol/share/qml/main.qml" line="85"/>
        <source>Frame length</source>
        <translation>אורך תמונית</translation>
    </message>
    <message>
        <location filename="../../../libAvKys/Plugins/Warhol/share/qml/main.qml" line="187"/>
        <source>Hue offset</source>
        <translation>היסט גוון</translation>
    </message>
    <message>
        <location filename="../../../libAvKys/Plugins/Warhol/share/qml/main.qml" line="212"/>
        <source>&lt;b&gt;Shadow&lt;/b&gt;</source>
        <translation>&lt;b&gt;צל&lt;/b&gt;</translation>
    </message>
    <message>
        <location filename="../../../libAvKys/Plugins/Warhol/share/qml/main.qml" line="221"/>
        <source>Shadow threshold</source>
        <translation>סף צל</translation>
    </message>
    <message>
        <location filename="../../../libAvKys/Plugins/Warhol/share/qml/main.qml" line="232"/>
        <source>Shadow threshold low</source>
        <translation>סף צל נמוך</translation>
    </message>
    <message>
        <location filename="../../../libAvKys/Plugins/Warhol/share/qml/main.qml" line="254"/>
        <source>Shadow threshold hi</source>
        <translation>סף צל גבוה</translation>
    </message>
    <message>
        <location filename="../../../libAvKys/Plugins/Warhol/share/qml/main.qml" line="261"/>
        <source>Shadow color</source>
        <translation>צבע צל</translation>
    </message>
    <message>
        <location filename="../../../libAvKys/Plugins/Warhol/share/qml/main.qml" line="271"/>
        <source>Choose the color of the shadow</source>
        <translation>נא לבחור את צבע הצל</translation>
    </message>
    <message>
        <location filename="../../../libAvKys/Plugins/Wave/share/qml/main.qml" line="70"/>
        <source>&lt;b&gt;X-Axis&lt;/b&gt;</source>
        <translation>&lt;b&gt;ציר X&lt;/b&gt;</translation>
    </message>
    <message>
        <location filename="../../../libAvKys/Plugins/Wave/share/qml/main.qml" line="79"/>
        <source>Amplitude (X)</source>
        <translation>משרעת (X)</translation>
    </message>
    <message>
        <location filename="../../../libAvKys/Plugins/Wave/share/qml/main.qml" line="116"/>
        <source>Frequency (X)</source>
        <translation>תדירות (X)</translation>
    </message>
    <message>
        <location filename="../../../libAvKys/Plugins/Wave/share/qml/main.qml" line="153"/>
        <source>Phase (X)</source>
        <translation>שלב (X)</translation>
    </message>
    <message>
        <location filename="../../../libAvKys/Plugins/Wave/share/qml/main.qml" line="189"/>
        <source>&lt;b&gt;Y-Axis&lt;/b&gt;</source>
        <translation>&lt;b&gt;ציר Y&lt;/b&gt;</translation>
    </message>
    <message>
        <location filename="../../../libAvKys/Plugins/Wave/share/qml/main.qml" line="198"/>
        <source>Amplitude (Y)</source>
        <translation>משרעת (Y)</translation>
    </message>
    <message>
        <location filename="../../../libAvKys/Plugins/Wave/share/qml/main.qml" line="235"/>
        <source>Frequency (Y)</source>
        <translation>תדירות (Y)</translation>
    </message>
    <message>
        <location filename="../../../libAvKys/Plugins/Wave/share/qml/main.qml" line="272"/>
        <source>Phase (Y)</source>
        <translation>שלב (Y)</translation>
    </message>
    <message>
        <location filename="../../../libAvKys/Plugins/ColorKey/share/qml/main.qml" line="85"/>
        <source>Choose the color to filter</source>
        <translation type="unfinished"></translation>
    </message>
    <message>
        <location filename="../../../libAvKys/Plugins/ColorKey/share/qml/main.qml" line="95"/>
        <source>Color Difference</source>
        <translation type="unfinished"></translation>
    </message>
    <message>
        <location filename="../../../libAvKys/Plugins/ColorKey/share/qml/main.qml" line="120"/>
        <source>Smoothness</source>
        <translation type="unfinished"></translation>
    </message>
    <message>
        <location filename="../../../libAvKys/Plugins/ColorKey/share/qml/main.qml" line="145"/>
        <source>Normalize</source>
        <translation type="unfinished"></translation>
    </message>
    <message>
        <location filename="../qml/main.qml" line="46"/>
        <source>Daily Build</source>
        <translation type="unfinished"></translation>
    </message>
    <message>
        <location filename="../qml/main.qml" line="60"/>
        <source>%1/Picture %2.%3</source>
        <translation type="unfinished"></translation>
    </message>
    <message>
        <location filename="../qml/main.qml" line="201"/>
        <source>Main menu</source>
        <translation type="unfinished"></translation>
    </message>
    <message>
        <location filename="../qml/main.qml" line="212"/>
        <source>Open main menu</source>
        <translation type="unfinished"></translation>
    </message>
    <message>
        <location filename="../qml/main.qml" line="233"/>
        <source>Capture options</source>
        <translation type="unfinished"></translation>
    </message>
    <message>
        <location filename="../qml/main.qml" line="244"/>
        <source>Open capture options menu</source>
        <translation type="unfinished"></translation>
    </message>
    <message>
        <location filename="../qml/main.qml" line="286"/>
        <source>Open last photo</source>
        <translation type="unfinished"></translation>
    </message>
    <message>
        <location filename="../qml/main.qml" line="297"/>
        <source>Open last photo taken</source>
        <translation type="unfinished"></translation>
    </message>
    <message>
        <location filename="../qml/main.qml" line="318"/>
        <location filename="../qml/main.qml" line="321"/>
        <source>Take a photo</source>
        <translation type="unfinished"></translation>
    </message>
    <message>
        <location filename="../qml/main.qml" line="322"/>
        <source>Image capture mode</source>
        <translation type="unfinished"></translation>
    </message>
    <message>
        <location filename="../qml/main.qml" line="325"/>
        <source>Make a capture and save it to an image file</source>
        <translation type="unfinished"></translation>
    </message>
    <message>
        <location filename="../qml/main.qml" line="326"/>
        <source>Put %1 in image capture mode</source>
        <translation type="unfinished"></translation>
    </message>
    <message>
        <location filename="../qml/main.qml" line="375"/>
        <location filename="../qml/main.qml" line="381"/>
        <source>Record video</source>
        <translation type="unfinished"></translation>
    </message>
    <message>
        <location filename="../qml/main.qml" line="376"/>
        <location filename="../qml/main.qml" line="382"/>
        <source>Stop video recording</source>
        <translation type="unfinished"></translation>
    </message>
    <message>
        <location filename="../qml/main.qml" line="379"/>
        <source>Video capture mode</source>
        <translation type="unfinished"></translation>
    </message>
    <message>
        <location filename="../qml/main.qml" line="385"/>
        <source>Put %1 in video recording mode</source>
        <translation type="unfinished"></translation>
    </message>
    <message>
        <location filename="../qml/main.qml" line="387"/>
        <source>Start recording to a video file</source>
        <translation type="unfinished"></translation>
    </message>
    <message>
        <location filename="../qml/main.qml" line="388"/>
        <source>Stop current video recording</source>
        <translation type="unfinished"></translation>
    </message>
    <message>
        <location filename="../qml/main.qml" line="414"/>
        <source>Open last video</source>
        <translation type="unfinished"></translation>
    </message>
    <message>
        <location filename="../qml/main.qml" line="426"/>
        <source>Open last recorded video</source>
        <translation type="unfinished"></translation>
    </message>
    <message>
        <location filename="../qml/main.qml" line="648"/>
        <source>Installing virtual camera</source>
        <translation type="unfinished"></translation>
    </message>
    <message>
        <location filename="../qml/main.qml" line="649"/>
        <source>Running commands</source>
        <translation type="unfinished"></translation>
    </message>
    <message>
        <location filename="../../../libAvKys/Plugins/FpsControl/share/qml/main.qml" line="65"/>
        <source>Fill gaps</source>
        <translation type="unfinished"></translation>
    </message>
</context>
</TS><|MERGE_RESOLUTION|>--- conflicted
+++ resolved
@@ -211,42 +211,42 @@
     <message>
         <location filename="../qml/CaptureSettingsDialog.qml" line="32"/>
         <source>Image capture settings</source>
-        <translation type="unfinished"></translation>
+        <translation type="unfinished">הגדרות צילום תמונות</translation>
     </message>
     <message>
         <location filename="../qml/CaptureSettingsDialog.qml" line="57"/>
         <source>Use flash</source>
-        <translation type="unfinished"></translation>
+        <translation type="unfinished">להשתמש במבזק</translation>
     </message>
     <message>
         <location filename="../qml/CaptureSettingsDialog.qml" line="63"/>
         <source>Use flash when taking a photo</source>
-        <translation type="unfinished"></translation>
+        <translation type="unfinished">להשתמש במבזק (פלאש) בזמן הצילום</translation>
     </message>
     <message>
         <location filename="../qml/CaptureSettingsDialog.qml" line="67"/>
         <source>Delay</source>
-        <translation type="unfinished"></translation>
+        <translation type="unfinished">השהיה</translation>
     </message>
     <message>
         <location filename="../qml/CaptureSettingsDialog.qml" line="77"/>
         <source>Photo timer</source>
-        <translation type="unfinished"></translation>
+        <translation type="unfinished">מתזמן צילום</translation>
     </message>
     <message>
         <location filename="../qml/CaptureSettingsDialog.qml" line="78"/>
         <source>The time to wait before the photo is taken</source>
-        <translation type="unfinished"></translation>
+        <translation type="unfinished">זמן ההמתנה עד לצילום התמונה</translation>
     </message>
     <message>
         <location filename="../qml/CaptureSettingsDialog.qml" line="83"/>
         <source>Now</source>
-        <translation type="unfinished"></translation>
+        <translation type="unfinished">עכשיו</translation>
     </message>
     <message>
         <location filename="../qml/CaptureSettingsDialog.qml" line="92"/>
         <source>%1 seconds</source>
-        <translation type="unfinished"></translation>
+        <translation type="unfinished">%1 שניות</translation>
     </message>
 </context>
 <context>
@@ -458,10 +458,9 @@
 <context>
     <name>LocalSettingsMenu</name>
     <message>
-<<<<<<< HEAD
         <location filename="../qml/LocalSettingsMenu.qml" line="36"/>
         <source>Copy to clipboard</source>
-        <translation type="unfinished"></translation>
+        <translation>העתקה ללוח הגזירים</translation>
     </message>
     <message>
         <location filename="../qml/LocalSettingsMenu.qml" line="43"/>
@@ -471,38 +470,17 @@
     <message>
         <location filename="../qml/LocalSettingsMenu.qml" line="44"/>
         <source>Image capture settings</source>
-        <translation type="unfinished"></translation>
+        <translation type="unfinished">הגדרות צילום תמונות</translation>
     </message>
     <message>
         <location filename="../qml/LocalSettingsMenu.qml" line="51"/>
         <source>Video recording settings</source>
         <translation type="unfinished"></translation>
-=======
-        <location filename="../qml/ImageCaptureDialog.qml" line="29"/>
-        <source>Image capture settings</source>
-        <translation>הגדרות צילום תמונות</translation>
-    </message>
-    <message>
-        <location filename="../qml/ImageCaptureDialog.qml" line="51"/>
-        <source>Use flash</source>
-        <translation>להשתמש במבזק</translation>
-    </message>
-    <message>
-        <location filename="../qml/ImageCaptureDialog.qml" line="57"/>
-        <source>Use flash when taking a photo</source>
-        <translation>להשתמש במבזק (פלאש) בזמן הצילום</translation>
-    </message>
-    <message>
-        <location filename="../qml/ImageCaptureDialog.qml" line="61"/>
-        <source>Delay</source>
-        <translation>השהיה</translation>
->>>>>>> 044ab3f0
     </message>
 </context>
 <context>
     <name>LogSavedDialog</name>
     <message>
-<<<<<<< HEAD
         <location filename="../qml/LogSavedDialog.qml" line="32"/>
         <source>Done</source>
         <translation type="unfinished"></translation>
@@ -511,22 +489,11 @@
         <location filename="../qml/LogSavedDialog.qml" line="42"/>
         <source>Log file saved</source>
         <translation type="unfinished"></translation>
-=======
-        <location filename="../qml/ImageCaptureDialog.qml" line="69"/>
-        <source>Photo timer</source>
-        <translation>מתזמן צילום</translation>
-    </message>
-    <message>
-        <location filename="../qml/ImageCaptureDialog.qml" line="70"/>
-        <source>The time to wait before the photo is taken</source>
-        <translation>זמן ההמתנה עד לצילום התמונה</translation>
->>>>>>> 044ab3f0
     </message>
 </context>
 <context>
     <name>MainPanel</name>
     <message>
-<<<<<<< HEAD
         <location filename="../qml/MainPanel.qml" line="27"/>
         <source>Audio</source>
         <translation type="unfinished">שמע</translation>
@@ -535,19 +502,8 @@
         <location filename="../qml/MainPanel.qml" line="29"/>
         <source>Video</source>
         <translation type="unfinished">וידאו</translation>
-=======
-        <location filename="../qml/ImageCaptureDialog.qml" line="75"/>
-        <source>Now</source>
-        <translation>עכשיו</translation>
-    </message>
-    <message>
-        <location filename="../qml/ImageCaptureDialog.qml" line="84"/>
-        <source>%1 seconds</source>
-        <translation>%1 שניות</translation>
->>>>>>> 044ab3f0
-    </message>
-    <message>
-<<<<<<< HEAD
+    </message>
+    <message>
         <location filename="../qml/MainPanel.qml" line="31"/>
         <source>Effects</source>
         <translation type="unfinished">אפקטים</translation>
@@ -566,25 +522,14 @@
         <location filename="../qml/MainPanel.qml" line="36"/>
         <source>%1 options</source>
         <translation type="unfinished">אפשרויות %1</translation>
-=======
-        <location filename="../qml/LocalSettingsMenu.qml" line="32"/>
-        <source>Copy to clipboard</source>
-        <translation>העתקה ללוח הגזירים</translation>
->>>>>>> 044ab3f0
     </message>
 </context>
 <context>
     <name>MediaTools</name>
     <message>
-<<<<<<< HEAD
         <location filename="../../src/mediatools.cpp" line="815"/>
         <source>%1/log %2.txt</source>
         <translation type="unfinished"></translation>
-=======
-        <location filename="../qml/LocalSettingsMenu.qml" line="38"/>
-        <source>Image options</source>
-        <translation>אפשרויות תמונה</translation>
->>>>>>> 044ab3f0
     </message>
 </context>
 <context>
@@ -3559,10 +3504,8 @@
         <translation>משך (בשניות)</translation>
     </message>
     <message>
-<<<<<<< HEAD
-=======
-        <location filename="../qml/main.qml" line="295"/>
-        <location filename="../qml/main.qml" line="298"/>
+        <location filename="../qml/main.qml" line="318"/>
+        <location filename="../qml/main.qml" line="321"/>
         <source>Take a photo</source>
         <translation>צילום תמונה</translation>
     </message>
@@ -3577,104 +3520,83 @@
         <translation>מהדורה יומית</translation>
     </message>
     <message>
-        <location filename="../qml/main.qml" line="186"/>
-        <source>Sources and outputs settings</source>
-        <translation>הגדרות מקורות ופלטים</translation>
-    </message>
-    <message>
-        <location filename="../qml/main.qml" line="196"/>
-        <source>Open sources and outputs settings menu</source>
-        <translation>פתיחת תפריט הגדרות מקורות ופלטים</translation>
-    </message>
-    <message>
-        <location filename="../qml/main.qml" line="214"/>
-        <source>Image capture options</source>
-        <translation>אפשרויות צילום תמונות</translation>
-    </message>
-    <message>
-        <location filename="../qml/main.qml" line="224"/>
-        <source>Open image capture options menu</source>
-        <translation>פתיחת תפריט אפשרויות צילום תמונות</translation>
-    </message>
-    <message>
-        <location filename="../qml/main.qml" line="263"/>
+        <location filename="../qml/main.qml" line="286"/>
         <source>Open last photo</source>
         <translation>פתיחת התמונה האחרונה</translation>
     </message>
     <message>
-        <location filename="../qml/main.qml" line="274"/>
+        <location filename="../qml/main.qml" line="297"/>
         <source>Open last photo taken</source>
         <translation>פתיחת התמונה האחרונה שצולמה</translation>
     </message>
     <message>
-        <location filename="../qml/main.qml" line="299"/>
+        <location filename="../qml/main.qml" line="322"/>
         <source>Image capture mode</source>
         <translation>מצב לכידת תמונה</translation>
     </message>
     <message>
-        <location filename="../qml/main.qml" line="302"/>
+        <location filename="../qml/main.qml" line="325"/>
         <source>Make a capture and save it to an image file</source>
         <translation>לכידת תמונה ושמירתה לקובץ תמונה</translation>
     </message>
     <message>
-        <location filename="../qml/main.qml" line="303"/>
+        <location filename="../qml/main.qml" line="326"/>
         <source>Put %1 in image capture mode</source>
         <translation>הגדרת %1 למצב לכידת תמונה</translation>
     </message>
     <message>
-        <location filename="../qml/main.qml" line="349"/>
-        <location filename="../qml/main.qml" line="355"/>
+        <location filename="../qml/main.qml" line="375"/>
+        <location filename="../qml/main.qml" line="381"/>
         <source>Record video</source>
         <translation>הקלטת וידאו</translation>
     </message>
     <message>
-        <location filename="../qml/main.qml" line="350"/>
-        <location filename="../qml/main.qml" line="356"/>
+        <location filename="../qml/main.qml" line="376"/>
+        <location filename="../qml/main.qml" line="382"/>
         <source>Stop video recording</source>
         <translation>עצירת הקלטת וידאו</translation>
     </message>
     <message>
-        <location filename="../qml/main.qml" line="353"/>
+        <location filename="../qml/main.qml" line="379"/>
         <source>Video capture mode</source>
         <translation>מצב לכידת וידאו</translation>
     </message>
     <message>
-        <location filename="../qml/main.qml" line="359"/>
+        <location filename="../qml/main.qml" line="385"/>
         <source>Put %1 in video recording mode</source>
         <translation>הגדרת %1 למצב לכידת וידאו</translation>
     </message>
     <message>
-        <location filename="../qml/main.qml" line="361"/>
+        <location filename="../qml/main.qml" line="387"/>
         <source>Start recording to a video file</source>
         <translation>התחלת הקלטה לקובץ וידאו</translation>
     </message>
     <message>
-        <location filename="../qml/main.qml" line="362"/>
+        <location filename="../qml/main.qml" line="388"/>
         <source>Stop current video recording</source>
         <translation>עצירת הקלטת הווידאו הנוכחית</translation>
     </message>
     <message>
-        <location filename="../qml/main.qml" line="379"/>
+        <location filename="../qml/main.qml" line="414"/>
         <source>Open last video</source>
         <translation>פתיחת הווידאו האחרון</translation>
     </message>
     <message>
-        <location filename="../qml/main.qml" line="391"/>
+        <location filename="../qml/main.qml" line="426"/>
         <source>Open last recorded video</source>
         <translation>פתיחת הווידאו האחרון שהוקלט</translation>
     </message>
     <message>
-        <location filename="../qml/main.qml" line="595"/>
+        <location filename="../qml/main.qml" line="648"/>
         <source>Installing virtual camera</source>
         <translation>התקנת מצלמה וירטואלית</translation>
     </message>
     <message>
-        <location filename="../qml/main.qml" line="596"/>
+        <location filename="../qml/main.qml" line="649"/>
         <source>Running commands</source>
         <translation>הרצת פקודות</translation>
     </message>
     <message>
->>>>>>> 044ab3f0
         <location filename="../../../libAvKys/Plugins/FaceTrack/share/qml/main.qml" line="425"/>
         <source>Aspect ratio</source>
         <translation>יחס תצוגה</translation>
@@ -3992,16 +3914,6 @@
         <translation type="unfinished"></translation>
     </message>
     <message>
-        <location filename="../qml/main.qml" line="46"/>
-        <source>Daily Build</source>
-        <translation type="unfinished"></translation>
-    </message>
-    <message>
-        <location filename="../qml/main.qml" line="60"/>
-        <source>%1/Picture %2.%3</source>
-        <translation type="unfinished"></translation>
-    </message>
-    <message>
         <location filename="../qml/main.qml" line="201"/>
         <source>Main menu</source>
         <translation type="unfinished"></translation>
@@ -4022,89 +3934,6 @@
         <translation type="unfinished"></translation>
     </message>
     <message>
-        <location filename="../qml/main.qml" line="286"/>
-        <source>Open last photo</source>
-        <translation type="unfinished"></translation>
-    </message>
-    <message>
-        <location filename="../qml/main.qml" line="297"/>
-        <source>Open last photo taken</source>
-        <translation type="unfinished"></translation>
-    </message>
-    <message>
-        <location filename="../qml/main.qml" line="318"/>
-        <location filename="../qml/main.qml" line="321"/>
-        <source>Take a photo</source>
-        <translation type="unfinished"></translation>
-    </message>
-    <message>
-        <location filename="../qml/main.qml" line="322"/>
-        <source>Image capture mode</source>
-        <translation type="unfinished"></translation>
-    </message>
-    <message>
-        <location filename="../qml/main.qml" line="325"/>
-        <source>Make a capture and save it to an image file</source>
-        <translation type="unfinished"></translation>
-    </message>
-    <message>
-        <location filename="../qml/main.qml" line="326"/>
-        <source>Put %1 in image capture mode</source>
-        <translation type="unfinished"></translation>
-    </message>
-    <message>
-        <location filename="../qml/main.qml" line="375"/>
-        <location filename="../qml/main.qml" line="381"/>
-        <source>Record video</source>
-        <translation type="unfinished"></translation>
-    </message>
-    <message>
-        <location filename="../qml/main.qml" line="376"/>
-        <location filename="../qml/main.qml" line="382"/>
-        <source>Stop video recording</source>
-        <translation type="unfinished"></translation>
-    </message>
-    <message>
-        <location filename="../qml/main.qml" line="379"/>
-        <source>Video capture mode</source>
-        <translation type="unfinished"></translation>
-    </message>
-    <message>
-        <location filename="../qml/main.qml" line="385"/>
-        <source>Put %1 in video recording mode</source>
-        <translation type="unfinished"></translation>
-    </message>
-    <message>
-        <location filename="../qml/main.qml" line="387"/>
-        <source>Start recording to a video file</source>
-        <translation type="unfinished"></translation>
-    </message>
-    <message>
-        <location filename="../qml/main.qml" line="388"/>
-        <source>Stop current video recording</source>
-        <translation type="unfinished"></translation>
-    </message>
-    <message>
-        <location filename="../qml/main.qml" line="414"/>
-        <source>Open last video</source>
-        <translation type="unfinished"></translation>
-    </message>
-    <message>
-        <location filename="../qml/main.qml" line="426"/>
-        <source>Open last recorded video</source>
-        <translation type="unfinished"></translation>
-    </message>
-    <message>
-        <location filename="../qml/main.qml" line="648"/>
-        <source>Installing virtual camera</source>
-        <translation type="unfinished"></translation>
-    </message>
-    <message>
-        <location filename="../qml/main.qml" line="649"/>
-        <source>Running commands</source>
-        <translation type="unfinished"></translation>
-    </message>
-    <message>
         <location filename="../../../libAvKys/Plugins/FpsControl/share/qml/main.qml" line="65"/>
         <source>Fill gaps</source>
         <translation type="unfinished"></translation>
