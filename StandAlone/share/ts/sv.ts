--- conflicted
+++ resolved
@@ -2503,6 +2503,12 @@
         <translation type="unfinished"></translation>
     </message>
     <message>
+        <location filename="../../../libAvKys/Plugins/FaceDetect/share/qml/main.qml" line="687"/>
+        <source>Advanced face area settings for 
+background blur or image below.</source>
+        <translation type="unfinished"></translation>
+    </message>
+    <message>
         <location filename="../../../libAvKys/Plugins/FaceDetect/share/qml/main.qml" line="740"/>
         <source>Horizontal Offset</source>
         <translation type="unfinished"></translation>
@@ -2557,12 +2563,6 @@
     <message>
         <location filename="../../../libAvKys/Plugins/FaceDetect/share/qml/main.qml" line="680"/>
         <source>Face Area Settings</source>
-        <translation type="unfinished"></translation>
-    </message>
-    <message>
-        <location filename="../../../libAvKys/Plugins/FaceDetect/share/qml/main.qml" line="687"/>
-        <source>Advanced face area settings for 
-background blur or image below.</source>
         <translation type="unfinished"></translation>
     </message>
     <message>
@@ -3379,20 +3379,12 @@
         <translation type="unfinished"></translation>
     </message>
     <message>
-<<<<<<< HEAD
         <location filename="../qml/main.qml" line="593"/>
-=======
-        <location filename="../qml/main.qml" line="592"/>
->>>>>>> c6641a28
         <source>Installing virtual camera</source>
         <translation type="unfinished"></translation>
     </message>
     <message>
-<<<<<<< HEAD
         <location filename="../qml/main.qml" line="594"/>
-=======
-        <location filename="../qml/main.qml" line="593"/>
->>>>>>> c6641a28
         <source>Running commands</source>
         <translation type="unfinished"></translation>
     </message>
