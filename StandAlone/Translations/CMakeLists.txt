# Webcamoid, webcam capture application.
# Copyright (C) 2021  Gonzalo Exequiel Pedone
#
# Webcamoid is free software: you can redistribute it and/or modify
# it under the terms of the GNU General Public License as published by
# the Free Software Foundation, either version 3 of the License, or
# (at your option) any later version.
#
# Webcamoid is distributed in the hope that it will be useful,
# but WITHOUT ANY WARRANTY; without even the implied warranty of
# MERCHANTABILITY or FITNESS FOR A PARTICULAR PURPOSE.  See the
# GNU General Public License for more details.
#
# You should have received a copy of the GNU General Public License
# along with Webcamoid. If not, see <http://www.gnu.org/licenses/>.
#
# Web-Site: http://webcamoid.github.io/

cmake_minimum_required(VERSION 3.16)

project(Translations)

include(../../libAvKys/cmake/ProjectCommons.cmake)

set(LANGUAGES
    ca
    de
    el
    es
    et
    fr
    gl
    he
    hu
    it
    ja
    kab
    ko
    nb_NO
    nl
    oc
    pl
    pt_BR
    pt
    ru
    si
    sv
    tr
    uk
    vi
    zh_CN
    zh_TW)

# Update translations.

<<<<<<< HEAD
# do not scan for strings to translate if environment variable is set to aid developer rebuild times
if (NOT DEFINED ENV{WEBCAMOID_NO_LUPDATE} AND LUPDATE_TOOL)
    foreach (LANG IN LISTS LANGUAGES)
        add_custom_target(translation_${LANG}_ts ALL
                          ${LUPDATE_TOOL} -no-obsolete
                                          ${CMAKE_SOURCE_DIR}/libAvKys
                                          ${CMAKE_SOURCE_DIR}/StandAlone
                                          -target-language ${LANG}
                                          -ts ${CMAKE_SOURCE_DIR}/StandAlone/share/ts/${LANG}.ts
                          VERBATIM)
    endforeach ()
=======
set(UPDATE_TRANSLATIONS ON CACHE BOOL "Update translations when building")

if (UPDATE_TRANSLATIONS)
    find_program(LUPDATE_TOOL lupdate)

    if (LUPDATE_TOOL)
        foreach (LANG IN LISTS LANGUAGES)
            add_custom_target(translation_${LANG}_ts ALL
                              ${LUPDATE_TOOL} -no-obsolete
                                              ${CMAKE_SOURCE_DIR}/libAvKys
                                              ${CMAKE_SOURCE_DIR}/StandAlone
                                              -target-language ${LANG}
                                              -ts ${CMAKE_SOURCE_DIR}/StandAlone/share/ts/${LANG}.ts
                              VERBATIM)
        endforeach ()
    endif ()
>>>>>>> 1cd54df1
endif ()
# Compile translations files.
find_program(LRELEASE_TOOL lrelease)

if (LRELEASE_TOOL)
    # target for all languages
<<<<<<< HEAD
    add_custom_target(translation_qm)

    foreach (LANG IN LISTS LANGUAGES)
        add_custom_command(
            OUTPUT ${CMAKE_BINARY_DIR}/StandAlone/share/ts/${LANG}.qm
            COMMAND ${LRELEASE_TOOL} -removeidentical
                                     -compress ${CMAKE_SOURCE_DIR}/StandAlone/share/ts/${LANG}.ts
                                     -qm ${CMAKE_BINARY_DIR}/StandAlone/share/ts/${LANG}.qm
            DEPENDS ${CMAKE_BINARY_DIR}/StandAlone/share/ts/${LANG}.ts
            VERBATIM
        )
        add_custom_target(translation_${LANG}_qm ALL
            DEPENDS ${CMAKE_BINARY_DIR}/StandAlone/share/ts/${LANG}.qm
            VERBATIM
        )
        add_dependencies(translation_qm translation_${LANG}_qm)
    endforeach ()
endif ()

# Update qrc file.
set(TRANSLATIONS_QRC ${CMAKE_BINARY_DIR}/StandAlone/translations.qrc)

file(WRITE ${TRANSLATIONS_QRC} "<RCC>\n")
string(REPEAT " " 4 INDENT_RESOURCE)
file(APPEND ${TRANSLATIONS_QRC} "${INDENT_RESOURCE}<qresource prefix=\"/Webcamoid\">\n")
set(TRANSLATION_RESOURCES "")
string(REPEAT " " 8 INDENT_FILE)

foreach (LANG IN LISTS LANGUAGES)
    file(APPEND ${TRANSLATIONS_QRC} "${INDENT_FILE}<file>share/ts/${LANG}.qm</file>\n")
endforeach ()

file(APPEND ${TRANSLATIONS_QRC} "${INDENT_RESOURCE}</qresource>\n")
file(APPEND ${TRANSLATIONS_QRC} "</RCC>\n")
=======
    add_custom_target(translations_qm)

    foreach (LANG IN LISTS LANGUAGES)
        add_custom_command(
            OUTPUT ${CMAKE_BINARY_DIR}/build/${TRANSLATIONSDIR}/${LANG}.qm
            COMMAND ${LRELEASE_TOOL} -removeidentical
                                     -compress ${CMAKE_SOURCE_DIR}/StandAlone/share/ts/${LANG}.ts
                                     -qm ${CMAKE_BINARY_DIR}/build/${TRANSLATIONSDIR}/${LANG}.qm
            DEPENDS ${CMAKE_SOURCE_DIR}/StandAlone/share/ts/${LANG}.ts
            VERBATIM
        )
        add_custom_target(translation_${LANG}_qm ALL
            DEPENDS ${CMAKE_BINARY_DIR}/build/${TRANSLATIONSDIR}/${LANG}.qm
            VERBATIM
        )
        add_dependencies(translations_qm translation_${LANG}_qm)
        install(FILES ${CMAKE_BINARY_DIR}/build/${TRANSLATIONSDIR}/${LANG}.qm
                DESTINATION ${TRANSLATIONSDIR})
    endforeach ()
endif ()
>>>>>>> 1cd54df1
<|MERGE_RESOLUTION|>--- conflicted
+++ resolved
@@ -53,19 +53,6 @@
 
 # Update translations.
 
-<<<<<<< HEAD
-# do not scan for strings to translate if environment variable is set to aid developer rebuild times
-if (NOT DEFINED ENV{WEBCAMOID_NO_LUPDATE} AND LUPDATE_TOOL)
-    foreach (LANG IN LISTS LANGUAGES)
-        add_custom_target(translation_${LANG}_ts ALL
-                          ${LUPDATE_TOOL} -no-obsolete
-                                          ${CMAKE_SOURCE_DIR}/libAvKys
-                                          ${CMAKE_SOURCE_DIR}/StandAlone
-                                          -target-language ${LANG}
-                                          -ts ${CMAKE_SOURCE_DIR}/StandAlone/share/ts/${LANG}.ts
-                          VERBATIM)
-    endforeach ()
-=======
 set(UPDATE_TRANSLATIONS ON CACHE BOOL "Update translations when building")
 
 if (UPDATE_TRANSLATIONS)
@@ -82,49 +69,12 @@
                               VERBATIM)
         endforeach ()
     endif ()
->>>>>>> 1cd54df1
 endif ()
 # Compile translations files.
 find_program(LRELEASE_TOOL lrelease)
 
 if (LRELEASE_TOOL)
     # target for all languages
-<<<<<<< HEAD
-    add_custom_target(translation_qm)
-
-    foreach (LANG IN LISTS LANGUAGES)
-        add_custom_command(
-            OUTPUT ${CMAKE_BINARY_DIR}/StandAlone/share/ts/${LANG}.qm
-            COMMAND ${LRELEASE_TOOL} -removeidentical
-                                     -compress ${CMAKE_SOURCE_DIR}/StandAlone/share/ts/${LANG}.ts
-                                     -qm ${CMAKE_BINARY_DIR}/StandAlone/share/ts/${LANG}.qm
-            DEPENDS ${CMAKE_BINARY_DIR}/StandAlone/share/ts/${LANG}.ts
-            VERBATIM
-        )
-        add_custom_target(translation_${LANG}_qm ALL
-            DEPENDS ${CMAKE_BINARY_DIR}/StandAlone/share/ts/${LANG}.qm
-            VERBATIM
-        )
-        add_dependencies(translation_qm translation_${LANG}_qm)
-    endforeach ()
-endif ()
-
-# Update qrc file.
-set(TRANSLATIONS_QRC ${CMAKE_BINARY_DIR}/StandAlone/translations.qrc)
-
-file(WRITE ${TRANSLATIONS_QRC} "<RCC>\n")
-string(REPEAT " " 4 INDENT_RESOURCE)
-file(APPEND ${TRANSLATIONS_QRC} "${INDENT_RESOURCE}<qresource prefix=\"/Webcamoid\">\n")
-set(TRANSLATION_RESOURCES "")
-string(REPEAT " " 8 INDENT_FILE)
-
-foreach (LANG IN LISTS LANGUAGES)
-    file(APPEND ${TRANSLATIONS_QRC} "${INDENT_FILE}<file>share/ts/${LANG}.qm</file>\n")
-endforeach ()
-
-file(APPEND ${TRANSLATIONS_QRC} "${INDENT_RESOURCE}</qresource>\n")
-file(APPEND ${TRANSLATIONS_QRC} "</RCC>\n")
-=======
     add_custom_target(translations_qm)
 
     foreach (LANG IN LISTS LANGUAGES)
@@ -144,5 +94,4 @@
         install(FILES ${CMAKE_BINARY_DIR}/build/${TRANSLATIONSDIR}/${LANG}.qm
                 DESTINATION ${TRANSLATIONSDIR})
     endforeach ()
-endif ()
->>>>>>> 1cd54df1
+endif ()